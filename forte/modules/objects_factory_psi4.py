--- conflicted
+++ resolved
@@ -17,218 +17,11 @@
 )
 
 from forte.data import ForteData
-<<<<<<< HEAD
-from forte.register_forte_options import register_forte_options
-from forte.proc.orbital_helpers import orbital_projection
-from forte.proc.orbital_helpers import read_orbitals, dmrg_initial_orbitals, ortho_orbs_forte
-from forte.proc.external_active_space_solver import (
-    write_external_active_space_file,
-    write_external_rdm_file,
-    write_wavefunction,
-    read_wavefunction,
-    make_hamiltonian,
-)
+
+from forte.proc.orbital_helpers import add_orthogonal_vectors, orbital_projection, dmrg_initial_orbitals
+from forte.proc.external_active_space_solver import write_wavefunction, read_wavefunction
 
 from .module import Module
-
-
-def run_psi4_ref(ref_type, molecule, print_warning=False, **kwargs):
-    """
-    Perform a new Psi4 computation and return a Psi4 Wavefunction object.
-
-    :param ref_type: a Python string for reference type
-    :param molecule: a Psi4 Molecule object on which computation is performed
-    :param print_warning: Boolean for printing warnings on screen
-    :param kwargs: named arguments associated with Psi4
-
-    :return: a Psi4 Wavefunction object from the fresh Psi4 run
-    """
-    ref_type = ref_type.lower().strip()
-
-    if ref_type in ["scf", "hf", "rhf", "rohf", "uhf"]:
-        if print_warning:
-            msg = [
-                "Forte is using orbitals from a Psi4 SCF reference.",
-                "This is not the best for multireference computations.",
-                "To use Psi4 CASSCF orbitals, set REF_TYPE to CASSCF.",
-            ]
-            msg = "\n  ".join(msg)
-            warnings.warn(f"\n  {msg}\n", UserWarning)
-
-        wfn = psi4.driver.scf_helper("forte", molecule=molecule, **kwargs)
-    elif ref_type in ["casscf", "rasscf"]:
-        wfn = psi4.proc.run_detcas(ref_type, molecule=molecule, **kwargs)
-    else:
-        raise ValueError(f"Invalid REF_TYPE: {ref_type.upper()} not available!")
-
-    return wfn
-
-
-def prepare_psi4_ref_wfn(options, **kwargs):
-    """
-    Prepare a Psi4 Wavefunction as reference for Forte.
-    :param options: a ForteOptions object for options
-    :param kwargs: named arguments associated with Psi4
-    :return: (the processed Psi4 Wavefunction, a Forte MOSpaceInfo object)
-
-    Notes:
-        We will create a new Psi4 Wavefunction (wfn_new) if necessary.
-
-        1. For an empty ref_wfn, wfn_new will come from Psi4 SCF or MCSCF.
-
-        2. For a valid ref_wfn, we will test the orbital orthonormality against molecule.
-           If the orbitals from ref_wfn are consistent with the active geometry,
-           wfn_new will simply be a link to ref_wfn.
-           If not, we will rerun a Psi4 SCF and orthogonalize orbitals, where
-           wfn_new comes from this new Psi4 SCF computation.
-    """
-    p4print = psi4.core.print_out
-
-    # grab reference Wavefunction and Molecule from kwargs
-    kwargs = p4util.kwargs_lower(kwargs)
-
-    ref_wfn = kwargs.get("ref_wfn", None)
-
-    molecule = kwargs.pop("molecule", psi4.core.get_active_molecule())
-    point_group = molecule.point_group().symbol()
-
-    # try to read orbitals from file
-    Ca = read_orbitals() if options.get_bool("READ_ORBITALS") else None
-
-    need_orbital_check = True
-    fresh_ref_wfn = True if ref_wfn is None else False
-
-    if ref_wfn is None:
-        ref_type = options.get_str("REF_TYPE")
-        p4print("\n  No reference wave function provided for Forte." f" Computing {ref_type} orbitals using Psi4 ...\n")
-
-        # no warning printing for MCSCF
-        job_type = options.get_str("JOB_TYPE")
-        do_mcscf = job_type in ["CASSCF", "MCSCF_TWO_STEP"] or options.get_bool("MCSCF_REFERENCE")
-
-        # run Psi4 SCF or MCSCF
-        ref_wfn = run_psi4_ref(ref_type, molecule, not do_mcscf, **kwargs)
-
-        need_orbital_check = False if Ca is None else True
-    else:
-        # Ca from file has higher priority than that of ref_wfn
-        Ca = ref_wfn.Ca().clone() if Ca is None else Ca
-
-    # create a MOSpaceInfo object
-    nmopi = ref_wfn.nmopi()
-    if kwargs.get("mo_spaces", None) is None:
-        mo_space_info = make_mo_space_info(nmopi, point_group, options)
-    else:
-        mo_space_info = make_mo_space_info_from_map(nmopi, point_group, kwargs.get("mo_spaces"), [])
-
-    # do we need to check MO overlap?
-    if not need_orbital_check:
-        wfn_new = ref_wfn
-    else:
-        # test if input Ca has the correct dimension
-        if Ca.rowdim() != ref_wfn.nsopi() or Ca.coldim() != nmopi:
-            p4print("\n  Expecting orbital dimensions:\n")
-            p4print("\n  row:    ")
-            ref_wfn.nsopi().print_out()
-            p4print("  column: ")
-            nmopi.print_out()
-            p4print("\n  Actual orbital dimensions:\n")
-            p4print("\n  row:    ")
-            Ca.rowdim().print_out()
-            p4print("  column: ")
-            Ca.coldim().print_out()
-            msg = "Invalid orbitals: different basis set / molecule! Check output for more."
-            raise ValueError(msg)
-
-        new_S = psi4.core.Wavefunction.build(molecule, options.get_str("BASIS")).S()
-
-        if check_mo_orthonormality(new_S, Ca):
-            wfn_new = ref_wfn
-            wfn_new.Ca().copy(Ca)
-        else:
-            semi = options.get_str("ACTIVE_SPACE_SOLVER") not in ["DMRG", "BLOCK2"]  # keep original order for DMRG
-            if fresh_ref_wfn:
-                wfn_new = ref_wfn
-                wfn_new.Ca().copy(ortho_orbs_forte(wfn_new, mo_space_info, Ca, semi))
-            else:
-                p4print("\n  Perform new SCF at current geometry ...\n")
-
-                kwargs_copy = {k: v for k, v in kwargs.items() if k != "ref_wfn"}
-                wfn_new = run_psi4_ref("scf", molecule, False, **kwargs_copy)
-
-                # orthonormalize orbitals
-                wfn_new.Ca().copy(ortho_orbs_forte(wfn_new, mo_space_info, Ca, semi))
-
-                # copy wfn_new to ref_wfn
-                ref_wfn.shallow_copy(wfn_new)
-=======
->>>>>>> 3a68f0f3
-
-from forte.proc.orbital_helpers import add_orthogonal_vectors, orbital_projection
-from forte.proc.external_active_space_solver import write_wavefunction, read_wavefunction
-
-<<<<<<< HEAD
-    if options.get_str("MINAO_BASIS"):
-        minao_basis = psi4.core.BasisSet.build(molecule, "MINAO_BASIS", options.get_str("MINAO_BASIS"))
-        wfn_new.set_basisset("MINAO_BASIS", minao_basis)
-
-    return wfn_new, mo_space_info
-
-
-def prepare_forte_objects_from_psi4_wfn(options, wfn, mo_space_info):
-    """
-    Take a psi4 wavefunction object and prepare the ForteIntegrals, SCFInfo, and MOSpaceInfo objects
-
-    Parameters
-    ----------
-    options : ForteOptions
-        A Forte ForteOptions object
-    wfn : psi4 Wavefunction
-        A psi4 Wavefunction object
-    mo_space_info : the MO space info read from options
-        A Forte MOSpaceInfo object
-
-    Returns
-    -------
-    tuple(ForteIntegrals, SCFInfo, MOSpaceInfo)
-        a tuple containing the ForteIntegrals, SCFInfo, and MOSpaceInfo objects
-    """
-
-    # Call methods that project the orbitals (AVAS, embedding)
-    mo_space_info = orbital_projection(wfn, options, mo_space_info)
-
-    # Reorder active orbitals for DMRG after AVAS
-    if options.get_str("ACTIVE_SPACE_SOLVER") in ["DMRG", "BLOCK2"]:
-        dmrg_initial_orbitals(wfn, options, mo_space_info)
-
-    # Build Forte SCFInfo object
-    scf_info = SCFInfo(wfn)
-
-    # Build a map from Forte StateInfo to the weights
-    state_weights_map = make_state_weights_map(options, mo_space_info)
-
-    return (state_weights_map, mo_space_info, scf_info)
-
-
-def prepare_forte_objects(data, name, **kwargs):
-    """
-    Prepare the ForteIntegrals, SCFInfo, and MOSpaceInfo objects.
-    :param data: the ForteOptions object
-    :param name: the name of the module associated with Psi4
-    :param kwargs: named arguments associated with Psi4
-    :return: a tuple of (Wavefunction, ForteIntegrals, SCFInfo, MOSpaceInfo, FCIDUMP)
-    """
-    lowername = "forte"
-    options = data.options
-
-    psi4.core.print_out("\n\n  Preparing forte objects from a Psi4 Wavefunction object")
-    ref_wfn, mo_space_info = prepare_psi4_ref_wfn(options, **kwargs)
-    forte_objects = prepare_forte_objects_from_psi4_wfn(options, ref_wfn, mo_space_info)
-    state_weights_map, mo_space_info, scf_info = forte_objects
-    fcidump = None
-=======
-from .module import Module
->>>>>>> 3a68f0f3
 
 from .helpers import make_mo_spaces_from_options
 
@@ -573,5 +366,9 @@
         # Build Forte SCFInfo object
         data.scf_info = SCFInfo(data.psi_wfn)
 
+        # Reorder active orbitals for DMRG after AVAS
+        if data.options.get_str("ACTIVE_SPACE_SOLVER") in ["DMRG", "BLOCK2"]:
+            dmrg_initial_orbitals(data.psi_wfn, data.options, data.mo_space_info)
+
         # Build a map from Forte StateInfo to the weights
         data.state_weights_map = make_state_weights_map(data.options, data.mo_space_info)