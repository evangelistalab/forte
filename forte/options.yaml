--- conflicted
+++ resolved
@@ -1753,11 +1753,7 @@
     type: double
     default: 1.0e-14
     help: "Consider those integrals as zero if the absolute value is smaller than this value"
-<<<<<<< HEAD
-=======
-
-
->>>>>>> 49a6e62b
+
 
 DEPRECATED:
   CASSCF_MAXITER:
