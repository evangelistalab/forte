--- conflicted
+++ resolved
@@ -50,12 +50,6 @@
 
     void compute_transformation() override;
 
-<<<<<<< HEAD
-=======
-    /// Transform to frozen-natural orbitals basis
-    std::shared_ptr<psi::Matrix> compute_fno();
-
->>>>>>> a30e2542
   private:
     /// Pointer to ForteOptions
     std::shared_ptr<ForteOptions> options_;
