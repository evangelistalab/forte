/*
 * @BEGIN LICENSE
 *
 * Forte: an open-source plugin to Psi4 (https://github.com/psi4/psi4)
 * that implements a variety of quantum chemistry methods for strongly
 * correlated electrons.
 *
 * Copyright (c) 2012-2024 by its authors (see COPYING, COPYING.LESSER,
 * AUTHORS).
 *
 * The copyrights for code used from other parties are included in
 * the corresponding files.
 *
 * This program is free software: you can redistribute it and/or modify
 * it under the terms of the GNU Lesser General Public License as published by
 * the Free Software Foundation, either version 3 of the License, or
 * (at your option) any later version.
 *
 * This program is distributed in the hope that it will be useful,
 * but WITHOUT ANY WARRANTY; without even the implied warranty of
 * MERCHANTABILITY or FITNESS FOR A PARTICULAR PURPOSE.  See the
 * GNU Lesser General Public License for more details.
 *
 * You should have received a copy of the GNU Lesser General Public License
 * along with this program.  If not, see http://www.gnu.org/licenses/.
 *
 * @END LICENSE
 */

#include "psi4/libmints/matrix.h"
#include "psi4/libmints/vector.h"
#include "psi4/libmints/integral.h"
#include "psi4/libpsi4util/PsiOutStream.h"
#include "psi4/libpsi4util/process.h"

#include "LaplaceDenominator.h"
#include "psi4/libfock/jk.h"
#include "Laplace.h"
#include "ao_helper.h"

#include <numeric> 

using namespace psi;

namespace forte {

<<<<<<< HEAD
// AtomicOrbitalHelper::AtomicOrbitalHelper(psi::SharedMatrix CMO, psi::SharedVector eps_occ,
//                                          psi::SharedVector eps_vir, double laplace_tolerance)
//     : CMO_(CMO), eps_rdocc_(eps_occ), eps_virtual_(eps_vir), laplace_tolerance_(laplace_tolerance) {
//     LaplaceDenominator laplace(eps_rdocc_, eps_virtual_, laplace_tolerance_, 0);
//     Occupied_Laplace_ = laplace.denominator_occ();
//     Virtual_Laplace_ = laplace.denominator_vir();
//     weights_ = Occupied_Laplace_->rowspi()[0];
//     nrdocc_ = eps_rdocc_->dim();
//     nvir_ = eps_virtual_->dim();
//     nbf_ = CMO_->rowspi()[0];
//     shift_ = 0;
// }
AtomicOrbitalHelper::AtomicOrbitalHelper(psi::SharedMatrix CMO, psi::SharedVector eps_occ,
                                         psi::SharedVector eps_vir, double laplace_tolerance,
                                         int shift, int nfrozen, double vir_tol)
    : CMO_(CMO), eps_rdocc_(eps_occ), eps_virtual_(eps_vir), laplace_tolerance_(laplace_tolerance),
      shift_(shift), nfrozen_(nfrozen) {
    LaplaceDenominator laplace(eps_rdocc_, eps_virtual_, laplace_tolerance_, vir_tol);
=======
AtomicOrbitalHelper::AtomicOrbitalHelper(std::shared_ptr<psi::Matrix> CMO,
                                         std::shared_ptr<psi::Vector> eps_occ,
                                         std::shared_ptr<psi::Vector> eps_vir,
                                         double laplace_tolerance)
    : CMO_(CMO), eps_rdocc_(eps_occ), eps_virtual_(eps_vir), laplace_tolerance_(laplace_tolerance) {
    psi::LaplaceDenominator laplace(eps_rdocc_, eps_virtual_, laplace_tolerance_);
>>>>>>> 727dd729
    Occupied_Laplace_ = laplace.denominator_occ();
    Virtual_Laplace_ = laplace.denominator_vir();
    weights_ = Occupied_Laplace_->rowspi()[0];
    nrdocc_ = eps_rdocc_->dim();
    nvir_ = Virtual_Laplace_->colspi()[0];
    nbf_ = CMO_->rowspi()[0];
    vir_start_ = laplace.vir_start();
    shift_ += vir_start_;
}
<<<<<<< HEAD

AtomicOrbitalHelper::AtomicOrbitalHelper(psi::SharedMatrix CMO, psi::SharedVector eps_occ, psi::SharedVector eps_act,
                                         psi::SharedVector eps_vir, double laplace_tolerance,
                                         int shift, int nfrozen, bool cavv, double vir_tol)
    : CMO_(CMO), eps_rdocc_(eps_occ), eps_active_(eps_act), eps_virtual_(eps_vir), laplace_tolerance_(laplace_tolerance),
      shift_(shift), nfrozen_(nfrozen) {
    LaplaceDenominator laplace(eps_rdocc_, eps_active_, eps_virtual_, laplace_tolerance_, cavv, vir_tol);
=======
AtomicOrbitalHelper::AtomicOrbitalHelper(std::shared_ptr<psi::Matrix> CMO,
                                         std::shared_ptr<psi::Vector> eps_occ,
                                         std::shared_ptr<psi::Vector> eps_vir,
                                         double laplace_tolerance, int shift)
    : CMO_(CMO), eps_rdocc_(eps_occ), eps_virtual_(eps_vir), laplace_tolerance_(laplace_tolerance),
      shift_(shift) {
    psi::LaplaceDenominator laplace(eps_rdocc_, eps_virtual_, laplace_tolerance_);
>>>>>>> 727dd729
    Occupied_Laplace_ = laplace.denominator_occ();
    Virtual_Laplace_ = laplace.denominator_vir();
    Active_Laplace_ = laplace.denominator_act();
    weights_ = Occupied_Laplace_->rowspi()[0];
    nrdocc_ = eps_rdocc_->dim();
    nact_ = eps_active_->dim();
    nvir_ = Virtual_Laplace_->colspi()[0];
    vir_start_ = laplace.vir_start();
    shift_ += vir_start_;
    nbf_ = CMO_->rowspi()[0];
}

AtomicOrbitalHelper::~AtomicOrbitalHelper() { outfile->Printf("\n    Done with AO helper class"); }

void AtomicOrbitalHelper::Compute_Cholesky_Pseudo_Density() {
    psi::SharedMatrix POcc_single(new psi::Matrix("Single_POcc", nbf_, nbf_));
    psi::SharedMatrix PVir_single(new psi::Matrix("Single_PVir", nbf_, nbf_)); 

    double value_occ, value_vir = 0.0;
    for (int w = 0; w < weights_; w++) {
        for (int mu = 0; mu < nbf_; mu++) {
            for (int nu = 0; nu < nbf_; nu++) {
                for (int i = 0; i < nrdocc_; i++) {
                    value_occ += CMO_->get(mu, i + nfrozen_) * CMO_->get(nu, i + nfrozen_) * Occupied_Laplace_->get(w, i);
                }
                POcc_single->set(mu, nu, value_occ);
                for (int a = 0; a < nvir_; a++) {
                    value_vir += CMO_->get(mu, nfrozen_ + nrdocc_ + shift_ + a) *
                                 CMO_->get(nu, nfrozen_ + nrdocc_ + shift_ + a) * Virtual_Laplace_->get(w, a);
                }
                PVir_single->set(mu, nu, value_vir);
                value_occ = 0.0;
                value_vir = 0.0;
            }
        }
        psi::SharedMatrix LOcc = POcc_single->partial_cholesky_factorize(1e-10);
        psi::SharedMatrix LVir = PVir_single->partial_cholesky_factorize(1e-10);
        LOcc_list_.push_back(LOcc);
        LVir_list_.push_back(LVir);
        //POcc_list_.push_back(POcc_single);
        //PVir_list_.push_back(PVir_single);
        //n_pseudo_occ_list_.push_back(LOcc->coldim());
        //n_pseudo_vir_list_.push_back(LVir->coldim());
    }
<<<<<<< HEAD
}
=======
    POcc_ = Xocc->clone();
    PVir_ = Yvir->clone();
}
void AtomicOrbitalHelper::Compute_AO_Screen(std::shared_ptr<psi::BasisSet>& primary) {
    auto integral = std::make_shared<IntegralFactory>(primary, primary, primary, primary);
    auto twobodyaoints = std::shared_ptr<TwoBodyAOInt>(integral->eri());
    // ERISieve sieve(primary, 1e-10);
    // auto my_function_pair_values = twobodyaoints->function_pair_values();
    auto AO_Screen = std::make_shared<psi::Matrix>("Z", nbf_, nbf_);
    for (int mu = 0; mu < nbf_; mu++)
        for (int nu = 0; nu < nbf_; nu++) {
            // AO_Screen->set(mu, nu, my_function_pair_values[mu * nbf_ + nu]);
            double value = std::sqrt(twobodyaoints->function_ceiling2(mu, nu, mu, nu));
            AO_Screen->set(mu, nu, value);
        }

    AO_Screen_ = AO_Screen;
    AO_Screen_->set_name("ScwartzAOInts");
}
void AtomicOrbitalHelper::Estimate_TransAO_Screen(std::shared_ptr<psi::BasisSet>& primary,
                                                  std::shared_ptr<psi::BasisSet>& auxiliary) {
    Compute_Psuedo_Density();
    MemDFJK jk(primary, auxiliary, psi::Process::environment.options);
    jk.initialize();
    jk.compute();
    auto AO_Trans_Screen = std::make_shared<psi::Matrix>("AOTrans", weights_, nbf_ * nbf_);
>>>>>>> 727dd729

void AtomicOrbitalHelper::Compute_Cholesky_Active_Density(psi::SharedMatrix RDM) {
    psi::SharedMatrix PAct_single(new psi::Matrix("Single_PAct", nbf_, nbf_));
    std::vector<int> Act_idx(nact_);
    std::iota(Act_idx.begin(), Act_idx.end(), nfrozen_+nrdocc_);
    psi::SharedMatrix C_Act = submatrix_cols(*CMO_, Act_idx);
    psi::SharedMatrix D_Act = psi::linalg::doublet(C_Act, RDM, false, false);

    double value_act = 0.0;
    for (int w = 0; w < weights_; w++) {
<<<<<<< HEAD
        for (int mu = 0; mu < nbf_; mu++) {
=======
        auto COcc = std::make_shared<psi::Matrix>("COcc", nbf_, nbf_);
        auto CVir = std::make_shared<psi::Matrix>("COcc", nbf_, nbf_);
        for (int mu = 0; mu < nbf_; mu++)
>>>>>>> 727dd729
            for (int nu = 0; nu < nbf_; nu++) {
                for (int u = 0; u < nact_; u++) {
                    value_act += D_Act->get(mu, u) * C_Act->get(nu, u) * Active_Laplace_->get(w, u);
                }
                PAct_single->set(mu, nu, value_act);
                value_act = 0.0;
            }
        }
        psi::SharedMatrix LAct = PAct_single->partial_cholesky_factorize(1e-10);
        LAct_list_.push_back(LAct);
        //n_pseudo_vir_list_.push_back(LAct->coldim());
    }
}

void AtomicOrbitalHelper::Compute_Cholesky_Density() {
    std::vector<int> Occ_idx(nrdocc_);
    std::iota(Occ_idx.begin(), Occ_idx.end(), nfrozen_);
    psi::SharedMatrix C_Occ = submatrix_cols(*CMO_, Occ_idx);
    POcc_real_ = psi::linalg::doublet(C_Occ, C_Occ, false, true);
    L_Occ_real_ = POcc_real_->partial_cholesky_factorize(1e-10);
}
/*
void AtomicOrbitalHelper::Householder_QR() {
    std::vector<int> Occ_idx(nrdocc_);
    std::iota(Occ_idx.begin(), Occ_idx.end(), 0);
    psi::SharedMatrix C_Occ = submatrix_cols(*CMO_, Occ_idx);
    psi::SharedMatrix C_Occ_transpose = C_Occ->transpose();
    /// Copy C_Occ matrix to R
    double** C_T = C_Occ_transpose->pointer();
    auto R = std::make_shared<psi::Matrix>("R", nrdocc_, C_Occ_transpose->coldim());
    double** Rp = R->pointer();
    C_DCOPY(nrdocc_ * C_Occ_transpose->coldim(), C_T[0], 1, Rp[0], 1);

    /// QR decomposition
    std::vector<double> tau(nrdocc_);
    //std::vector<int> jpvt(C_Occ_transpose->coldim());

    // First, find out how much workspace to provide
    // Optimal size of work vector is written to work_size
    double work_size;
    //C_DGEQP3(nrdocc_, C_Occ_transpose->coldim(), Rp[0], nrdocc_, jpvt.data(), tau.data(), &work_size, -1);
    C_DGEQRF(nrdocc_, C_Occ_transpose->coldim(), Rp[0], nrdocc_, tau.data(), &work_size, -1);
    // Now, do the QR decomposition
    int lwork = (int)work_size;
    std::vector<double> work(lwork);
    //C_DGEQP3(nrdocc_, C_Occ_transpose->coldim(), Rp[0], nrdocc_, jpvt.data(), tau.data(), work.data(), lwork);
    C_DGEQRF(nrdocc_, C_Occ_transpose->coldim(), Rp[0], nrdocc_, tau.data(), work.data(), lwork);

    // Put R in the upper triangle where it belongs
    for (int i = 1; i < nrdocc_; i++) {
        for (int j = 0; j < i; j++) {
            Rp[j][i] = 0.0;
        }
    }

    R->transpose()->print();
}
*/
} // namespace forte<|MERGE_RESOLUTION|>--- conflicted
+++ resolved
@@ -43,34 +43,13 @@
 using namespace psi;
 
 namespace forte {
-
-<<<<<<< HEAD
-// AtomicOrbitalHelper::AtomicOrbitalHelper(psi::SharedMatrix CMO, psi::SharedVector eps_occ,
-//                                          psi::SharedVector eps_vir, double laplace_tolerance)
-//     : CMO_(CMO), eps_rdocc_(eps_occ), eps_virtual_(eps_vir), laplace_tolerance_(laplace_tolerance) {
-//     LaplaceDenominator laplace(eps_rdocc_, eps_virtual_, laplace_tolerance_, 0);
-//     Occupied_Laplace_ = laplace.denominator_occ();
-//     Virtual_Laplace_ = laplace.denominator_vir();
-//     weights_ = Occupied_Laplace_->rowspi()[0];
-//     nrdocc_ = eps_rdocc_->dim();
-//     nvir_ = eps_virtual_->dim();
-//     nbf_ = CMO_->rowspi()[0];
-//     shift_ = 0;
-// }
+  
 AtomicOrbitalHelper::AtomicOrbitalHelper(psi::SharedMatrix CMO, psi::SharedVector eps_occ,
                                          psi::SharedVector eps_vir, double laplace_tolerance,
                                          int shift, int nfrozen, double vir_tol)
     : CMO_(CMO), eps_rdocc_(eps_occ), eps_virtual_(eps_vir), laplace_tolerance_(laplace_tolerance),
       shift_(shift), nfrozen_(nfrozen) {
     LaplaceDenominator laplace(eps_rdocc_, eps_virtual_, laplace_tolerance_, vir_tol);
-=======
-AtomicOrbitalHelper::AtomicOrbitalHelper(std::shared_ptr<psi::Matrix> CMO,
-                                         std::shared_ptr<psi::Vector> eps_occ,
-                                         std::shared_ptr<psi::Vector> eps_vir,
-                                         double laplace_tolerance)
-    : CMO_(CMO), eps_rdocc_(eps_occ), eps_virtual_(eps_vir), laplace_tolerance_(laplace_tolerance) {
-    psi::LaplaceDenominator laplace(eps_rdocc_, eps_virtual_, laplace_tolerance_);
->>>>>>> 727dd729
     Occupied_Laplace_ = laplace.denominator_occ();
     Virtual_Laplace_ = laplace.denominator_vir();
     weights_ = Occupied_Laplace_->rowspi()[0];
@@ -80,7 +59,6 @@
     vir_start_ = laplace.vir_start();
     shift_ += vir_start_;
 }
-<<<<<<< HEAD
 
 AtomicOrbitalHelper::AtomicOrbitalHelper(psi::SharedMatrix CMO, psi::SharedVector eps_occ, psi::SharedVector eps_act,
                                          psi::SharedVector eps_vir, double laplace_tolerance,
@@ -88,15 +66,6 @@
     : CMO_(CMO), eps_rdocc_(eps_occ), eps_active_(eps_act), eps_virtual_(eps_vir), laplace_tolerance_(laplace_tolerance),
       shift_(shift), nfrozen_(nfrozen) {
     LaplaceDenominator laplace(eps_rdocc_, eps_active_, eps_virtual_, laplace_tolerance_, cavv, vir_tol);
-=======
-AtomicOrbitalHelper::AtomicOrbitalHelper(std::shared_ptr<psi::Matrix> CMO,
-                                         std::shared_ptr<psi::Vector> eps_occ,
-                                         std::shared_ptr<psi::Vector> eps_vir,
-                                         double laplace_tolerance, int shift)
-    : CMO_(CMO), eps_rdocc_(eps_occ), eps_virtual_(eps_vir), laplace_tolerance_(laplace_tolerance),
-      shift_(shift) {
-    psi::LaplaceDenominator laplace(eps_rdocc_, eps_virtual_, laplace_tolerance_);
->>>>>>> 727dd729
     Occupied_Laplace_ = laplace.denominator_occ();
     Virtual_Laplace_ = laplace.denominator_vir();
     Active_Laplace_ = laplace.denominator_act();
@@ -141,36 +110,7 @@
         //n_pseudo_occ_list_.push_back(LOcc->coldim());
         //n_pseudo_vir_list_.push_back(LVir->coldim());
     }
-<<<<<<< HEAD
 }
-=======
-    POcc_ = Xocc->clone();
-    PVir_ = Yvir->clone();
-}
-void AtomicOrbitalHelper::Compute_AO_Screen(std::shared_ptr<psi::BasisSet>& primary) {
-    auto integral = std::make_shared<IntegralFactory>(primary, primary, primary, primary);
-    auto twobodyaoints = std::shared_ptr<TwoBodyAOInt>(integral->eri());
-    // ERISieve sieve(primary, 1e-10);
-    // auto my_function_pair_values = twobodyaoints->function_pair_values();
-    auto AO_Screen = std::make_shared<psi::Matrix>("Z", nbf_, nbf_);
-    for (int mu = 0; mu < nbf_; mu++)
-        for (int nu = 0; nu < nbf_; nu++) {
-            // AO_Screen->set(mu, nu, my_function_pair_values[mu * nbf_ + nu]);
-            double value = std::sqrt(twobodyaoints->function_ceiling2(mu, nu, mu, nu));
-            AO_Screen->set(mu, nu, value);
-        }
-
-    AO_Screen_ = AO_Screen;
-    AO_Screen_->set_name("ScwartzAOInts");
-}
-void AtomicOrbitalHelper::Estimate_TransAO_Screen(std::shared_ptr<psi::BasisSet>& primary,
-                                                  std::shared_ptr<psi::BasisSet>& auxiliary) {
-    Compute_Psuedo_Density();
-    MemDFJK jk(primary, auxiliary, psi::Process::environment.options);
-    jk.initialize();
-    jk.compute();
-    auto AO_Trans_Screen = std::make_shared<psi::Matrix>("AOTrans", weights_, nbf_ * nbf_);
->>>>>>> 727dd729
 
 void AtomicOrbitalHelper::Compute_Cholesky_Active_Density(psi::SharedMatrix RDM) {
     psi::SharedMatrix PAct_single(new psi::Matrix("Single_PAct", nbf_, nbf_));
@@ -181,13 +121,7 @@
 
     double value_act = 0.0;
     for (int w = 0; w < weights_; w++) {
-<<<<<<< HEAD
         for (int mu = 0; mu < nbf_; mu++) {
-=======
-        auto COcc = std::make_shared<psi::Matrix>("COcc", nbf_, nbf_);
-        auto CVir = std::make_shared<psi::Matrix>("COcc", nbf_, nbf_);
-        for (int mu = 0; mu < nbf_; mu++)
->>>>>>> 727dd729
             for (int nu = 0; nu < nbf_; nu++) {
                 for (int u = 0; u < nact_; u++) {
                     value_act += D_Act->get(mu, u) * C_Act->get(nu, u) * Active_Laplace_->get(w, u);
