/*
 * @BEGIN LICENSE
 *
 * Forte: an open-source plugin to Psi4 (https://github.com/psi4/psi4)
 * that implements a variety of quantum chemistry methods for strongly
 * correlated electrons.
 *
 * Copyright (c) 2012-2024 by its authors (see COPYING, COPYING.LESSER, AUTHORS).
 *
 * The copyrights for code used from other parties are included in
 * the corresponding files.
 *
 * This program is free software: you can redistribute it and/or modify
 * it under the terms of the GNU Lesser General Public License as published by
 * the Free Software Foundation, either version 3 of the License, or
 * (at your option) any later version.
 *
 * This program is distributed in the hope that it will be useful,
 * but WITHOUT ANY WARRANTY; without even the implied warranty of
 * MERCHANTABILITY or FITNESS FOR A PARTICULAR PURPOSE.  See the
 * GNU Lesser General Public License for more details.
 *
 * You should have received a copy of the GNU Lesser General Public License
 * along with this program.  If not, see http://www.gnu.org/licenses/.
 *
 * @END LICENSE
 */

#include "ambit/blocked_tensor.h"

#include "psi4/lib3index/cholesky.h"
#include "psi4/libfock/jk.h"
#include "psi4/libmints/matrix.h"
#include "psi4/psifiles.h"
#include "psi4/libpsi4util/PsiOutStream.h"

#include "base_classes/forte_options.h"
#include "fci/fci_solver.h"
#include "base_classes/mo_space_info.h"
#include "helpers/helpers.h"
#include "integrals/integrals.h"
#include "helpers/timer.h"
#include "orbitaloptimizer.h"

#include "base_classes/rdms.h"
#include "base_classes/scf_info.h"

using namespace psi;

namespace forte {

OrbitalOptimizer::OrbitalOptimizer() {}

OrbitalOptimizer::OrbitalOptimizer(ambit::Tensor Gamma1, ambit::Tensor Gamma2,
                                   ambit::Tensor two_body_ab, std::shared_ptr<ForteOptions> options,
                                   std::shared_ptr<MOSpaceInfo> mo_space_info,
                                   std::shared_ptr<ForteIntegrals> ints)
    : gamma1_(Gamma1), gamma2_(Gamma2), integral_(two_body_ab), mo_space_info_(mo_space_info),
      options_(options), nsopi_(ints->nsopi()) {}
void OrbitalOptimizer::update() {
    startup();
    fill_shared_density_matrices();
    /// F^{I}_{pq} = h_{pq} + 2 (pq | kk) - (pk |qk)
    /// This is done using JK builder: F^{I}_{pq} = h_{pq} + C^{T}[2J - K]C
    /// Built in the AO basis for efficiency
    local_timer overall_update;

    local_timer fock_core;
    form_fock_intermediates();
    if (timings_) {
        outfile->Printf("\n\n FormFockIntermediates took %8.8f s.", fock_core.get());
    }

    local_timer orbital_grad;
    orbital_gradient();
    if (timings_) {
        outfile->Printf("\n\n FormOrbitalGradient took %8.8f s.", orbital_grad.get());
    }

    local_timer diag_hess;
    diagonal_hessian();
    if (timings_) {
        outfile->Printf("\n\n FormDiagHessian took %8.8f s.", diag_hess.get());
    }

    if (timings_) {
        outfile->Printf("\n\n Update function takes %8.8f s", overall_update.get());
    }
}

void OrbitalOptimizer::startup() {
    frozen_docc_dim_ = mo_space_info_->dimension("FROZEN_DOCC");
    restricted_docc_dim_ = mo_space_info_->dimension("RESTRICTED_DOCC");
    active_dim_ = mo_space_info_->dimension("ACTIVE");
    restricted_uocc_dim_ = mo_space_info_->dimension("RESTRICTED_UOCC");
    inactive_docc_dim_ = mo_space_info_->dimension("INACTIVE_DOCC");
    nmopi_ = mo_space_info_->dimension("CORRELATED");

    frozen_docc_abs_ = mo_space_info_->corr_absolute_mo("FROZEN_DOCC");
    restricted_docc_abs_ = mo_space_info_->corr_absolute_mo("RESTRICTED_DOCC");
    active_abs_ = mo_space_info_->corr_absolute_mo("ACTIVE");
    restricted_uocc_abs_ = mo_space_info_->corr_absolute_mo("RESTRICTED_UOCC");
    inactive_docc_abs_ = mo_space_info_->corr_absolute_mo("INACTIVE_DOCC");
    nmo_abs_ = mo_space_info_->corr_absolute_mo("CORRELATED");
    if (frozen_docc_abs_.size() && !(options_->get_bool("OPTIMIZE_FROZEN_CORE"))) {
        casscf_freeze_core_ = true;
    } else {
        casscf_freeze_core_ = false;
    }
    if (options_->get_bool("OPTIMIZE_FROZEN_CORE")) {
        throw psi::PSIEXCEPTION("CASSCF can not handle optimization of frozen core, yet.");
    }

    nmo_ = mo_space_info_->size("CORRELATED");
    all_nmo_ = mo_space_info_->size("ALL");

    nrdocc_ = restricted_docc_abs_.size();
    nfrozen_ = frozen_docc_abs_.size();
    na_ = active_abs_.size();
    nvir_ = restricted_uocc_abs_.size();
    casscf_debug_print_ = options_->get_bool("CASSCF_DEBUG_PRINTING");
    nirrep_ = mo_space_info_->nirrep();

    auto ci_solver = options_->get_str("CASSCF_CI_SOLVER");
<<<<<<< HEAD
    std::vector<std::string> ci_types{"FCI", "DETCI", "CAS", "ACI", "DMRG", "BLOCK2"};
=======
    std::vector<std::string> ci_types{"FCI", "DETCI", "ACI", "DMRG", "GENCI"};
>>>>>>> 727dd729
    if (std::find(ci_types.begin(), ci_types.end(), ci_solver) == ci_types.end()) {
        outfile->Printf(
            "\n\n Please set your CASSCF_CI_SOLVER to either FCI, DETCI, ACI, GENCI, or DMRG");
        outfile->Printf("\n\n You set your CASSCF_CI_SOLVER to %s.",
                        options_->get_str("CASSCF_CI_SOLVER").c_str());
        throw psi::PSIEXCEPTION("You did not specify your CASSCF_CI_SOLVER correctly.");
    }

    cas_ = true;
    gas_ = false;
    if (options_->get_str("ACTIVE_REF_TYPE") == "GAS" or
        options_->get_str("ACTIVE_REF_TYPE") == "GAS_SINGLE") {
        cas_ = false;
        gas_ = true;
    }
}
void OrbitalOptimizer::orbital_gradient() {
    /// From Y_{pt} = F_{pu}^{core} * Gamma_{tu}
    ambit::Tensor Y = ambit::Tensor::build(ambit::CoreTensor, "Y", {nmo_, na_});
    ambit::Tensor F_pu = ambit::Tensor::build(ambit::CoreTensor, "F_pu", {nmo_, na_});

    // F_core (part does not depend on 1RDM) is non-zero even if there is no frozen/restricted_docc
    F_pu.iterate([&](const std::vector<size_t>& i, double& value) {
        value = F_core_->get(nmo_abs_[i[0]], active_abs_[i[1]]);
    });

    Y("p,t") = F_pu("p,u") * gamma1_("t, u");

    auto Y_m = std::make_shared<psi::Matrix>("Y_m", nmo_, na_);

    Y.iterate([&](const std::vector<size_t>& i, double& value) {
        Y_m->set(nmo_abs_[i[0]], i[1], value);
    });
    Y_ = Y_m;
    Y_->set_name("F * gamma");
    if (casscf_debug_print_) {
        Y_->print();
    }

    // Form Z (pu | v w) * Gamma2(tuvw)
    // One thing I am not sure about for Gamma2->how to get spin free RDM from
    // spin based RDM
    // gamma1 = gamma1a + gamma1b;
    // gamma2 = gamma2aa + gamma2ab + gamma2ba + gamma2bb
    /// lambda2 = gamma1*gamma1

    // std::vector<size_t> na_array = mo_space_info_->corr_absolute_mo("ACTIVE");
    /// SInce the integrals class assumes that the indices are relative,
    /// pass the relative indices to the integrals code.
    ambit::Tensor Z = ambit::Tensor::build(ambit::CoreTensor, "Z", {nmo_, na_});

    //(pu | x y) -> <px | uy> * gamma2_{"t, u, x, y"
    Z("p, t") = integral_("p,u,x,y") * gamma2_("t, u, x, y");
    if (casscf_debug_print_) {
        outfile->Printf("\n\n integral_: %8.8f  gamma2_: %8.8f", integral_.norm(2),
                        gamma2_.norm(2));
    }

    auto Zm = std::make_shared<psi::Matrix>("Zm", nmo_, na_);
    Z.iterate([&](const std::vector<size_t>& i, double& value) { Zm->set(i[0], i[1], value); });

    Z_ = Zm;
    Z_->set_name("g * rdm2");
    if (casscf_debug_print_) {
        Z_->print();
    }
    // g_ia = 4F_core + 2F_act
    // g_ta = 2Y + 4Z
    // g_it = 4F_core + 2 F_act - 2Y - 4Z;

    // GOTCHA:  Z and T are of size nmo by na
    // The absolute MO should not be used to access elements of Z, Y, or Gamma
    // since these are of 0....na_ arrays
    // auto occ_array = mo_spac/e_info_->corr_absolute_mo("RESTRICTED_DOCC");
    // auto virt_array = mo_space_info_->corr_absolute_mo("RESTRICTED_UOCC");
    // auto active_array = mo_space_info_->corr_absolute_mo("ACTIVE");

    size_t nhole = nrdocc_ + na_;
    size_t npart = na_ + nvir_;
    auto Orb_grad = std::make_shared<psi::Matrix>("G_pq", nhole, npart);
    Orb_grad->set_name("CASSCF Gradient");

    auto generalized_hole_abs = mo_space_info_->corr_absolute_mo("GENERALIZED HOLE");
    auto generalized_part_abs = mo_space_info_->corr_absolute_mo("GENERALIZED PARTICLE");
    psi::Dimension general_hole_dim = mo_space_info_->dimension("GENERALIZED HOLE");
    psi::Dimension general_part_dim = mo_space_info_->dimension("GENERALIZED PARTICLE");
    auto generalized_hole_rel = mo_space_info_->relative_mo("GENERALIZED HOLE");
    auto generalized_part_rel = mo_space_info_->relative_mo("GENERALIZED PARTICLE");
    if (casscf_debug_print_) {
        outfile->Printf("Generalized_hole_abs\n");
        for (auto gha : generalized_hole_abs) {
            outfile->Printf(" %d", gha);
        }
        outfile->Printf("\n Generalized_part_abs\n");
        for (auto gpa : generalized_part_abs) {
            outfile->Printf(" %d", gpa);
        }
        outfile->Printf("Generalized_hole_rel\n");
        for (auto ghr : generalized_hole_rel) {
            outfile->Printf(" (%d, %d) ", ghr.first, ghr.second);
        }
        outfile->Printf("Generalized_part_rel\n");
        for (auto gpr : generalized_part_rel) {
            outfile->Printf(" (%d, %d) ", gpr.first, gpr.second);
        }
    }
    int offset_hole = 0;
    int offset_part = 0;
    std::vector<size_t> hole_offset_vector(nirrep_);
    std::vector<size_t> particle_offset_vector(nirrep_);
    for (size_t h = 0; h < nirrep_; h++) {
        hole_offset_vector[h] = offset_hole;
        particle_offset_vector[h] = offset_part;
        offset_hole += general_hole_dim[h];
        offset_part += general_part_dim[h];
    }

    /// Create a map that takes absolute index (in nmo indexing) and returns a
    /// value that corresponds to either hole or particle
    /// IE: 0, 1, 2, 9 for hole where 2 and 9 are active
    /// This map returns 0, 1, 2, 3
    for (size_t i = 0; i < nhole; i++) {
        int sym_irrep = generalized_hole_rel[i].first;
        // nhole_map_[generalized_hole_abs[i]] = (generalized_hole_rel[i].second
        // + restricted_docc_dim_[generalized_hole_rel[i].first]);
        /// generalized_hole_rel[i].second tells where the entry is in with
        /// respect to the irrep
        /// hole_offset is an offset that accounts for the previous irreps
        nhole_map_[generalized_hole_abs[i]] = generalized_hole_rel[i].second +
                                              hole_offset_vector[sym_irrep] -
                                              frozen_docc_dim_[sym_irrep];
    }
    for (size_t a = 0; a < npart; a++) {
        int sym_irrep = generalized_part_rel[a].first;
        /// generalized_part_rel[a].second tells where the entry is in with
        /// respect to the irrep
        /// part_offset_vector is an offset that accounts for the previous
        /// irreps
        npart_map_[generalized_part_abs[a]] =
            (generalized_part_rel[a].second + particle_offset_vector[sym_irrep] -
             restricted_docc_dim_[sym_irrep]) -
            frozen_docc_dim_[sym_irrep];
    }

    if (casscf_debug_print_) {
        for (auto hole : nhole_map_) {
            outfile->Printf("\n nhole_map[%d] = %d", hole.first, hole.second);
        }
        for (auto part : npart_map_) {
            outfile->Printf("\n npart_map[%d] = %d", part.first, part.second);
        }
    }

    /// Some wierdness going on
    /// Since G is nhole by npart
    /// I need to make sure that the matrix is ordered in pitzer ordering

    /// The offset allows me to place the correct values with pitzer ordering

    /// The Fock matrix is computed as stated in Pg. 622 of Helgaker book
    auto Fock = std::make_shared<psi::Matrix>("Generalized Fock", nmo_, nmo_);
    for (size_t q = 0; q < nmo_; q++) {
        int q_o = nmo_abs_[q];
        for (size_t i = 0; i < nrdocc_; i++) {
            int i_iq = restricted_docc_abs_[i];
            double value = 2.0 * (F_core_->get(q_o, i_iq) + F_act_->get(q_o, i_iq));
            Fock->set(i_iq, q_o, value);
        }
        for (size_t v = 0; v < na_; v++) {
            int act_o = active_abs_[v];
            double value_vn = Y_->get(q_o, v) + Z_->get(q_o, v);
            Fock->set(act_o, q_o, value_vn);
        }
        for (size_t a = 0; a < nvir_; a++) {
            int a_o = restricted_uocc_abs_[a];
            Fock->set(a_o, q_o, 0.0);
        }
    }
    if (casscf_debug_print_) {
        Fock->print();
    }
    auto Orb_grad_Fock = std::make_shared<psi::Matrix>("G_pq", nhole, npart);
    for (size_t h = 0; h < nhole; h++) {
        for (size_t p = 0; p < npart; p++) {
            size_t h_act = generalized_hole_abs[h];
            size_t p_act = generalized_part_abs[p];
            double fock_value = Fock->get(h_act, p_act) - Fock->get(p_act, h_act);
            Orb_grad_Fock->set(nhole_map_[h_act], npart_map_[p_act], 2.0 * fock_value);
        }
    }
    for (size_t ui = 0; ui < na_; ui++) {
        for (size_t v = 0; v < na_; v++) {
            size_t u = active_abs_[ui];
            size_t vo = active_abs_[v];
            if (vo == u) {
                Orb_grad_Fock->set(nhole_map_[vo], npart_map_[u], 0.0);
            }
        }
    }
    if (cas_) {
        zero_redunant(Orb_grad_Fock);
    }

    if (gas_) {
        gas_num_ = 0;
        auto active_abs = mo_space_info_->absolute_mo("ACTIVE");
        std::map<int, int> re_ab_mo;
        for (size_t i = 0; i < na_; i++) {
            re_ab_mo[active_abs_[i]] = i;
        }
        std::vector<std::string> gas_subspaces = {"GAS1", "GAS2", "GAS3", "GAS4", "GAS5", "GAS6"};
        std::vector<size_t> absolute_mo_total;
        for (size_t gas_count = 0; gas_count < 6; gas_count++) {
            std::string space = gas_subspaces[gas_count];
            std::vector<size_t> relative_mo;
            std::vector<size_t> absolute_mo;
            auto gas_space = mo_space_info_->absolute_mo(space);
            //            outfile->Printf("\n GAS %d, ", gas_count);
            if (!gas_space.empty()) {
                for (size_t i = 0, imax = gas_space.size(); i < imax; ++i) {
                    relative_mo.push_back(re_ab_mo[gas_space[i]]);
                    absolute_mo.push_back(gas_space[i]);
                    absolute_mo_total.push_back(gas_space[i]);
                }
                gas_num_ = gas_num_ + 1;
            }
            for (size_t ii : absolute_mo) {
                for (size_t jj : absolute_mo_total) {
                    Orb_grad_Fock->set(nhole_map_[ii], npart_map_[jj], 0.0);
                }
            }

            // Zero-out diagonal and one-block of the off-diagonal matrix
            relative_gas_mo_.push_back(relative_mo);
        }
        auto active_frozen = options_->get_int_list("CASSCF_ACTIVE_FROZEN_ORBITAL");

        std::vector<int> active(na_);
        std::iota(active.begin(), active.end(), 0);

        std::vector<int> unfrozen;
        std::set_difference(active.begin(), active.end(), active_frozen.begin(),
                            active_frozen.end(), std::inserter(unfrozen, unfrozen.begin()));

        for (int i : active_frozen) {
            for (int j : active_frozen) {
                size_t ii = active_abs_[i];
                size_t jj = active_abs_[j];
                Orb_grad_Fock->set(nhole_map_[ii], npart_map_[jj], 0.0);
                Orb_grad_Fock->set(nhole_map_[jj], npart_map_[ii], 0.0);
            }
        }
        for (int i : active_frozen) {
            for (int j : unfrozen) {
                size_t ii = active_abs_[i];
                size_t jj = active_abs_[j];
                Orb_grad_Fock->set(nhole_map_[ii], npart_map_[jj], 0.0);
                Orb_grad_Fock->set(nhole_map_[jj], npart_map_[ii], 0.0);
            }
        }
        for (int i : active_frozen) {
            for (size_t j = 0; j < nrdocc_; j++) {
                size_t ii = active_abs_[i];
                size_t jj = restricted_docc_abs_[j];
                Orb_grad_Fock->set(nhole_map_[jj], npart_map_[ii], 0.0);
            }
        }
        for (int i : active_frozen) {
            for (size_t j = 0; j < nvir_; j++) {
                size_t ii = active_abs_[i];
                size_t jj = restricted_uocc_abs_[j];
                Orb_grad_Fock->set(nhole_map_[ii], npart_map_[jj], 0.0);
            }
        }
    }

    if (casscf_debug_print_) {
        Orb_grad_Fock->print();
    }

    g_ = Orb_grad_Fock;
    g_->set_name("CASSCF_GRADIENT");
}

void OrbitalOptimizer::diagonal_hessian() {
    size_t nhole = nrdocc_ + na_;
    size_t npart = na_ + nvir_;
    auto D = std::make_shared<psi::Matrix>("D_pq", nhole, npart);
    D->set_name("Diagonal Hessian");

    for (size_t ii = 0; ii < nrdocc_; ii++) {
        for (size_t ai = 0; ai < nvir_; ai++) {
            size_t a = restricted_uocc_abs_[ai];
            size_t i = restricted_docc_abs_[ii];
            // double value_ia = F_core_->get(a,a) * 4.0 + 2 * F_act_->get(a,a);
            // value_ia -= 4.0 * F_core_->get(i,i)  - 2 * F_act_->get(i,i);
            double value_ia = (F_core_->get(a, a) * 4.0 + 4.0 * F_act_->get(a, a));
            value_ia -= (4.0 * F_core_->get(i, i) + 4.0 * F_act_->get(i, i));
            D->set(nhole_map_[i], npart_map_[a], value_ia);
        }
    }
    for (size_t ai = 0; ai < nvir_; ai++) {
        for (size_t ti = 0; ti < na_; ti++) {
            size_t a = restricted_uocc_abs_[ai];
            size_t t = active_abs_[ti];
            // double value_ta = 2.0 * gamma1M_->get(ti,ti) * F_core_->get(a,a);
            // value_ta += gamma1M_->get(ti,ti) * F_act_->get(a,a);
            // value_ta -= 2*Y_->get(t,ti) + 4.0 *Z_->get(t,ti);
            double value_ta = 2.0 * gamma1M_->get(ti, ti) * F_core_->get(a, a);
            value_ta += 2.0 * gamma1M_->get(ti, ti) * F_act_->get(a, a);
            value_ta -= (2.0 * Y_->get(t, ti) + 2.0 * Z_->get(t, ti));
            D->set(nhole_map_[t], npart_map_[a], value_ta);
        }
    }
    for (size_t ii = 0; ii < nrdocc_; ii++) {
        for (size_t ti = 0; ti < na_; ti++) {
            size_t i = restricted_docc_abs_[ii];
            size_t t = active_abs_[ti];
            double value_it = 4.0 * F_core_->get(t, t);
            value_it += 4.0 * F_act_->get(t, t);
            value_it += 2.0 * gamma1M_->get(ti, ti) * F_core_->get(i, i);
            value_it += 2.0 * gamma1M_->get(ti, ti) * F_act_->get(i, i);
            value_it -= (4.0 * F_core_->get(i, i) + 4.0 * F_act_->get(i, i));
            value_it -= (2.0 * Y_->get(t, ti) + 2.0 * Z_->get(t, ti));
            D->set(nhole_map_[i], npart_map_[t], value_it);
        }
    }

    for (size_t u = 0; u < na_; u++) {
        for (size_t v = 0; v < na_; v++) {
            size_t uo = active_abs_[u];
            size_t vo = active_abs_[v];
            D->set(nhole_map_[uo], npart_map_[vo], 1.0);
        }
    }
    // aa block for GASSCF
    if (gas_) {
        ambit::Tensor Trans_na_nmo = ambit::Tensor::build(ambit::CoreTensor, "Tr", {na_, nmo_});
        Trans_na_nmo.iterate([&](const std::vector<size_t>& i, double& value) {
            value = (active_abs_[i[0]] == i[1]) ? 1.0 : 0.0;
        });

        ambit::Tensor integral_a =
            ambit::Tensor::build(ambit::CoreTensor, "Tr", {na_, na_, na_, na_});
        integral_a("p,q,r,s") = Trans_na_nmo("p,w") * integral_("w,q,r,s");
        auto I_act = std::make_shared<psi::Matrix>("I_act", na_ * na_, na_ * na_);
        integral_a.iterate([&](const std::vector<size_t>& i, double& value) {
            I_act->set(i[0] * na_ + i[1], i[2] * na_ + i[3], value);
        });

        if (casscf_debug_print_) {
            I_act->print();
        }
        // Loop over spaces, last space will have no rotations
        // Hessian elements within GAS space
        for (size_t gas_count = 0; gas_count < gas_num_; gas_count++) {
            for (size_t gas_count_2 = 0; gas_count_2 < gas_count; gas_count_2++) {
                // Loop over pairs
                for (size_t u : relative_gas_mo_[gas_count_2]) {
                    for (size_t v : relative_gas_mo_[gas_count]) {
                        size_t uo = active_abs_[u];
                        size_t vo = active_abs_[v];
                        double value_aa = 0.0;
                        value_aa += 2.0 * gamma1M_->get(v, v) * F_core_->get(uo, uo);
                        value_aa += 2.0 * gamma1M_->get(u, u) * F_core_->get(vo, vo);
                        value_aa -= 4.0 * gamma1M_->get(u, v) * F_core_->get(uo, vo);
                        value_aa -= 2.0 * Y_->get(uo, u) + 2.0 * Z_->get(uo, u);
                        value_aa -= 2.0 * Y_->get(vo, v) + 2.0 * Z_->get(vo, v);
                        size_t uu = u * na_ + u;
                        size_t vv = v * na_ + v;
                        size_t uv = u * na_ + v;
                        for (size_t p = 0; p < na_; p++) {
                            for (size_t q = 0; q < na_; q++) {
                                size_t up = u * na_ + p;
                                size_t uq = u * na_ + q;
                                size_t vp = v * na_ + p;
                                size_t vq = v * na_ + q;
                                size_t pq = p * na_ + q;
                                size_t qp = q * na_ + p;
                                size_t pv = p * na_ + v;
                                size_t qv = q * na_ + v;
                                size_t pu = p * na_ + u;
                                value_aa += 2.0 * I_act->get(uu, pq) *
                                            (gamma2M_->get(vv, pq) + gamma2M_->get(pv, vq));
                                value_aa += 2.0 * I_act->get(vv, pq) *
                                            (gamma2M_->get(uu, pq) + gamma2M_->get(pu, uq));
                                value_aa += 1.0 * I_act->get(vp, vq) *
                                            (gamma2M_->get(up, uq) + gamma2M_->get(uq, up));
                                value_aa += 1.0 * I_act->get(up, uq) *
                                            (gamma2M_->get(vp, vq) + gamma2M_->get(vq, vp));
                                value_aa -= 4.0 * I_act->get(uv, pq) *
                                            (gamma2M_->get(uv, qp) + gamma2M_->get(up, qv));
                                value_aa -= 2.0 * I_act->get(up, vq) *
                                            (gamma2M_->get(up, vq) + gamma2M_->get(uq, vp));
                            }
                        }
                        D->set(nhole_map_[uo], npart_map_[vo], value_aa);
                    } // End i loop
                }     // End a loop
            }
        }
    } // End Gas_

    d_ = D;
    if (casscf_debug_print_) {
        d_->print();
    }
} // namespace forte
std::shared_ptr<psi::Matrix> OrbitalOptimizer::approx_solve() {
    psi::Dimension nhole_dim = restricted_docc_dim_ + active_dim_;
    psi::Dimension nvirt_dim = restricted_uocc_dim_ + active_dim_;

    auto G_grad = std::make_shared<psi::Matrix>("GradientSym", nhole_dim, nvirt_dim);
    auto D_grad = std::make_shared<psi::Matrix>("HessianSym", nhole_dim, nvirt_dim);

    int offset_hole = 0;
    int offset_part = 0;
    for (size_t h = 0; h < nirrep_; h++) {
        for (int i = 0; i < nhole_dim[h]; i++) {
            int ioff = i + offset_hole;
            for (int a = 0; a < nvirt_dim[h]; a++) {
                int aoff = a + offset_part;
                G_grad->set(h, i, a, g_->get(ioff, aoff));
                D_grad->set(h, i, a, d_->get(ioff, aoff));
            }
        }
        offset_hole += nhole_dim[h];
        offset_part += nvirt_dim[h];
    }
    auto S_tmp = G_grad->clone();
    // S_tmp->apply_denominator(D_grad);
    for (size_t h = 0; h < nirrep_; h++) {
        for (int p = 0; p < S_tmp->rowspi(h); p++) {
            for (int q = 0; q < S_tmp->colspi(h); q++) {
                // if(std::fabs(D_grad->get(h, p, q)) > 1e-12)
                //{
                S_tmp->set(h, p, q, G_grad->get(h, p, q) / D_grad->get(h, p, q));
                //}
                // else{
                //    S_tmp->set(h, p, q, 0.0);
                //    outfile->Printf("\n Warning: D_grad(%d, %d, %d) is NAN",
                //    h, p, q);
                //}
            }
        }
    }
    // auto S_tmp_AH = AugmentedHessianSolve();
    for (size_t h = 0; h < nirrep_; h++) {
        for (int u = 0; u < active_dim_[h]; u++) {
            for (int v = 0; v < active_dim_[h]; v++) {
                int uu = restricted_docc_dim_[h] + u;
                S_tmp->set(h, uu, v, G_grad->get(h, uu, v) / D_grad->get(h, uu, v));
            }
        }
    }

    if (casscf_debug_print_) {
        G_grad->print();
        D_grad->print();
        S_tmp->set_name("g / d");
        S_tmp->print();
    }
    return S_tmp;
}
std::shared_ptr<psi::Matrix> OrbitalOptimizer::AugmentedHessianSolve() {
    size_t nhole = mo_space_info_->size("GENERALIZED HOLE");
    size_t npart = mo_space_info_->size("GENERALIZED PARTICLE");

    auto AugmentedHessian =
        std::make_shared<psi::Matrix>("Augmented Hessian", nhole + npart + 1, nhole + npart + 1);
    for (size_t hol = 0; hol < nhole; hol++) {
        for (size_t part = 0; part < npart; part++) {
            AugmentedHessian->set(hol, part, d_->get(hol, part));
        }
    }
    auto g_transpose = g_->transpose();
    for (size_t hol = 0; hol < nhole; hol++) {
        for (size_t part = 0; part < npart; part++) {
            AugmentedHessian->set(part, hol + npart, g_transpose->get(part, hol));
        }
    }
    for (size_t hol = 0; hol < nhole; hol++) {
        for (size_t part = 0; part < npart; part++) {
            AugmentedHessian->set(part + nhole, hol, g_->get(hol, part));
        }
    }
    // for(int hol = 0; hol < nhole; hol++){
    //    for(int part = nhole; part < (nhole + npart + 1); part++){
    //        AugmentedHessian->set(hol, part, g_->transpose()->get(npart - part
    //        , hol));
    //    }
    //}
    // AugmentedHessian->print();
    // C_DCOPY(nhole * npart, g_->pointer()[0], 1,
    // &(AugmentedHessian->pointer()[0][nhole * npart]), 1);
    // C_DCOPY(nhole * npart, g_->transpose()->pointer()[0], 1,
    // &(AugmentedHessian->pointer()[nhole * npart][0]), 1);

    // AugmentedHessian->set(nhole * npart, nhole * npart, 0.0);
    // AugmentedHessian->print();
    auto HessianEvec =
        std::make_shared<psi::Matrix>("HessianEvec", nhole + npart + 1, nhole + npart + 1);
    auto HessianEval = std::make_shared<psi::Vector>("HessianEval", nhole + npart + 1);
    AugmentedHessian->diagonalize(HessianEvec, HessianEval);
    HessianEvec->print();
    // auto S_AH = std::make_shared<psi::Matrix>("AugmentedHessianLowestEigenvalue", nhole, npart);
    // if(casscf_debug_print_)
    //{
    //    AugmentedHessian->print();
    //    HessianEval->print();
    //}
    return HessianEvec;
}

std::shared_ptr<psi::Matrix> OrbitalOptimizer::rotate_orbitals(std::shared_ptr<psi::Matrix> C,
                                                               std::shared_ptr<psi::Matrix> S) {
    psi::Dimension nhole_dim = mo_space_info_->dimension("GENERALIZED HOLE");
    psi::Dimension nvirt_dim = mo_space_info_->dimension("GENERALIZED PARTICLE");
    /// Clone the C matrix
    auto C_rot(C->clone());
    auto S_mat(S->clone());

    auto S_sym = std::make_shared<psi::Matrix>("K", mo_space_info_->nirrep(),
                                               mo_space_info_->dimension("ALL"),
                                               mo_space_info_->dimension("ALL"));

    for (size_t h = 0; h < nirrep_; h++) {
        for (int i = 0; i < frozen_docc_dim_[h]; i++) {
            S_sym->set(h, i, i, 0.0);
        }
        for (int i = 0; i < nhole_dim[h]; i++) {
            for (int a = std::max(restricted_docc_dim_[h], i); a < nmopi_[h]; a++) {
                int ioff = i + frozen_docc_dim_[h];
                int aoff = a + frozen_docc_dim_[h];
                S_sym->set(h, ioff, aoff, S_mat->get(h, i, a - restricted_docc_dim_[h]));
                S_sym->set(h, aoff, ioff, -1.0 * S_mat->get(h, i, a - restricted_docc_dim_[h]));
            }
        }
    }
    auto S_exp = matrix_exp(S_sym);
    for (size_t h = 0; h < nirrep_; h++) {
        for (int f = 0; f < frozen_docc_dim_[h]; f++) {
            S_exp->set(h, f, f, 1.0);
        }
    }

    C_rot = psi::linalg::doublet(C, S_exp);
    C_rot->set_name("ROTATED_ORBITAL");
    S_exp->set_name("Orbital Rotation exp(K)");
    if (casscf_debug_print_) {
        S_sym->print();
        S_exp->print();
        C_rot->print();
    }
    return C_rot;
}

void OrbitalOptimizer::fill_shared_density_matrices() {
    auto gamma_spin_free = std::make_shared<psi::Matrix>("Gamma", na_, na_);
    gamma1_.iterate([&](const std::vector<size_t>& i, double& value) {
        gamma_spin_free->set(i[0], i[1], value);
    });
    gamma1M_ = gamma_spin_free;

    auto gamma2_matrix = std::make_shared<psi::Matrix>("Gamma2", na_ * na_, na_ * na_);
    gamma2_.iterate([&](const std::vector<size_t>& i, double& value) {
        gamma2_matrix->set(i[0] * na_ + i[1], i[2] * na_ + i[3], value);
    });
    gamma2M_ = gamma2_matrix;
    if (casscf_debug_print_) {
        gamma1M_->set_name("Spin-free 1 RDM");
        gamma1M_->print();
        gamma2M_->set_name("Spin-free 2 RDM");
        gamma2M_->print();
    }
}
// std::shared_ptr<psi::Matrix> OrbitalOptimizer::make_c_sym_aware(std::shared_ptr<psi::Matrix>
// aotoso) {
//    /// Step 1: Obtain guess MO coefficients C_{mup}
//    /// Since I want to use these in a symmetry aware basis,
//    /// I will move the C matrix into a Pfitzer ordering

//    psi::Dimension nmopi = mo_space_info_->dimension("ALL");

//    /// I want a C matrix in the C1 basis but symmetry aware
//    size_t nso = nsopi_.sum();
//    nirrep_ = mo_space_info_->nirrep();
//    auto Call = std::make_shared<psi::Matrix>(nso, nmopi.sum());

//    // Transform from the SO to the AO basis for the C matrix.
//    // just transfroms the C_{mu_ao i} -> C_{mu_so i}
//    for (size_t h = 0, index = 0; h < nirrep_; ++h) {
//        for (int i = 0; i < nmopi[h]; ++i) {
//            size_t nao = nso;
//            size_t nso = nsopi_[h];

//            if (!nso)
//                continue;

//            C_DGEMV('N', nao, nso, 1.0, aotoso->pointer(h)[0], nso, &Ca_sym_->pointer(h)[0][i],
//                    nmopi[h], 0.0, &Call->pointer()[0][index], nmopi.sum());

//            index += 1;
//        }
//    }

//    return Call;
//}
std::shared_ptr<psi::Matrix>
OrbitalOptimizer::matrix_exp(const std::shared_ptr<psi::Matrix>& unitary) {
    std::shared_ptr<psi::Matrix> U(unitary->clone());
    if (false) {
        U->expm();
    } else {
        // Build exp(U) = 1 + U + 1/2 U U + 1/6 U U U

        for (size_t h = 0; h < nirrep_; h++) {
            if (!U->rowspi()[h])
                continue;
            double** Up = U->pointer(h);
            for (int i = 0; i < (U->colspi()[h]); i++) {
                Up[i][i] += 1.0;
            }
        }
        U->gemm(false, false, 0.5, unitary, unitary, 1.0);

        auto tmp_third = psi::linalg::triplet(unitary, unitary, unitary);
        tmp_third->scale(1.0 / 6.0);
        U->add(tmp_third);
        tmp_third.reset();

        // We did not fully exponentiate the matrix, need to orthogonalize
        U->schmidt();
    }
    return U;
}
void OrbitalOptimizer::zero_redunant(std::shared_ptr<psi::Matrix>& matrix) {
    for (size_t u = 0; u < na_; u++) {
        for (size_t v = 0; v < na_; v++) {
            size_t uo = active_abs_[u];
            size_t vo = active_abs_[v];
            matrix->set(nhole_map_[uo], npart_map_[vo], 0.0);
        }
    }
}
CASSCFOrbitalOptimizer::CASSCFOrbitalOptimizer(ambit::Tensor Gamma1, ambit::Tensor Gamma2,
                                               ambit::Tensor two_body_ab,
                                               std::shared_ptr<ForteOptions> options,
                                               std::shared_ptr<MOSpaceInfo> mo_space_info,
                                               std::shared_ptr<ForteIntegrals> ints)
    : OrbitalOptimizer(Gamma1, Gamma2, two_body_ab, options, mo_space_info, ints) {}
CASSCFOrbitalOptimizer::~CASSCFOrbitalOptimizer() {}

void CASSCFOrbitalOptimizer::form_fock_intermediates() {
    /// Get the CoreHamiltonian in AO basis

    if (Ca_sym_ == nullptr) {
        outfile->Printf("\n\n Please give your OrbitalOptimize an Orbital");
        throw psi::PSIEXCEPTION("Please set CMatrix before you call orbital rotation casscf");
    }
    if (H_ == nullptr) {
        outfile->Printf("\n\n Please set the OneBody operator");
        throw psi::PSIEXCEPTION("Please set H before you call orbital rotation casscf");
    }
    H_->transform(Ca_sym_);
    if (casscf_debug_print_) {
        H_->set_name("CORR_HAMIL");
        H_->print();
    }

    /// Creating a C_core and C_active matrices
    auto C_active = std::make_shared<psi::Matrix>("C_active", nirrep_, nsopi_, active_dim_);
    auto C_core = std::make_shared<psi::Matrix>("C_core", nirrep_, nsopi_, restricted_docc_dim_);

    // Need to get the inactive block of the C matrix
    auto F_core_c1 = std::make_shared<psi::Matrix>("F_core_no_sym", nmo_, nmo_);
    auto F_core = std::make_shared<psi::Matrix>("InactiveTemp1", nirrep_, nsopi_, nsopi_);
    F_core_c1->zero();

    for (size_t h = 0; h < nirrep_; h++) {
        for (int i = 0; i < active_dim_[h]; i++) {
            C_active->set_column(
                h, i, Ca_sym_->get_column(h, i + frozen_docc_dim_[h] + restricted_docc_dim_[h]));
        }
    }
    auto C_active_ao = std::make_shared<psi::Matrix>("C_active", nirrep_, nsopi_, nsopi_);
    auto gamma1_sym =
        std::make_shared<psi::Matrix>("gamma1_sym", nirrep_, active_dim_, active_dim_);
    size_t offset_active = 0;
    for (size_t h = 0; h < nirrep_; h++) {
        for (int u = 0; u < active_dim_[h]; u++) {
            size_t uoff = u + offset_active;
            for (int v = 0; v < active_dim_[h]; v++) {
                size_t voff = v + offset_active;
                gamma1_sym->set(h, u, v, gamma1M_->get(uoff, voff));
            }
        }
        offset_active += active_dim_[h];
    }
    /// Back transform 1-RDM to AO basis
    C_active_ao = psi::linalg::triplet(C_active, gamma1_sym, C_active, false, false, true);
    if (casscf_debug_print_)
        C_active_ao->print();
    // std::shared_ptr<JK> JK_fock = JK::build_JK(wfn_->basisset(),options_ );
    // JK_fock->set_memory(psi::Process::environment.get_memory() * 0.8);
    // JK_fock->set_cutoff(options_->get_double("INTS_TOLERANCE"));
    // JK_fock->initialize();
    // JK_->set_allow_desymmetrization(true);
    JK_->set_do_K(true);
    std::vector<std::shared_ptr<psi::Matrix>>& Cl = JK_->C_left();
    std::vector<std::shared_ptr<psi::Matrix>>& Cr = JK_->C_right();

    /// Since this is CASSCF this will always be an active fock matrix
    auto Identity = std::make_shared<psi::Matrix>("I", nirrep_, nsopi_, nsopi_);
    Identity->identity();
    Cl.clear();
    Cr.clear();
    Cl.push_back(C_active_ao);
    Cr.push_back(Identity);

    /// If there is no restricted_docc, there is no C_core
    if (restricted_docc_dim_.sum() > 0) {
        for (size_t h = 0; h < nirrep_; h++) {
            for (int i = 0; i < restricted_docc_dim_[h]; i++) {
                C_core->set_column(h, i, Ca_sym_->get_column(h, i + frozen_docc_dim_[h]));
            }
        }

        if (casscf_debug_print_) {
            C_core->print();
        }

        Cl.push_back(C_core);
        Cr.push_back(C_core);
    }

    JK_->compute();

    auto J_act = JK_->J()[0];
    auto K_act = JK_->K()[0];
    auto F_act = J_act->clone();
    K_act->scale(0.5);
    F_act->subtract(K_act);
    F_act->transform(Ca_sym_);

    if (restricted_docc_dim_.sum() > 0) {
        auto J_core = JK_->J()[1];
        auto K_core = JK_->K()[1];
        J_core->scale(2.0);
        F_core = J_core->clone();
        F_core->subtract(K_core);
    }

    /// If there are frozen orbitals, need to add
    /// FrozenCore Fock matrix to inactive block
    if (casscf_freeze_core_) {
        F_core->add(F_froze_);
    }

    F_core->transform(Ca_sym_);
    // F_core->set_name("TRANSFORM BUG?");
    // F_core->print();
    // auto F_core_triplet = psi::linalg::triplet(Ca_sym_, F_core_tmp,
    // Ca_sym_, true, false, false);
    // F_core_triplet->set_name("TripletTransform");
    // F_core_triplet->print();
    F_core->add(H_);

    int offset = 0;
    for (size_t h = 0; h < nirrep_; h++) {
        for (int p = 0; p < nmopi_[h]; p++) {
            for (int q = 0; q < nmopi_[h]; q++) {
                F_core_c1->set(p + offset, q + offset,
                               F_core->get(h, p + frozen_docc_dim_[h], q + frozen_docc_dim_[h]));
            }
        }
        offset += nmopi_[h];
    }
    auto F_active_c1 = std::make_shared<psi::Matrix>("F_act", nmo_, nmo_);
    int offset_froze = 0;
    psi::Dimension no_frozen_dim = mo_space_info_->dimension("ALL");

    for (size_t h = 0; h < nirrep_; h++) {
        int froze = frozen_docc_dim_[h];
        for (int p = 0; p < nmopi_[h]; p++) {
            for (int q = 0; q < nmopi_[h]; q++) {
                F_active_c1->set(p + offset_froze, q + offset_froze,
                                 F_act->get(h, p + froze, q + froze));
            }
        }
        offset_froze += nmopi_[h];
    }
    if (casscf_debug_print_) {
        F_active_c1->print();
    }
    F_act_ = F_active_c1;
    F_core_ = F_core_c1;
    if (casscf_debug_print_) {
        F_core_->set_name("INACTIVE_FOCK");
        F_core_->print();
        F_act_->set_name("ACTIVE_FOCK");
        F_act_->print();
    }
}

PostCASSCFOrbitalOptimizer::PostCASSCFOrbitalOptimizer(ambit::Tensor Gamma1, ambit::Tensor Gamma2,
                                                       ambit::Tensor two_body_ab,
                                                       std::shared_ptr<ForteOptions> options,
                                                       std::shared_ptr<MOSpaceInfo> mo_space_info,
                                                       std::shared_ptr<ForteIntegrals> ints)
    : OrbitalOptimizer(Gamma1, Gamma2, two_body_ab, options, mo_space_info, ints) {}
PostCASSCFOrbitalOptimizer::~PostCASSCFOrbitalOptimizer() {}
void PostCASSCFOrbitalOptimizer::form_fock_intermediates() {
    auto F_core_c1 = std::make_shared<psi::Matrix>("F_core_no_sym", nmo_, nmo_);
    auto F_active_c1 = std::make_shared<psi::Matrix>("F_active_no_sym", nmo_, nmo_);
    ambit::Tensor F_core = ambit::Tensor::build(ambit::CoreTensor, "F_core", {nmo_, nmo_});
    ambit::Tensor F_active = ambit::Tensor::build(ambit::CoreTensor, "F_active", {nmo_, nmo_});
    H_->transform(Ca_sym_);
    if (casscf_debug_print_) {
        H_->set_name("CORR_HAMIL");
        H_->print();
    }

    /// Form F_core and F_active using user provided integrals
    F_core("p, q") = 2.0 * pq_mm_("pqmm") - pm_qm_("pmqm");
    F_active("p, q") = gamma1_("u, v") * (pq_uv_("pquv"));
    F_active("p, q") -= 0.5 * gamma1_("u, v") * (pu_qv_("pquv"));
    F_core_c1 = tensor_to_matrix(F_core);
    F_active_c1 = tensor_to_matrix(F_active);
    F_core_ = F_core_c1;
    F_act_ = F_core_c1;
}
} // namespace forte<|MERGE_RESOLUTION|>--- conflicted
+++ resolved
@@ -122,11 +122,7 @@
     nirrep_ = mo_space_info_->nirrep();
 
     auto ci_solver = options_->get_str("CASSCF_CI_SOLVER");
-<<<<<<< HEAD
-    std::vector<std::string> ci_types{"FCI", "DETCI", "CAS", "ACI", "DMRG", "BLOCK2"};
-=======
-    std::vector<std::string> ci_types{"FCI", "DETCI", "ACI", "DMRG", "GENCI"};
->>>>>>> 727dd729
+    std::vector<std::string> ci_types{"FCI", "DETCI", "ACI", "DMRG", "BLOCK2", "GENCI"};
     if (std::find(ci_types.begin(), ci_types.end(), ci_solver) == ci_types.end()) {
         outfile->Printf(
             "\n\n Please set your CASSCF_CI_SOLVER to either FCI, DETCI, ACI, GENCI, or DMRG");
