--- conflicted
+++ resolved
@@ -65,35 +65,27 @@
 /// @param nmo The number of orbitals
 /// @param na The number of alpha electrons
 /// @param nb The number of beta electrons
-<<<<<<< HEAD
-/// @param nirrep The number of irreps
-/// @param mo_symmetry The symmetry of the MOs
-/// @param symmetry The symmetry of the determinants
-=======
 /// @param nirrep The number of irreps (optional)
 /// @param mo_symmetry The symmetry of the MOs (optional)
 /// @param symmetry The symmetry of the determinants (optional)
->>>>>>> a83ec905
 /// @return A vector of determinants
 std::vector<Determinant> make_hilbert_space(size_t nmo, size_t na, size_t nb, size_t nirrep = 1,
                                             std::vector<int> mo_symmetry = std::vector<int>(),
                                             int symmetry = 0);
 
-<<<<<<< HEAD
-=======
 /// @brief Generate the Hilbert space for a given number of electrons and orbitals
 /// @param nmo The number of orbitals
 /// @param na The number of alpha electrons
 /// @param nb The number of beta electrons
-/// @param ref The reference determinant 
+/// @param ref The reference determinant
 /// @param truncation The excitation level truncation
 /// @param nirrep The number of irreps (optional)
 /// @param mo_symmetry The symmetry of the MOs (optional)
 /// @param symmetry The symmetry of the determinants (optional)
 /// @return A vector of determinants
-std::vector<Determinant> make_hilbert_space(size_t nmo, size_t na, size_t nb, Determinant ref, int truncation,
-                                            size_t nirrep = 1, std::vector<int> mo_symmetry = std::vector<int>(),
+std::vector<Determinant> make_hilbert_space(size_t nmo, size_t na, size_t nb, Determinant ref,
+                                            int truncation, size_t nirrep = 1,
+                                            std::vector<int> mo_symmetry = std::vector<int>(),
                                             int symmetry = 0);
 
->>>>>>> a83ec905
 } // namespace forte