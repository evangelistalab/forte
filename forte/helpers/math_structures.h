/*
 * @BEGIN LICENSE
 *
 * Forte: an open-source plugin to Psi4 (https://github.com/psi4/psi4)
 * that implements a variety of quantum chemistry methods for strongly
 * correlated electrons.
 *
 * Copyright (c) 2012-2025 by its authors (see COPYING, COPYING.LESSER,
 * AUTHORS).
 *
 * The copyrights for code used from other parties are included in
 * the corresponding files.
 *
 * This program is free software: you can redistribute it and/or modify
 * it under the terms of the GNU Lesser General Public License as published by
 * the Free Software Foundation, either version 3 of the License, or
 * (at your option) any later version.
 *
 * This program is distributed in the hope that it will be useful,
 * but WITHOUT ANY WARRANTY; without even the implied warranty of
 * MERCHANTABILITY or FITNESS FOR A PARTICULAR PURPOSE.  See the
 * GNU Lesser General Public License for more details.
 *
 * You should have received a copy of the GNU Lesser General Public License
 * along with this program.  If not, see http://www.gnu.org/licenses/.
 *
 * @END LICENSE
 */

#pragma once

#include <algorithm>
#include <cassert>
#include <complex>
#include <cmath>
#include <concepts>
#include <unordered_map>
#include <vector>

namespace forte {

// Defining a function to calculate the conjugate of a value that works both for real/complex fields
template <typename F> F conjugate(const F& value) { return value; }
template <typename Real> std::complex<Real> conjugate(const std::complex<Real>& value) {
    return std::conj(value);
}

/// @brief A template class to define a vector space over a field F for a given type T
/// @tparam Derived The derived class
/// @tparam T The type of the vector space
/// @tparam F The field of the vector space
/// @tparam Hash The hash function for the unordered_map
/// @details The class uses an unordered_map to store the elements of the vector space.
/// Here we use the Curiously Recurring Template Pattern (CRTP) to define a template class
/// VectorSpace that supports basic operations for vector spaces over a field F for a given type T.
/// The class is templated over the derived class, the type T, the field F, and an optional hash
/// function.
// The class provides basic operations such as addition, subtraction, scalar multiplication, scalar
/// division, and norm calculation.
/// To use the class, the derived class should be implemented in the following way:
///
/// class Derived : public VectorSpace<Derived, T, F> {
///     // Implement the derived class here
/// };
///
template <typename Derived, typename T, typename F, typename Hash = std::hash<T>>
class VectorSpace {
  public:
    using container = std::unordered_map<T, F, Hash>;

    /// @brief Constructor
    VectorSpace() = default;
    /// @brief Copy constructor
    VectorSpace(const VectorSpace& other) : elements_(other.elements_) {}
    /// @brief Constructor from a map/dictionary (python friendly)
    VectorSpace(const container& elements) : elements_(elements) {}
    /// Move constructor
    VectorSpace(VectorSpace&& other) : elements_(std::move(other.elements_)) {}
    /// Constructor from a single element
    VectorSpace(const T& e, F c) { elements_[e] = c; }

    /// @brief Zero element of the field
    constexpr static F zero_{0};
    /// @brief Small number for comparison
    constexpr static F small_{1.0e-12};

    /// @return the list of operators
    const container& elements() const { return elements_; }

    /// @return convert this object to the derived class
    inline auto self() { return static_cast<Derived&>(*this); }
    /// @return convert this object to the derived class (const)
    inline auto self() const { return static_cast<const Derived&>(*this); }

    /// @brief Copy operator
    VectorSpace& operator=(const VectorSpace& other) {
        elements_ = other.elements_;
        return *this;
    }

    /// @brief Copy function
    void copy(const Derived& other) { elements_ = other.elements_; }

    /// @return the number of elements in the vector space
    size_t size() const { return elements_.size(); }

    /// @return an iterator to the beginning of the object
    inline auto begin() { return elements_.begin(); }
    /// @return an iterator to the beginning of the object (const)
    inline auto begin() const { return elements_.begin(); }
    /// @return an iterator to the end of the object
    inline auto end() { return elements_.end(); }
    /// @return an iterator to the end of the object (const)
    inline auto end() const { return elements_.end(); }

    /// @return the element corresponding to the key e
    const F& operator[](const T& e) const {
        auto it = elements_.find(e);
        if (it == elements_.end()) {
            return zero_;
        }
        return it->second;
    }

    /// @return the element corresponding to the key e
    inline F& operator[](const T& e) { return elements_[e]; }

    /// @return a copy the element corresponding to the key e
    inline F operator()(const T& e) const { return (*this)[e]; }

    /// @return count how many times an element appears in the vector space
    inline auto count(const T& e) const { return elements_.count(e); }

    /// @return find an element in the vector space
    inline auto find(const T& e) const { return elements_.find(e); }

    /// @return the norm of the vector space
    /// @param p the norm to calculate (default is 2, -1 is infinity norm)
    double norm(int p = 2) const {
        double result{0};
        // If p is -1, we calculate the infinity norm
        if (p == -1) {
            for (const auto& [_, c] : elements_) {
                result = std::max(std::abs(result), std::abs(c));
            }
            return result;
        }
        // Otherwise, we calculate the p-norm
        for (const auto& [_, c] : elements_) {
            result += std::pow(std::abs(c), p);
        }
        return std::pow(result, 1. / static_cast<double>(p));
    }

    /// @brief Add an element to the vector space
    void add(const T& e, F c) { elements_[e] += c; }

    /// @brief Remove an element from the vector space
    F remove(const T& e) {
        auto it = elements_.find(e);
        if (it == elements_.end()) {
            return zero_;
        }
        F c = it->second;
        elements_.erase(it);
        return c;
    }

    /// @brief Negate a vector
    Derived operator-() const {
        Derived result = self();
        result *= F{-1};
        return result;
    }

    /// @brief Add two vectors
    Derived operator+(const Derived& rhs) const {
        Derived result = self();
        result += rhs;
        return result;
    }

    /// @brief Subtract two vectors
    Derived operator-(const Derived& rhs) const {
        Derived result = self();
        result -= rhs;
        return result;
    }

    /// @brief Multiply a vector by a scalar
    /// @param scalar the scalar to multiply by
    /// @return the result of the multiplication
    Derived operator*(F scalar) const {
        Derived result = self();
        result *= scalar;
        return result;
    }

    /// @brief Divide a vector by a scalar
    /// @param scalar the scalar to divide by
    /// @return the result of the division
    Derived operator/(F scalar) const {
        assert(scalar != F(0)); // Prevent division by zero
        Derived result = self();
        result /= scalar;
        return result;
    }

    /// @brief Add two vectors
    Derived& operator+=(const Derived& rhs) {
        for (const auto& [e, c] : rhs.elements_) {
            elements_[e] += c;
        }
        return static_cast<Derived&>(*this);
    }

    /// @brief Subtract two vectors
    Derived& operator-=(const Derived& rhs) {
        for (const auto& [e, c] : rhs.elements_) {
            elements_[e] -= c;
        }
        return static_cast<Derived&>(*this);
    }

    /// @brief Multiply a vector by a scalar
    Derived& operator*=(F scalar) {
        for (auto& [_, c] : elements_) {
            c *= scalar;
        }
        return static_cast<Derived&>(*this);
    }

    /// @brief Divide a vector by a scalar
    Derived& operator/=(F scalar) {
        assert(scalar != F(0)); // Prevent division by zero
        for (auto& [_, c] : elements_) {
            c /= scalar;
        }
        return static_cast<Derived&>(*this);
    }

    /// @brief Check if two vectors are equal
    bool operator==(const Derived& other) const {
        const double nonzero = 1.0e-14;
        const auto& smaller = size() < other.size() ? elements() : other.elements();
        const auto& larger = size() < other.size() ? other.elements() : elements();

        // edge case: if smaller is empty, we need to make sure the elements in the other operator
        // are zero
        if (smaller.size() == 0) {
            if (larger.size() == 0) {
                return true;
            } else {
                for (const auto& [sqop, c] : larger) {
                    if (std::abs(c) > nonzero) {
                        return false;
                    }
                }
                return true;
            }
        }

        // Check if the two operators have the same terms
        for (const auto& [sqop, c] : smaller) {
            if (larger.find(sqop) == larger.end()) {
                return false;
            }
            if (std::abs(c - larger.at(sqop)) > nonzero) {
                return false;
            }
        }
        return true;
    }

    /// @brief Get the adjoint of the vector
    Derived adjoint() const {
        Derived result;
        for (const auto& [e, c] : elements_) {
            result.add(e.adjoint(), conjugate(c));
        }
        return result;
    }

    /// @brief Calculate the dot product of two vectors <this|other>
    F dot(const Derived& other) const {
        F result{0};
        bool self_smaller = size() < other.size();
        const auto& smaller = self_smaller ? elements() : other.elements();
        const auto& larger = self_smaller ? other.elements() : elements();
        if (self_smaller) {
            for (const auto& [e, c] : smaller) {
                if (const auto it = larger.find(e); it != larger.end()) {
                    result += conjugate(c) * it->second;
                }
            }
        } else {
            for (const auto& [e, c] : smaller) {
                if (const auto it = larger.find(e); it != larger.end()) {
<<<<<<< HEAD
                    result += c * conjugate(it->second);
=======
                    result += conjugate(it->second) * c;
>>>>>>> a6fa5f02
                }
            }
        }
        return result;
    }

    void insert(const T& element, const F& value) { elements_[element] = value; }

  private:
    // Using an unordered_map with a custom hash function
    container elements_;
};

/// @brief A template class to define an ordered list of vector space elements over a field F for a
/// given type T
/// @tparam Derived The derived class
/// @tparam T The type of the vector space
/// @tparam F The field of the vector space
/// @tparam Hash The hash function for the unordered_map
/// @details The class uses a std::vector to store the elements of the list.
/// Here we use the Curiously Recurring Template Pattern (CRTP) to define a template class
/// VectorSpaceList that supports basic operations for vector spaces over a field F for a given type
/// T. The class is templated over the derived class, the type T, the field F, and an optional hash
/// function.
/// To use the class, the derived class should be implemented in the following way:
///
/// class Derived : public VectorSpace<Derived, T, F> {
///     // Implement the derived class here
/// };
///
template <typename Derived, typename T, typename F> class VectorSpaceList {
  public:
    using container = std::vector<std::pair<T, F>>;

    /// @brief Constructor
    VectorSpaceList() = default;
    /// @brief Copy constructor
    VectorSpaceList(const VectorSpaceList& other) : elements_(other.elements_) {}
    /// Move constructor
    VectorSpaceList(VectorSpaceList&& other) : elements_(std::move(other.elements_)) {}
    /// Constructor from a single element
    VectorSpaceList(const T& e, F c) { elements_.emplace_back(e, c); }

    /// @brief Zero element of the field
    constexpr static F zero_{0};

    /// @return the list of operators
    const container& elements() const { return elements_; }

    /// @brief Copy operator
    VectorSpaceList& operator=(const VectorSpaceList& other) {
        elements_ = other.elements_;
        return *this;
    }

    /// @brief Copy function
    void copy(const VectorSpaceList& other) { elements_ = other.elements_; }

    /// @return the number of elements in the vector
    size_t size() const { return elements_.size(); }

    /// @brief Remove a specific element from the vector space
    void remove(const T& e) {
        std::erase_if(elements_, [&e](const auto& p) { return p.first == e; });
    }

    /// @return an element of the vector
    const F& operator[](size_t n) const { return elements_[n].second; }

    /// @return an element of the vector
    F& operator[](size_t n) { return elements_[n].second; }

    /// @return an element of the vector
    const auto& operator()(size_t n) const { return elements_[n]; }

    /// @return the value of the element corresponding to the key e. Use the search function to
    /// check if the element is present
    F operator[](const T& e) const {
        auto it = std::find_if(elements_.begin(), elements_.end(),
                               [&e](const auto& p) { return p.first == e; });
        if (it == elements_.end()) {
            return zero_;
        }
        return it->second;
    }

    /// @return a copy of the list with the leftmost element removed
    Derived pop_left() {
        assert(!elements_.empty());
        elements_.erase(elements_.begin());
        return static_cast<Derived&>(*this);
    }

    /// @return a copy of the list with the rightmost element removed
    Derived pop_right() {
        assert(!elements_.empty());
        elements_.pop_back();
        return static_cast<Derived&>(*this);
    }
    /// @return the norm of the vector space
    /// @param p the norm to calculate (default is 2, -1 is infinity norm)
    double norm(int p = 2) const {
        double result{zero_};
        // If p is -1, we calculate the infinity norm
        if (p == -1) {
            for (const auto& [_, c] : elements_) {
                result = std::max(result, std::abs(c));
            }
            return result;
        }
        // Otherwise, we calculate the p-norm
        for (const auto& [_, c] : elements_) {
            result += std::pow(std::abs(c), p);
        }
        return std::pow(result, 1. / static_cast<double>(p));
    }

    /// @brief Add an element to the vector space
    void add(const T& e, const F& c) { elements_.emplace_back(e, c); }

    /// @brief Multiply a vector by a scalar
    /// @param scalar
    /// @return the result of the multiplication
    Derived& operator*=(F scalar) {
        for (auto& [e, c] : elements_) {
            c *= scalar;
        }
        return static_cast<Derived&>(*this);
    }

    /// @brief Divide a vector by a scalar
    /// @param scalar
    /// @return the result of the division
    Derived& operator/=(F scalar) {
        assert(scalar != F(0)); // Prevent division by zero
        for (auto& [e, c] : elements_) {
            c /= scalar;
        }
        return static_cast<Derived&>(*this);
    }

    /// @brief Check if two vectors lists are equal
    bool operator==(const VectorSpaceList& rhs) const { return elements_ == rhs.elements_; }

    /// @brief Concatenate two vectors
    Derived operator+=(const Derived& rhs) {
        elements_.insert(elements_.end(), rhs.elements_.begin(), rhs.elements_.end());
        return static_cast<Derived&>(*this);
    }

    /// @brief Concatenate two vectors
    Derived operator+(const Derived& rhs) const {
        Derived result = static_cast<Derived&>(*this);
        result += rhs;
        return result;
    }

    /// @brief  Get the adjoint of the vector
    VectorSpaceList adjoint() const {
        VectorSpaceList result;
        for (const auto& [e, c] : elements_) {
            result.add(e.adjoint(), conjugate(c));
        }
        return result;
    }

    /// @brief Return a reversed copy of the vector
    Derived reverse() {
        // avoid issues with const
        Derived result = static_cast<Derived&>(*this);
        std::reverse(result.elements_.begin(), result.elements_.end());
        return result;
    }

    /// @brief Return a slice of the vector
    Derived slice(size_t start, size_t end) {
        // assert that the slice is within the bounds
        assert(start <= end);
        assert(end <= size());
        Derived result;
        for (size_t i = start; i < end; ++i) {
            result.add(elements_[i].first, elements_[i].second);
        }
        return result;
    }

  private:
    // Using an unordered_map with a custom hash function
    container elements_;
};

} // namespace forte<|MERGE_RESOLUTION|>--- conflicted
+++ resolved
@@ -296,11 +296,7 @@
         } else {
             for (const auto& [e, c] : smaller) {
                 if (const auto it = larger.find(e); it != larger.end()) {
-<<<<<<< HEAD
-                    result += c * conjugate(it->second);
-=======
                     result += conjugate(it->second) * c;
->>>>>>> a6fa5f02
                 }
             }
         }
