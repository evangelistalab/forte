/*
 * @BEGIN LICENSE
 *
 * Forte: an open-source plugin to Psi4 (https://github.com/psi4/psi4)
 * that implements a variety of quantum chemistry methods for strongly
 * correlated electrons.
 *
 * Copyright (c) 2012-2023 by its authors (see COPYING, COPYING.LESSER, AUTHORS).
 *
 * The copyrights for code used from other parties are included in
 * the corresponding files.
 *
 * This program is free software: you can redistribute it and/or modify
 * it under the terms of the GNU Lesser General Public License as published by
 * the Free Software Foundation, either version 3 of the License, or
 * (at your option) any later version.
 *
 * This program is distributed in the hope that it will be useful,
 * but WITHOUT ANY WARRANTY; without even the implied warranty of
 * MERCHANTABILITY or FITNESS FOR A PARTICULAR PURPOSE.  See the
 * GNU Lesser General Public License for more details.
 *
 * You should have received a copy of the GNU Lesser General Public License
 * along with this program.  If not, see http://www.gnu.org/licenses/.
 *
 * @END LICENSE
 */

#include <numeric>
#include <iostream>
#include <fstream>
#include <sys/stat.h>

#include "psi4/psi4-dec.h"

#include "psi4/libpsi4util/process.h"
#include "psi4/libmints/molecule.h"
#include "psi4/libmints/wavefunction.h"
#include "psi4/libmints/writer.h"
#include "psi4/libmints/writer_file_prefix.h"
#include "psi4/libpsio/psio.hpp"
#include "psi4/libpsio/psio.h"

#include "forte-def.h"
#include "base_classes/mo_space_info.h"
#include "helpers/helpers.h"

using namespace psi;

namespace forte {

std::string get_ms_string(double twice_ms) {
    std::string ms_str;
    long twice_ms_long = std::lround(twice_ms);
    if ((twice_ms_long % 2) == 0) {
        ms_str = std::to_string(twice_ms_long / 2);
    } else {
        ms_str.append(std::to_string(twice_ms_long));
        ms_str += "/";
        ms_str += "2";
    }
    return ms_str;
}

py::array_t<double> ambit_to_np(ambit::Tensor t) {
    return py::array_t<double>(t.dims(), &(t.data()[0]));
}

py::array_t<double> vector_to_np(const std::vector<double>& v, const std::vector<size_t>& dims) {
    return py::array_t<double>(dims, &(v.data()[0]));
}

py::array_t<double> vector_to_np(const std::vector<double>& v, const std::vector<int>& dims) {
    return py::array_t<double>(dims, &(v.data()[0]));
}

psi::SharedMatrix tensor_to_matrix(ambit::Tensor t) {
    size_t size1 = t.dim(0);
    size_t size2 = t.dim(1);
    auto M = std::make_shared<psi::Matrix>("M", size1, size2);
    t.iterate([&](const std::vector<size_t>& i, double& value) { M->set(i[0], i[1], value); });
    return M;
}

psi::SharedMatrix tensor_to_matrix(ambit::Tensor t, psi::Dimension dims) {
    if (t.dims().size() != 2) {
        throw std::runtime_error("Unable to convert: Tensor rank is not 2!");
    }

    if (t.dim(0) != t.dim(1)) {
        throw std::runtime_error("Unable to convert: Not square matrix!");
    }

    auto n = static_cast<size_t>(dims.sum());
    if (n != t.dim(0) or n != t.dim(1)) {
        throw std::runtime_error("Unable to convert: Dimension mismatch!");
    }

    auto& t_data = t.data();
    auto M_sym = std::make_shared<psi::Matrix>("M", dims, dims);

    auto nirrep = static_cast<size_t>(dims.n());
    for (size_t h = 0, offset = 0; h < nirrep; ++h) {
        auto size = static_cast<size_t>(dims[h]);
        for (size_t p = 0; p < size; ++p) {
            auto np = p + offset;
            for (size_t q = 0; q < size; ++q) {
                M_sym->set(h, p, q, t_data[np * n + q + offset]);
            }
        }
        offset += dims[h];
    }
    return M_sym;
}

std::pair<double, std::string> to_xb(size_t nele, size_t type_size) {
    if (nele == 0)
        return {0.0, "B"};

    // map the size
    std::map<std::string, double> to_XB;
    to_XB["B"] = 1.0;
    to_XB["KB"] = 1000.0; // use 1000.0 for safety
    to_XB["MB"] = 1000000.0;
    to_XB["GB"] = 1000000000.0;
    to_XB["TB"] = 1000000000000.0;
    to_XB["PB"] = 1000000000000000.0;

    // convert to appropriate unit
    size_t bytes = nele * type_size;
    std::pair<double, std::string> out;
    for (auto& XB : to_XB) {
        double xb = bytes / XB.second;
        if (xb >= 0.9 && xb < 900.0) {
            out = std::make_pair(xb, XB.first);
            break;
        }
    }
    return out;
}

void matrix_transpose_in_place(std::vector<double>& data, const size_t m, const size_t n) {
    int nthreads = std::min(omp_get_max_threads(), int(m > n ? n : m));
    std::vector<double> tmp(nthreads * (m > n ? m : n));
    auto tmp_begin = tmp.begin();

<<<<<<< HEAD
    int c = std::gcd(m, n);
    int a = m / c;
    int b = n / c;
=======
    auto c = std::gcd(m, n);
    auto a = m / c;
    auto b = n / c;
>>>>>>> 40e7ad26

    if (c > 1) {
#pragma omp parallel num_threads(nthreads)
        {
            int tid = omp_get_thread_num();
            auto tmp_it = tmp_begin + m * tid;
#pragma omp for
            for (size_t j = 0; j < n; ++j) {
                size_t j_b = j / b;
                for (size_t i = 0; i < m; ++i) {
                    *(tmp_it + i) = data[((i + j_b) % m) * n + j];
                }
                for (size_t i = 0; i < m; ++i) {
                    data[i * n + j] = *(tmp_it + i);
                }
            }
        }
    }

#pragma omp parallel num_threads(nthreads)
    {
        int tid = omp_get_thread_num();
        auto tmp_it = tmp_begin + n * tid;
#pragma omp for
        for (size_t i = 0; i < m; ++i) {
            for (size_t j = 0; j < n; ++j) {
                *(tmp_it + ((i + size_t(j / b)) % m + j * m) % n) = data[i * n + j];
            }
            for (size_t j = 0; j < n; ++j) {
                data[i * n + j] = *(tmp_it + j);
            }
        }
    }

#pragma omp parallel num_threads(nthreads)
    {
        int tid = omp_get_thread_num();
        auto tmp_it = tmp_begin + m * tid;
#pragma omp for
        for (size_t j = 0; j < n; ++j) {
            for (size_t i = 0; i < m; ++i) {
                *(tmp_it + i) = data[((i * n + j - size_t(i / a)) % m) * n + j];
            }
            for (size_t i = 0; i < m; ++i) {
                data[i * n + j] = *(tmp_it + i);
            }
        }
    }
}

void push_to_psi4_env_globals(double value, const std::string& label) {
    auto& globals = psi::Process::environment.globals;

    // rename previous values
    if (globals.find(label) != globals.end()) {
        if (globals.find(label + " ENTRY 0") == globals.end()) {
            std::string suffix = " ENTRY 0";
            globals[label + suffix] = globals[label];
        }
        int n = 1;
        std::string suffix = " ENTRY 1";
        while (globals.find(label + suffix) != globals.end()) {
            suffix = " ENTRY " + std::to_string(++n);
        }
        globals[label + suffix] = value;
    }

    globals[label] = value;
}

// void view_modified_orbitals(psi::SharedWavefunction wfn, const std::shared_ptr<psi::Matrix>& Ca,
//                             const std::shared_ptr<Vector>& diag_F,
//                             const std::shared_ptr<Vector>& occupation) {
//     std::shared_ptr<MoldenWriter> molden(new MoldenWriter(wfn));
//     std::string filename = get_writer_file_prefix(wfn->molecule()->name()) + ".molden";

//     if (remove(filename.c_str()) == 0) {
//         outfile->Printf("\n  Remove previous molden file named %s.", filename.c_str());
//     }
//     outfile->Printf("\n  Write molden file to %s.", filename.c_str());
//     molden->write(filename, Ca, Ca, diag_F, diag_F, occupation, occupation, true);
// }

// std::pair<std::vector<size_t>, std::vector<size_t>> split_up_tasks(size_t size_of_tasks,
//                                                                    size_t nproc) {
//     size_t mystart = 0;
//     size_t nbatch = 0;
//     std::vector<size_t> mystart_list(nproc, 0);
//     std::vector<size_t> myend_list(nproc, 0);
//     for (size_t me = 0; me < nproc; me++) {
//         mystart = (size_of_tasks / nproc) * me;
//         if (size_of_tasks % nproc > me) {
//             mystart += me;
//             nbatch = mystart + (size_of_tasks / nproc) + 1;
//         } else {
//             mystart += size_of_tasks % nproc;
//             nbatch = mystart + (size_of_tasks / nproc);
//         }
//         mystart_list[me] = mystart;
//         myend_list[me] = nbatch;
//     }
//     std::pair<std::vector<size_t>, std::vector<size_t>> my_lists =
//         std::make_pair(mystart_list, myend_list);

//     return my_lists;
// }

namespace math {
size_t combinations(size_t n, size_t k) {
    if (k > n)
        return 0;
    if (k * 2 > n)
        k = n - k;
    if (k == 0)
        return 1;

    size_t result = n;
    for (size_t i = 2; i <= k; ++i) {
        result *= (n - i + 1);
        result /= i;
    }
    return result;
}
} // namespace math

} // namespace forte<|MERGE_RESOLUTION|>--- conflicted
+++ resolved
@@ -144,15 +144,9 @@
     std::vector<double> tmp(nthreads * (m > n ? m : n));
     auto tmp_begin = tmp.begin();
 
-<<<<<<< HEAD
-    int c = std::gcd(m, n);
-    int a = m / c;
-    int b = n / c;
-=======
     auto c = std::gcd(m, n);
     auto a = m / c;
     auto b = n / c;
->>>>>>> 40e7ad26
 
     if (c > 1) {
 #pragma omp parallel num_threads(nthreads)
