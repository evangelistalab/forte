/*
 * @BEGIN LICENSE
 *
 * Forte: an open-source plugin to Psi4 (https://github.com/psi4/psi4)
 * that implements a variety of quantum chemistry methods for strongly
 * correlated electrons.
 *
 * Copyright (c) 2012-2023 by its authors (see COPYING, COPYING.LESSER, AUTHORS).
 *
 * The copyrights for code used from other parties are included in
 * the corresponding files.
 *
 * This program is free software: you can redistribute it and/or modify
 * it under the terms of the GNU Lesser General Public License as published by
 * the Free Software Foundation, either version 3 of the License, or
 * (at your option) any later version.
 *
 * This program is distributed in the hope that it will be useful,
 * but WITHOUT ANY WARRANTY; without even the implied warranty of
 * MERCHANTABILITY or FITNESS FOR A PARTICULAR PURPOSE.  See the
 * GNU Lesser General Public License for more details.
 *
 * You should have received a copy of the GNU Lesser General Public License
 * along with this program.  If not, see http://www.gnu.org/licenses/.
 *
 * @END LICENSE
 */

#include <numeric>
#include <iostream>
#include <iomanip>
#include <fstream>
#include <sys/stat.h>

#include "psi4/psi4-dec.h"

#include "psi4/libpsi4util/process.h"
#include "psi4/libmints/molecule.h"
#include "psi4/libmints/writer.h"
#include "psi4/libmints/writer_file_prefix.h"
#include "psi4/libpsio/psio.hpp"
#include "psi4/libpsio/psio.h"

#include "helpers/disk_io.h"

using namespace psi;

namespace forte {

void write_disk_vector_double(const std::string& filename, const std::vector<double>& data,
                              bool overwrite) {
    // check if file exists or not
    struct stat buf;
    if (stat(filename.c_str(), &buf) == 0) {
        if (overwrite) {
            // delete the file
            if (remove(filename.c_str()) != 0) {
                std::string msg = "Error when deleting " + filename;
                perror(msg.c_str());
            }
        } else {
            std::string error = "File " + filename + " already exists.";
            throw psi::PSIEXCEPTION(error.c_str());
        }
    }

    // write data to file
    // for convenience, write the size to file as well
    // note that &vector<T>[0] is a pointer to type T.
    std::ofstream out(filename.c_str(), std::ios_base::binary);
    size_t data_size = data.size();
    out.write(reinterpret_cast<char*>(&data_size), sizeof(size_t));
    out.write(reinterpret_cast<const char*>(&data[0]), data_size * sizeof(double));

    out.close();
}

void read_disk_vector_double(const std::string& filename, std::vector<double>& data) {
    // check if file exists or not
    std::ifstream in(filename.c_str(), std::ios_base::binary);
    if (!in.good()) {
        std::stringstream error;
        error << "File " << filename << " does not exist.";
        throw psi::PSIEXCEPTION(error.str().c_str());
    }

    // read file to data
    size_t data_size;
    in.read(reinterpret_cast<char*>(&data_size), sizeof(size_t));
    data.resize(data_size);
    in.read(reinterpret_cast<char*>(&data[0]), data_size * sizeof(double));

    in.close();
}

<<<<<<< HEAD
void save_psi4_vector(const std::string& filename, psi::Vector vec, psi::Dimension padding,
                      bool overwrite) {
    // check if file exists or not
    struct stat buf;
    if (stat(filename.c_str(), &buf) == 0) {
        if (overwrite) {
            // delete the file
            if (remove(filename.c_str()) != 0) {
                std::string msg = "Error when deleting " + filename;
                perror(msg.c_str());
            }
        } else {
            std::string error = "File " + filename + " already exists.";
            throw psi::PSIEXCEPTION(error.c_str());
        }
    }

    std::ofstream file(filename);
    file << "# Irrep  Index  Value";
    for (int h = 0, nirrep = vec.nirrep(); h < nirrep; ++h) {
        for (int i = 0, limit = vec.dim(h), shift = padding[h]; i < limit; ++i) {
            file << '\n' << h << "  " << std::setw(6) << i + shift;
            file << std::scientific << std::setprecision(12);
            file << std::setw(20) << vec.get(h, i);
        }
    }
    file.close();
=======
void write_psi_matrix(const std::string& filename, const psi::Matrix& mat, bool overwrite) {
    int nirrep = mat.nirrep();
    int symmetry = mat.symmetry();
    size_t n = 0;
    for (int h = 0; h < nirrep; ++h) {
        n += mat.rowspi(h) * mat.colspi(h ^ symmetry);
    }
    // copy the data from the matrix to the vector
    std::vector<double> data(n);
    size_t k = 0;
    for (int h = 0; h < nirrep; ++h) {
        for (int i = 0, maxi = mat.rowspi(h); i < maxi; ++i) {
            for (int j = 0, maxj = mat.colspi(h ^ symmetry); j < maxj; ++j) {
                data[k] = mat.get(h, i, j);
                ++k;
            }
        }
    }
    write_disk_vector_double(filename, data, overwrite);
}

void read_psi_matrix(const std::string& filename, psi::Matrix& mat) {
    int nirrep = mat.nirrep();
    int symmetry = mat.symmetry();
    size_t n = 0;
    for (int h = 0; h < nirrep; ++h) {
        n += mat.rowspi(h) * mat.colspi(h ^ symmetry);
    }
    // copy the data from the matrix to the vector
    std::vector<double> data(n);
    read_disk_vector_double(filename, data);
    size_t k = 0;
    for (int h = 0; h < nirrep; ++h) {
        for (int i = 0, maxi = mat.rowspi(h); i < maxi; ++i) {
            for (int j = 0, maxj = mat.colspi(h ^ symmetry); j < maxj; ++j) {
                mat.set(h, i, j, data[k]);
                ++k;
            }
        }
    }
>>>>>>> 43868a93
}

void dump_occupations(const std::string& filename,
                      std::unordered_map<std::string, psi::Dimension> occ_map) {
    int nirrep = -1;
    std::vector<std::string> spaces;
    for (const auto& [space_name, dim] : occ_map) {
        if (nirrep == -1) {
            nirrep = dim.n();
        } else {
            if (dim.n() != nirrep)
                throw std::runtime_error("Inconsistent number of irreps!");
        }
        spaces.push_back(space_name);
    }
    std::ofstream wfile(filename + ".json");
    if (wfile.is_open()) {
        wfile << "{";
        for (int i = 0, n = spaces.size(); i < n; ++i) {
            wfile << "\n    \"" << spaces[i] << "\": [";
            for (int h = 0; h < nirrep; ++h) {
                wfile << occ_map.at(spaces[i])[h];
                if (h < (nirrep - 1))
                    wfile << ",";
            }
            wfile << "]";
            if (i < (n - 1))
                wfile << ",";
        }
        wfile << "\n}";
    } else {
        throw std::runtime_error("Unable to open file for dump occupation numbers!");
    }
}

// std::string write_disk_BT(ambit::BlockedTensor& BT, const std::string& name,
//                          const std::string& file_prefix) {
//    auto block_labels = BT.block_labels();
//    std::vector<std::string> block_file_names;
//    block_file_names.reserve(block_labels.size());

//    for (const std::string& block : block_labels) {
//        size_t nele = BT.block(block).numel();

//        // need to deal with case insensitivity
//        std::string block_lowercase, spin;
//        for (const char& i : block) {
//            if (isupper(i)) {
//                block_lowercase += tolower(i);
//                spin += 'b';
//            } else {
//                block_lowercase += i;
//                spin += 'a';
//            }
//        }

//        std::string filename = file_prefix;
//        for (const std::string& s : {name, block_lowercase, spin, std::string("bin")}) {
//            filename += "." + s;
//        }
//        block_file_names.push_back(block + " " + filename + " " + std::to_string(nele));

//        write_disk_vector_double(filename, BT.block(block).data(), true);
//    }

//    // write master file
//    std::ofstream of;
//    std::string file_path = file_prefix + "." + name + ".master.txt";
//    of.open(file_path, std::ios::trunc);
//    for (const std::string& str : block_file_names) {
//        of << str << std::endl;
//    }
//    of.close();
//    return file_path;
//}

// void read_disk_BT(ambit::BlockedTensor& BT, const std::string& filename) {
//    // read master file info for each block
//    std::ifstream infile(filename);
//    if (!infile.good()) {
//        std::string error = "File " + filename + " does not exist.";
//        throw psi::PSIEXCEPTION(error.c_str());
//    }

//    std::string line;
//    while (std::getline(infile, line)) {
//        std::istringstream iss(line);
//        std::string block, filename;
//        size_t nele;
//        iss >> block >> filename >> nele;

//        // test if sizes match
//        if (nele != BT.block(block).numel()) {
//            std::string msg = "Number of elements do NOT match: ";
//            msg += BT.name() + "(" + std::to_string(BT.block(block).numel()) + "); ";
//            msg += filename + "(" + std::to_string(nele) + ")";
//            throw PSIEXCEPTION(msg);
//        }

//        // read data
//        read_disk_vector_double(filename, BT.block(block).data());
//    }

//    infile.close();
//}

// void delete_disk_BT(const std::string& filename) {
//    std::ifstream infile(filename);
//    if (!infile.good()) {
//        std::string error = "File " + filename + " does not exist.";
//        throw psi::PSIEXCEPTION(error.c_str());
//    }

//    // delete every block
//    std::string line;
//    while (std::getline(infile, line)) {
//        std::istringstream iss(line);
//        std::string block, filename_block;
//        size_t nele;
//        iss >> block >> filename_block >> nele;

//        if (remove(filename_block.c_str()) != 0) {
//            std::string msg = "Error when deleting " + filename_block;
//            perror(msg.c_str());
//        }
//    }
//    infile.close();

//    // delete the master file
//    if (remove(filename.c_str()) != 0) {
//        std::string msg = "Error when deleting " + filename;
//        perror(msg.c_str());
//    }
//}
} // namespace forte<|MERGE_RESOLUTION|>--- conflicted
+++ resolved
@@ -93,8 +93,7 @@
     in.close();
 }
 
-<<<<<<< HEAD
-void save_psi4_vector(const std::string& filename, psi::Vector vec, psi::Dimension padding,
+void write_psi_vector(const std::string& filename, psi::Vector vec, psi::Dimension padding,
                       bool overwrite) {
     // check if file exists or not
     struct stat buf;
@@ -121,7 +120,8 @@
         }
     }
     file.close();
-=======
+}
+
 void write_psi_matrix(const std::string& filename, const psi::Matrix& mat, bool overwrite) {
     int nirrep = mat.nirrep();
     int symmetry = mat.symmetry();
@@ -162,7 +162,6 @@
             }
         }
     }
->>>>>>> 43868a93
 }
 
 void dump_occupations(const std::string& filename,
