--- conflicted
+++ resolved
@@ -112,10 +112,9 @@
     return strings;
 }
 
-<<<<<<< HEAD
-=======
-std::vector<Determinant> make_hilbert_space(size_t nmo, size_t na, size_t nb, Determinant ref, int truncation,
-                                            size_t nirrep, std::vector<int> mo_symmetry, int symmetry) {
+std::vector<Determinant> make_hilbert_space(size_t nmo, size_t na, size_t nb, Determinant ref,
+                                            int truncation, size_t nirrep,
+                                            std::vector<int> mo_symmetry, int symmetry) {
     std::vector<Determinant> dets;
     if (mo_symmetry.size() != nmo) {
         mo_symmetry = std::vector<int>(nmo, 0);
@@ -153,14 +152,13 @@
                 det.set_beta_str(Ib);
                 if (det.fast_a_xor_b_count(ref) / 2 <= truncation) {
                     dets.push_back(det);
-                } 
+                }
             }
         }
     }
     return dets;
 }
 
->>>>>>> a83ec905
 std::vector<Determinant> make_hilbert_space(size_t nmo, size_t na, size_t nb, size_t nirrep,
                                             std::vector<int> mo_symmetry, int symmetry) {
     std::vector<Determinant> dets;
