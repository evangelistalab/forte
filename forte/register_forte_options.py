import os
import yaml

# This file contains functions for parsing the YAML file (options.yaml)
# that contains the default options for forte and registering them with
# the options object.


def parse_yaml_file(file_name="options.yaml"):
    script_path = os.path.abspath(__file__)
    script_directory = os.path.dirname(script_path)
    file_path = os.path.join(script_directory, file_name)

<<<<<<< HEAD
def register_forte_options(options):
    register_driver_options(options)
    register_mo_space_info_options(options)
    register_avas_options(options)
    register_cino_options(options)
    register_mrcino_options(options)
    register_embedding_options(options)
    register_integral_options(options)
    register_pt2_options(options)
    register_pci_options(options)
    register_fci_options(options)
    register_sci_options(options)
    register_aci_options(options)
    register_asci_options(options)
    register_tdci_options(options)
    register_detci_options(options)
    register_fci_mo_options(options)
    register_active_space_solver_options(options)
    register_dsrg_options(options)
    register_dwms_options(options)
    register_davidson_liu_options(options)
    register_localize_options(options)
    register_casscf_options(options)
    register_old_options(options)
    register_psi_options(options)
    register_gas_options(options)
    register_dmrg_options(options)


def register_driver_options(options):
    options.set_group("")
    options.add_str(
        "JOB_TYPE",
        "NEWDRIVER",
        ["NONE", "NEWDRIVER", "MR-DSRG-PT2", "CASSCF", "MCSCF_TWO_STEP", "TDCI"],
        "Specify the job type",
    )

    options.add_str("SCF_TYPE", None, "The integrals used in the SCF calculation")
    options.add_str(
        "REF_TYPE", "SCF", ["SCF", "CASSCF"], "The type of reference used by forte if a psi4 wave function is missing"
    )
    options.add_str("DERTYPE", "NONE", ["NONE", "FIRST"], "Derivative order")

    options.add_double("E_CONVERGENCE", 1.0e-9, "The energy convergence criterion")
    options.add_double("D_CONVERGENCE", 1.0e-6, "The density convergence criterion")

    options.add_str(
        "ACTIVE_SPACE_SOLVER",
        "",
        active_space_solvers,
        "Active space solver type",
    )
    options.add_str(
        "CORRELATION_SOLVER",
        "NONE",
        ["DSRG-MRPT2", "THREE-DSRG-MRPT2", "DSRG-MRPT3", "MRDSRG", "SA-MRDSRG", "DSRG_MRPT", "MRDSRG_SO", "SOMRDSRG"],
        "Dynamical correlation solver type",
    )
    options.add_str("CALC_TYPE", "SS", ["SS", "SA", "MS", "DWMS"], "The type of computation")

    options.add_int("NEL", None, "The number of electrons. Used when reading from FCIDUMP files.")
    options.add_int(
        "CHARGE", None, "The charge of the molecule. " "If a value is provided it overrides the charge of Psi4."
    )
    options.add_int(
        "MULTIPLICITY",
        None,
        "The multiplicity = (2S + 1) of the electronic state. "
        "For example, 1 = singlet, 2 = doublet, 3 = triplet, ... "
        "If a value is provided it overrides the multiplicity of Psi4.",
    )
    options.add_int("ROOT_SYM", None, "The symmetry of the electronic state. (zero based)")
    options.add_str("ORBITAL_TYPE", "CANONICAL", ["CANONICAL", "LOCAL", "MP2NO", "MRPT2NO"], "Type of orbitals to use")

    options.add_str("MINAO_BASIS", "STO-3G", "The basis used to define an orbital subspace")

    options.add_list("SUBSPACE", "A list of orbital subspaces")

    options.add_list("SUBSPACE_PI_PLANES", "A list of arrays of atoms composing the plane")

    options.add_double("MS", None, "Projection of spin onto the z axis")

    options.add_str(
        "ACTIVE_REF_TYPE",
        "CAS",
        ["HF", "CAS", "GAS", "GAS_SINGLE", "CIS", "CID", "CISD", "DOCI"],
        "Initial guess for active space wave functions",
    )

    options.add_bool("WRITE_RDM", False, "Save RDMs to ref_rdms.json for external computations")

    # TODO: Remove these in the future since they are redundant with READ/DUMP_ORBITALS (although they use different formats json vs. numpy)
    options.add_bool("WRITE_WFN", False, "Save ref_wfn.Ca() to coeff.json for external computations")

    options.add_bool(
        "READ_WFN", False, "Read ref_wfn.Ca()/ref_wfn.Cb() from coeff.json for `external` active space solver"
    )

    options.add_bool(
        "EXTERNAL_PARTIAL_RELAX",
        False,
        "Perform one relaxation step after building the DSRG effective Hamiltonian when using `external` active space solver",
    )

    options.add_str(
        "EXT_RELAX_SOLVER",
        "FCI",
        ["FCI", "DETCI", "CAS"],
        "Active space solver used in the relaxation when using `external` active space solver",
    )

    options.add_int("PRINT", 2, "Set the print level. (0 = quiet, 1 = brief, 2 = default, 3 = verbose, 4 = debug)")

    options.add_bool("READ_ORBITALS", False, "Read orbitals from file if true")

    options.add_bool("DUMP_ORBITALS", False, "Save orbitals to file if true")


def register_avas_options(options):
    options.set_group("AVAS")

    options.add_bool("AVAS", False, "Form AVAS orbitals?")

    options.add_bool("AVAS_DIAGONALIZE", True, "Diagonalize Socc and Svir?")

    options.add_double(
        "AVAS_SIGMA",
        0.98,
        "Cumulative cutoff to the eigenvalues of the overlap,"
        " which controls the size of the active space."
        " This value is tested against"
        " (sum of active e.values) / (sum of total e.values)",
    )

    options.add_double(
        "AVAS_CUTOFF",
        1.0,
        "The eigenvalues of the overlap greater than this cutoff"
        " will be considered as active. If not equal to 1.0,"
        " it takes priority over cumulative cutoff selection.",
    )

    options.add_double(
        "AVAS_EVALS_THRESHOLD",
        1.0e-6,
        "Threshold smaller than which is considered as zero" " for an eigenvalue of the projected overlap.",
    )

    options.add_int(
        "AVAS_NUM_ACTIVE",
        0,
        "The total number of active orbitals. If not equal to 0," " it takes priority over threshold-based selections.",
    )

    options.add_int(
        "AVAS_NUM_ACTIVE_OCC",
        0,
        "The number of active occupied orbitals. If not equal to 0,"
        " it takes priority over cutoff-based selections and"
        " that based on the total number of active orbitals.",
    )

    options.add_int(
        "AVAS_NUM_ACTIVE_VIR",
        0,
        "The number of active virtual orbitals. If not equal to 0,"
        " it takes priority over cutoff-based selections and"
        " that based on the total number of active orbitals.",
    )


def register_cino_options(options):
    options.set_group("CINO")
    options.add_bool("CINO", False, "Do a CINO computation?")

    options.add_str("CINO_TYPE", "CIS", ["CIS", "CISD"], "The type of wave function.")

    options.add_int("CINO_NROOT", 1, "The number of roots computed")

    options.add_int_list("CINO_ROOTS_PER_IRREP", "The number of excited states per irreducible representation")
    options.add_double("CINO_THRESHOLD", 0.99, "The fraction of NOs to include in the active space")
    options.add_bool("CINO_AUTO", False, "{ass frozen_docc, actice_docc, and restricted_docc?")


def register_mrcino_options(options):
    options.set_group("MRCINO")

    options.add_bool("MRCINO", False, "Do a MRCINO computation?")

    options.add_str("MRCINO_TYPE", "CIS", ["CIS", "CISD"], "The type of wave function.")

    options.add_int("MRCINO_NROOT", 1, "The number of roots computed")

    options.add_int_list("MRCINO_ROOTS_PER_IRREP", "The number of excited states per irreducible representation")
    options.add_double("MRCINO_THRESHOLD", 0.99, "The fraction of NOs to include in the active space")
    options.add_bool(
        "MRCINO_AUTO",
        False,
        "Allow the users to choose" "whether pass frozen_docc" "actice_docc and restricted_docc" "or not",
    )


def register_embedding_options(options):
    options.set_group("Embedding")
    options.add_bool("EMBEDDING", False, "Whether to perform embedding partition and projection")
    options.add_str("EMBEDDING_CUTOFF_METHOD", "THRESHOLD", "Cut off by: threshold ,cum_threshold or num_of_orbitals.")
    options.add_double(
        "EMBEDDING_THRESHOLD", 0.5, "Projector eigenvalue threshold for both simple and cumulative threshold"
    )
    options.add_int(
        "NUM_A_DOCC", 0, "Number of occupied orbitals in A fixed to this value when embedding method is num_of_orbitals"
    )
    options.add_int(
        "Num_A_UOCC", 0, "Number of virtual orbitals in A fixed to this value when embedding method is num_of_orbitals"
    )
    options.add_str(
        "EMBEDDING_REFERENCE",
        "CASSCF",
        "HF for any reference without active, CASSCF for any reference with an active space.",
    )
    options.add_bool("EMBEDDING_SEMICANONICALIZE_ACTIVE", True, "Perform semi-canonicalization on active space or not")
    options.add_bool(
        "EMBEDDING_SEMICANONICALIZE_FROZEN", True, "Perform semi-canonicalization on frozen core/virtual space or not"
    )
    options.add_int(
        "EMBEDDING_ADJUST_B_DOCC", 0, "Adjust number of occupied orbitals between A and B, +: move to B, -: move to A"
    )
    options.add_int(
        "EMBEDDING_ADJUST_B_UOCC", 0, "Adjust number of virtual orbitals between A and B, +: move to B, -: move to A"
    )
    options.add_str("EMBEDDING_VIRTUAL_SPACE", "ASET", ["ASET", "PAO", "IAO"], "Vitual space scheme")
    options.add_double("PAO_THRESHOLD", 1e-8, "Virtual space truncation threshold for PAO.")
    options.add_bool(
        "PAO_FIX_VIRTUAL_NUMBER",
        False,
        "Enable this option will generate PAOs equivlent to ASET virtuals, instead of using threshold",
    )


def register_mo_space_info_options(options):
    options.set_group("MO Space Info")

    options.add_int_list("FROZEN_DOCC", "Number of frozen occupied orbitals per irrep (in Cotton order)")
    options.add_int_list(
        "RESTRICTED_DOCC", "Number of restricted doubly" " occupied orbitals per irrep (in Cotton order)"
    )
    options.add_int_list("ACTIVE", " Number of active orbitals per irrep (in Cotton order)")
    options.add_int_list("RESTRICTED_UOCC", "Number of restricted unoccupied orbitals per irrep (in Cotton order)")
    options.add_int_list("FROZEN_UOCC", "Number of frozen unoccupied orbitals per irrep (in Cotton order)")

    options.add_int_list("GAS1", "Number of GAS1 orbitals per irrep (in Cotton order)")
    options.add_int_list("GAS2", "Number of GAS2 orbitals per irrep (in Cotton order)")
    options.add_int_list("GAS3", "Number of GAS3 orbitals per irrep (in Cotton order)")
    options.add_int_list("GAS4", "Number of GAS4 orbitals per irrep (in Cotton order)")
    options.add_int_list("GAS5", "Number of GAS5 orbitals per irrep (in Cotton order)")
    options.add_int_list("GAS6", "Number of GAS6 orbitals per irrep (in Cotton order)")

    #    /*- Molecular orbitals to swap -
    #     *  Swap mo_1 with mo_2 in irrep symmetry
    #     *  Swap mo_3 with mo_4 in irrep symmetry
    #     *  Format: [irrep, mo_1, mo_2, irrep, mo_3, mo_4]
    #     *          Irrep and MO indices are 1-based (NOT 0-based)!
    #    -*/
    options.add_int_list(
        "ROTATE_MOS",
        "An array of MOs to swap in the format"
        " [irrep, mo_1, mo_2, irrep, mo_3, mo_4]."
        " Irrep and MOs are all 1-based (NOT 0-based)!",
    )


def register_active_space_solver_options(options):
    options.set_group("Active Space Solver")
    options.add_int("NROOT", 1, "The number of roots computed")
    options.add_int("ROOT", 0, "The root selected for state-specific computations")

    options.add_list(
        "AVG_STATE",
        "A list of integer triplets that specify the irrep, multiplicity, and the number of states requested."
        "Uses the format [[irrep1, multi1, nstates1], [irrep2, multi2, nstates2], ...]",
    )

    options.add_list(
        "AVG_WEIGHT",
        "A list of lists that specify the weights assigned to all the states requested with AVG_STATE "
        "[[w1_1, w1_2, ..., w1_n], [w2_1, w2_2, ..., w2_n], ...]",
    )

    options.add_double("S_TOLERANCE", 0.25, "The maximum deviation from the spin quantum number S tolerated.")

    options.add_bool("DUMP_ACTIVE_WFN", False, "Save CI wave function of ActiveSpaceSolver to disk")

    options.add_bool("READ_ACTIVE_WFN_GUESS", False, "Read CI wave function of ActiveSpaceSolver from disk")

    options.add_int("MULTIPOLE_MOMENT_LEVEL", 1, "Permanent dipole (= 1) and quadrupole (= 2) moments of ActiveSpaceSolver")

    options.add_bool("TRANSITION_DIPOLES", False, "Compute the transition dipole moments and oscillator strengths")

    options.add_bool("TRANSITION_DIPOLES_ALL", False, "Compute the transition dipole moments for all state pairs. "
                     "By default, only transitions from the ground state is computed.")

    options.add_bool("DO_ACTIVE_NTO", False, "Build natural transition orbitals and save to disk")

    options.add_bool(
        "PRINT_DIFFERENT_GAS_ONLY",
        False,
        "Only calculate the transition dipole between states with different GAS occupations?",
    )

    options.add_bool("DUMP_TRANSITION_RDM", False, "Dump transition reduced matrix into disk?")


def register_pt2_options(options):
    options.set_group("PT2")
    options.add_double("PT2_MAX_MEM", 1.0, "Maximum size of the determinant hash (GB)")


def register_pci_options(options):
    options.set_group("PCI")
    options.add_str(
        "PCI_GENERATOR",
        "WALL-CHEBYSHEV",
        [
            "LINEAR",
            "QUADRATIC",
            "CUBIC",
            "QUARTIC",
            "POWER",
            "TROTTER",
            "OLSEN",
            "DAVIDSON",
            "MITRUSHENKOV",
            "EXP-CHEBYSHEV",
            "WALL-CHEBYSHEV",
            "CHEBYSHEV",
            "LANCZOS",
            "DL",
        ],
        "The propagation algorithm",
    )

    options.add_int("PCI_NROOT", 1, "The number of roots computed")

    options.add_double("PCI_SPAWNING_THRESHOLD", 0.001, "The determinant importance threshold")

    options.add_int(
        "PCI_MAX_GUESS_SIZE", 10000, "The maximum number of determinants used to form the guess wave function"
    )

    options.add_double("PCI_GUESS_SPAWNING_THRESHOLD", -1, "The determinant importance threshold")

    options.add_double(
        "PCI_ENERGY_ESTIMATE_THRESHOLD",
        1.0e-6,
        "The threshold with which we estimate the variational "
        "energy. Note that the final energy is always "
        "estimated exactly.",
    )

    options.add_double("PCI_TAU", 1.0, "The time step in imaginary time (a.u.)")

    options.add_double("PCI_E_CONVERGENCE", 1.0e-8, "The energy convergence criterion")
    options.add_double("PCI_R_CONVERGENCE", 1.0, "The residual 2-norm convergence criterion")

    options.add_bool("PCI_FAST_EVAR", False, "Use a fast (sparse) estimate of the energy?")

    options.add_double("PCI_EVAR_MAX_ERROR", 0.0, "The max allowed error for variational energy")

    options.add_int("PCI_ENERGY_ESTIMATE_FREQ", 1, "Iterations in between variational estimation of the energy")

    options.add_bool("PCI_ADAPTIVE_BETA", False, "Use an adaptive time step?")

    options.add_bool("PCI_USE_INTER_NORM", False, "Use intermediate normalization?")

    options.add_bool("PCI_USE_SHIFT", False, "Use a shift in the exponential?")

    options.add_bool("PCI_VAR_ESTIMATE", False, "Estimate variational energy during calculation?")

    options.add_bool("PCI_PRINT_FULL_WAVEFUNCTION", False, "Print full wavefunction when finished?")

    options.add_bool("PCI_SIMPLE_PRESCREENING", False, "Prescreen the spawning of excitations?")

    options.add_bool("PCI_DYNAMIC_PRESCREENING", False, "Use dynamic prescreening?")

    options.add_bool("PCI_SCHWARZ_PRESCREENING", False, "Use schwarz prescreening?")

    options.add_bool("PCI_INITIATOR_APPROX", False, "Use initiator approximation?")

    options.add_double("PCI_INITIATOR_APPROX_FACTOR", 1.0, "The initiator approximation factor")

    options.add_bool("PCI_PERTURB_ANALYSIS", False, "Do result perturbation analysis?")

    options.add_bool("PCI_SYMM_APPROX_H", False, "Use Symmetric Approximate Hamiltonian?")

    options.add_bool("PCI_STOP_HIGHER_NEW_LOW", False, "Stop iteration when higher new low detected?")

    options.add_double("PCI_MAXBETA", 1000.0, "The maximum value of beta")

    options.add_int("PCI_MAX_DAVIDSON_ITER", 12, "The maximum value of Davidson generator iteration")

    options.add_int("PCI_DL_COLLAPSE_PER_ROOT", 2, "The number of trial vector to retain after Davidson-Liu collapsing")

    options.add_int("PCI_DL_SUBSPACE_PER_ROOT", 8, "The maxim number of trial Davidson-Liu vectors")

    options.add_int("PCI_CHEBYSHEV_ORDER", 5, "The order of Chebyshev truncation")

    options.add_int("PCI_KRYLOV_ORDER", 5, "The order of Krylov truncation")

    options.add_double("PCI_COLINEAR_THRESHOLD", 1.0e-6, "The minimum norm of orthogonal vector")

    options.add_bool("PCI_REFERENCE_SPAWNING", False, "Do spawning according to reference?")

    options.add_bool("PCI_POST_DIAGONALIZE", False, "Do a final diagonalization after convergence?")

    options.add_str(
        "PCI_FUNCTIONAL",
        "MAX",
        ["MAX", "SUM", "SQUARE", "SQRT", "SPECIFY-ORDER"],
        "The functional for determinant coupling importance evaluation",
    )

    options.add_double("PCI_FUNCTIONAL_ORDER", 1.0, "The functional order of PCI_FUNCTIONAL is SPECIFY-ORDER")


def register_fci_options(options):
    options.set_group("FCI")
    options.add_bool("FCI_TEST_RDMS", False, "Test the FCI reduced density matrices?")
    options.add_bool("PRINT_NO", False, "Print the NO from the rdm of FCI")
    options.add_bool("CI_SPIN_ADAPT", False, "Spin-adapt the CI wavefunction?")
    options.add_bool("CI_SPIN_ADAPT_FULL_PRECONDITIONER", False, "Use full preconditioner for spin-adapted CI?")


def register_sci_options(options):
    options.set_group("SCI")

    options.add_bool("SCI_ENFORCE_SPIN_COMPLETE", True, "Enforce determinant spaces (P and Q) to be spin-complete?")

    options.add_bool("SCI_ENFORCE_SPIN_COMPLETE_P", False, "Enforce determinant space P to be spin-complete?")

    options.add_bool(
        "SCI_PROJECT_OUT_SPIN_CONTAMINANTS", True, "Project out spin contaminants in Davidson-Liu's algorithm?"
    )

    options.add_str(
        "SCI_EXCITED_ALGORITHM",
        "NONE",
        ["AVERAGE", "ROOT_ORTHOGONALIZE", "ROOT_COMBINE", "MULTISTATE"],
        "The selected CI excited state algorithm",
    )

    options.add_int("SCI_MAX_CYCLE", 20, "Maximum number of cycles")

    options.add_bool("SCI_QUIET_MODE", False, "Print during ACI procedure?")

    options.add_int("SCI_PREITERATIONS", 0, "Number of iterations to run SA-ACI before SS-ACI")

    options.add_bool("SCI_DIRECT_RDMS", False, "Computes RDMs without coupling lists?")

    options.add_bool("SCI_SAVE_FINAL_WFN", False, "Save final wavefunction to file?")

    options.add_bool("SCI_TEST_RDMS", False, "Run test for the RDMs?")

    options.add_bool("SCI_FIRST_ITER_ROOTS", False, "Compute all roots on first iteration?")

    options.add_bool("SCI_CORE_EX", False, "Use core excitation algorithm")


def register_aci_options(options):
    options.set_group("ACI")
    options.add_double("ACI_CONVERGENCE", 1e-9, "ACI Convergence threshold")

    options.add_str(
        "ACI_SCREEN_ALG",
        "AVERAGE",
        ["AVERAGE", "SR", "RESTRICTED", "CORE", "BATCH_HASH", "BATCH_VEC", "MULTI_GAS"],
        "The screening algorithm to use",
    )

    options.add_double("SIGMA", 0.01, "The energy selection threshold for the P space")

    options.add_double("GAMMA", 1.0, "The threshold for the selection of the Q space")

    options.add_double("ACI_PRESCREEN_THRESHOLD", 1e-12, "The SD space prescreening threshold")

    options.add_str(
        "ACI_PQ_FUNCTION", "AVERAGE", ["AVERAGE", "MAX"], "Function of q-space criteria, per root for SA-ACI"
    )

    options.add_int(
        "ACI_SPIN_PROJECTION",
        0,
        """Type of spin projection
     0 - None
     1 - Project initial P spaces at each iteration
     2 - Project only after converged PQ space
     3 - Do 1 and 2""",
    )

    options.add_bool("SPIN_PROJECT_FULL", False, "Project solution in full diagonalization algorithm?")

    options.add_bool(
        "ACI_ADD_AIMED_DEGENERATE", True, "Add degenerate determinants not included in the aimed selection"
    )

    options.add_int(
        "ACI_N_AVERAGE", 0, "Number of roots to average. When set to zero (default) it averages over all roots"
    )

    options.add_int("ACI_AVERAGE_OFFSET", 0, "Offset for state averaging")

    options.add_bool("ACI_PRINT_REFS", False, "Print the P space?")

    options.add_double("ACI_NO_THRESHOLD", 0.02, "Threshold for active space prediction")

    options.add_double("ACI_SPIN_TOL", 0.02, "Tolerance for S^2 value")

    options.add_bool("ACI_APPROXIMATE_RDM", False, "Approximate the RDMs?")

    options.add_bool("ACI_PRINT_WEIGHTS", False, "Print weights for active space prediction?")

    options.add_bool("ACI_PRINT_NO", True, "Print the natural orbitals?")

    options.add_bool("ACI_NO", False, "Computes ACI natural orbitals?")

    options.add_bool("FULL_MRPT2", False, "Compute full PT2 energy?")

    options.add_bool("UNPAIRED_DENSITY", False, "Compute unpaired electron density?")

    options.add_bool("ACI_LOW_MEM_SCREENING", False, "Use low-memory screening algorithm?")

    options.add_bool("ACI_REF_RELAX", False, "Do reference relaxation in ACI?")

    options.add_int("ACI_NFROZEN_CORE", 0, "Number of orbitals to freeze for core excitations")

    options.add_int("ACI_ROOTS_PER_CORE", 1, "Number of roots to compute per frozen orbital")

    options.add_bool("SPIN_ANALYSIS", False, "Do spin correlation analysis?")

    options.add_bool("SPIN_TEST", False, "Do test validity of correlation analysis")

    options.add_bool("ACI_RELAXED_SPIN", False, "Do spin correlation analysis for relaxed wave function?")

    options.add_bool("PRINT_IAOS", True, "Print IAOs?")

    options.add_bool("PI_ACTIVE_SPACE", False, "Active space type?")

    options.add_bool("SPIN_MAT_TO_FILE", False, "Save spin correlation matrix to file?")

    options.add_str("SPIN_BASIS", "LOCAL", ["LOCAL", "IAO", "NO", "CANONICAL"], "Basis for spin analysis")

    options.add_double("ACI_RELAX_SIGMA", 0.01, "Sigma for reference relaxation")

    options.add_int("ACI_NBATCH", 0, "Number of batches in screening")

    options.add_int("ACI_MAX_MEM", 1000, "Sets max memory for batching algorithm (MB)")

    options.add_double("ACI_SCALE_SIGMA", 0.5, "Scales sigma in batched algorithm")

    options.add_int("ACTIVE_GUESS_SIZE", 1000, "Number of determinants for CI guess")

    options.add_str("DIAG_ALGORITHM", "SPARSE", ["DYNAMIC", "FULL", "SPARSE"], "The diagonalization method")

    options.add_bool("FORCE_DIAG_METHOD", False, "Force the diagonalization procedure?")

    options.add_bool("ONE_CYCLE", False, "Doing only one cycle of ACI (FCI) ACI iteration?")

    options.add_bool("OCC_ANALYSIS", False, "Doing post calcualtion occupation analysis?")

    options.add_double(
        "OCC_LIMIT",
        0.0001,
        "Occupation limit for considering" " if an orbital is occupied/unoccupied in the post calculation analysis.",
    )

    options.add_double(
        "CORR_LIMIT",
        -0.01,
        "Correlation limit for considering" " if two orbitals are correlated in the post calculation analysis.",
    )


def register_davidson_liu_options(options):
    options.set_group("Davidson-Liu")

    options.add_int("DL_MAXITER", 100, "The maximum number of Davidson-Liu iterations")

    options.add_int("DL_DETS_PER_GUESS", 50, "The number of determinants to use for each guess state")

    options.add_int("DL_GUESS_PER_ROOT", 1, "The number of trial vectors per target root")
    options.add_int("DL_COLLAPSE_PER_ROOT", 2, "The number of trial vector to retain after collapsing")
    options.add_int("DL_SUBSPACE_PER_ROOT", 10, "The maxim number of trial vectors")

    options.add_int(
        "SIGMA_VECTOR_MAX_MEMORY",
        67108864,
        "The maximum number of doubles stored in memory in the sigma vector algorithm",
    )


def register_asci_options(options):
    options.set_group("ASCI")
    options.add_double("ASCI_E_CONVERGENCE", 1e-5, "ASCI energy convergence threshold")

    options.add_int("ASCI_TDET", 2000, "ASCI Max det")

    options.add_int("ASCI_CDET", 200, "ASCI Max reference det")

    options.add_double("ASCI_PRESCREEN_THRESHOLD", 1e-12, "ASCI prescreening threshold")


def register_tdci_options(options):
    options.add_int(
        "TDCI_HOLE",
        0,
        "Orbital used to ionize intial state. Number is indexed by the same ordering of orbitals in the determinants.",
    )
=======
    with open(file_path, "r") as file:
        try:
            yaml_dic = yaml.safe_load(file)
            return yaml_dic
        except yaml.YAMLError as e:
            print(f"Error parsing YAML file {file_path}: {e}")
            return None
>>>>>>> db6ce588


<<<<<<< HEAD
    options.add_int("TDCI_NSTEP", 20, "Number of time-steps")

    options.add_double("TDCI_TIMESTEP", 1.0, "Timestep length in attosecond")

    options.add_double("TDCI_CN_CONVERGENCE", 1e-12, "Convergence threshold for CN iterations")

    options.add_bool("TDCI_PRINT_WFN", False, "Print coefficients to files")

    options.add_int_list("TDCI_OCC_ORB", "Print the occupation at integral time itervals for these orbitals")

    options.add_int("TDCI_KRYLOV_DIM", 5, "Dimension of Krylov subspace for Lanczos method")

    options.add_double("TDCI_ETA_P", 1e-12, "Path filtering threshold for P space")

    options.add_double("TDCI_ETA_PQ", 1e-12, "Path filtering threshold for Q space")

    options.add_double("TDCI_PRESCREEN_THRESH", 1e-12, "Prescreening threshold")

    options.add_bool("TDCI_TEST_OCC", False, "Test the occupation vectors")


def register_fci_mo_options(options):
    options.set_group("FCIMO")
    options.add_str("FCIMO_ACTV_TYPE", "COMPLETE", ["COMPLETE", "CIS", "CISD", "DOCI"], "The active space type")

    options.add_bool("FCIMO_CISD_NOHF", True, "Ground state: HF;" " Excited states: no HF determinant in CISD space")

    options.add_str("FCIMO_IPEA", "NONE", ["NONE", "IP", "EA"], "Generate IP/EA CIS/CISD space")

    options.add_double("FCIMO_PRINT_CIVEC", 0.05, "The printing threshold for CI vectors")

    # options.add_bool("FCIMO_IAO_ANALYSIS", False, "Intrinsic atomic orbital analysis")


def register_detci_options(options):
    options.set_group("DETCI")

    options.add_double("DETCI_PRINT_CIVEC", 0.05, "The printing threshold for CI vectors")
    options.add_bool("DETCI_CISD_NO_HF", False, "Exclude HF determinant in active CID/CISD space")


def register_integral_options(options):
    options.set_group("Integrals")
    options.add_str(
        "INT_TYPE",
        "CONVENTIONAL",
        ["CONVENTIONAL", "CHOLESKY", "DF", "DISKDF", "FCIDUMP"],
        "The type of molecular integrals used in a computation"
        "- CONVENTIONAL Conventional four-index two-electron integrals"
        "- DF Density fitted two-electron integrals"
        "- CHOLESKY Cholesky decomposed two-electron integrals"
        "- FCIDUMP Read integrals from a file in the FCIDUMP format",
    )

    options.add_str("FCIDUMP_FILE", "INTDUMP", "The file that stores the FCIDUMP integrals")
    options.add_int_list(
        "FCIDUMP_DOCC",
        "The number of doubly occupied orbitals assumed for a FCIDUMP file. This information is used to build orbital energies.",
    )
    options.add_int_list(
        "FCIDUMP_SOCC",
        "The number of singly occupied orbitals assumed for a FCIDUMP file. This information is used to build orbital energies.",
    )

    options.add_bool("PRINT_INTS", False, "Print the one- and two-electron integrals?")


def register_dsrg_options(options):
    options.set_group("DSRG")

    options.add_double("DSRG_S", 0.5, "The value of the DSRG flow parameter s")

    options.add_double("DSRG_POWER", 2.0, "The power of the parameter s in the regularizer")

    options.add_str(
        "CORR_LEVEL",
        "PT2",
        ["PT2", "PT3", "LDSRG2", "LDSRG2_QC", "LSRG2", "SRG_PT2", "QDSRG2", "LDSRG2_P3", "QDSRG2_P3"],
        "Correlation level of MR-DSRG (used in mrdsrg code, " "LDSRG2_P3 and QDSRG2_P3 not implemented)",
    )

    options.add_str(
        "SOURCE",
        "STANDARD",
        ["STANDARD", "LABS", "DYSON", "AMP", "EMP2", "LAMP", "LEMP2"],
        "Source operator used in DSRG (AMP, EMP2, LAMP, LEMP2 " "only available in toy code mcsrgpt2)",
    )

    options.add_int(
        "DSRG_RSC_NCOMM", 20, "The maximum number of commutators in the recursive single commutator approximation"
    )

    options.add_double(
        "DSRG_RSC_THRESHOLD", 1.0e-12, "The threshold for terminating the recursive single commutator approximation"
    )

    options.add_bool("DSRG_FNO", False, "Perform frozen natural orbital based on DSRG-MRPT2")

    options.add_bool("DSRG_FNO_PT2_CORRECTION", True, "PT2 correction to the discarded FNOs")

    options.add_double("DSRG_FNO_PT2_S", 1.5, "The DSRG flow parameter s for PT2 FNO correction")

    options.add_double("DSRG_FNO_CUTOFF", 1.0e-5, "The cutoff used to discard FNOs")

    options.add_double("DSRG_FNO_PV", 0.0,
                       "Percentage of virtual orbitals kept unfrozen."
                       " If not 100.0, it takes priority over direct cutoff.")

    options.add_double("DSRG_FNO_PO", 0.0,
                       "Percentage of cumulative virtual occupancy kept unfrozen."
                       " If not 100.0, it takes priority over all other selection schemes.")

    options.add_str(
        "T_ALGORITHM",
        "DSRG",
        ["DSRG", "DSRG_NOSEMI", "SELEC", "ISA"],
        "The way of forming T amplitudes (DSRG_NOSEMI, SELEC, ISA " "only available in toy code mcsrgpt2)",
    )

    options.add_str(
        "DSRG_PT2_H0TH",
        "FDIAG",
        ["FDIAG", "FFULL", "FDIAG_VACTV", "FDIAG_VDIAG"],
        "Different Zeroth-order Hamiltonian of DSRG-MRPT (used in mrdsrg code)",
    )

    options.add_bool("DSRG_DIPOLE", False, "Compute (if true) DSRG dipole moments")

    options.add_int("DSRG_MAX_DIPOLE_LEVEL", 0, "The max body level of DSRG transformed dipole moment (skip if < 1)")

    options.add_int(
        "DSRG_MAX_QUADRUPOLE_LEVEL", 0, "The max body level of DSRG transformed quadrupole moment (skip if < 1)"
    )

    options.add_int("DSRG_MAXITER", 50, "Max iterations for nonperturbative MR-DSRG amplitudes update")

    options.add_double("R_CONVERGENCE", 1.0e-6, "Residue convergence criteria for amplitudes")

    options.add_str("RELAX_REF", "NONE", ["NONE", "ONCE", "TWICE", "ITERATE"], "Relax the reference for MR-DSRG")

    options.add_int("MAXITER_RELAX_REF", 15, "Max macro iterations for DSRG reference relaxation")

    options.add_double("RELAX_E_CONVERGENCE", 1.0e-8, "The energy relaxation convergence criterion")

    options.add_bool(
        "DSRG_DUMP_RELAXED_ENERGIES", False, "Dump the energies after each reference relaxation step to JSON."
    )

    options.add_int("TAYLOR_THRESHOLD", 3, "DSRG Taylor expansion threshold for small denominator")

    options.add_int("NTAMP", 15, "Number of largest amplitudes printed in the summary")

    options.add_double("INTRUDER_TAMP", 0.10, "Threshold for amplitudes considered as intruders for printing")

    options.add_str("DSRG_TRANS_TYPE", "UNITARY", ["UNITARY", "CC"], "DSRG transformation type")

    options.add_str(
        "SMART_DSRG_S",
        "DSRG_S",
        ["DSRG_S", "MIN_DELTA1", "MAX_DELTA1", "DAVG_MIN_DELTA1", "DAVG_MAX_DELTA1"],
        "Automatically adjust the flow parameter according to denominators",
    )

    options.add_bool("PRINT_TIME_PROFILE", False, "Print detailed timings in dsrg-mrpt3")

    options.add_str(
        "DSRG_MULTI_STATE",
        "SA_FULL",
        ["SA_FULL", "SA_SUB", "MS", "XMS"],
        "Multi-state DSRG options (MS and XMS recouple states after single-state computations)\n"
        "  - State-average approach\n"
        "    - SA_SUB:  form H_MN = <M|Hbar|N>; M, N are CAS states of interest\n"
        "    - SA_FULL: redo a CASCI\n"
        "  - Multi-state approach (currently only for MRPT2)\n"
        "    - MS:  form 2nd-order Heff_MN = <M|H|N> + 0.5 * [<M|(T_M)^+ H|N> + <M|H T_N|N>]\n"
        "    - XMS: rotate references such that <M|F|N> is diagonal before MS procedure",
    )

    options.add_bool("FORM_HBAR3", False, "Form 3-body Hbar (only used in dsrg-mrpt2 with SA_SUB for testing)")

    options.add_bool("FORM_MBAR3", False, "Form 3-body mbar (only used in dsrg-mrpt2 for testing)")

    options.add_bool(
        "DSRGPT",
        True,
        "Renormalize (if true) the integrals for purturbitive" " calculation (only in toy code mcsrgpt2)",
    )

    options.add_str(
        "INTERNAL_AMP",
        "NONE",
        ["NONE", "SINGLES_DOUBLES", "SINGLES", "DOUBLES"],
        "Include internal amplitudes for VCIS/VCISD-DSRG acording" " to excitation level",
    )

    options.add_str(
        "INTERNAL_AMP_SELECT",
        "AUTO",
        ["AUTO", "ALL", "OOVV"],
        "Excitation types considered when internal amplitudes are included\n"
        "- Select only part of the asked internal amplitudes (IAs) in V-CIS/CISD\n"
        "  - AUTO: all IAs that changes excitations (O->V; OO->VV, OO->OV, OV->VV)\n"
        "  - ALL:  all IAs (O->O, V->V, O->V; OO->OO, OV->OV, VV->VV, OO->VV, OO->OV, OV->VV)\n"
        "  - OOVV: pure external (O->V; OO->VV)",
    )

    options.add_str(
        "T1_AMP", "DSRG", ["DSRG", "SRG", "ZERO"], "The way of forming T1 amplitudes (only in toy code mcsrgpt2)"
    )

    options.add_double(
        "ISA_B",
        0.02,
        "Intruder state avoidance parameter when use ISA to" " form amplitudes (only in toy code mcsrgpt2)",
    )

    options.add_str(
        "CCVV_SOURCE",
        "NORMAL",
        ["ZERO", "NORMAL"],
        "Definition of source operator: special treatment for the CCVV term",
    )

    options.add_str(
        "CCVV_ALGORITHM",
        "FLY_AMBIT",
        [
            "CORE",
            "FLY_AMBIT",
            "FLY_LOOP",
            "BATCH_CORE",
            "BATCH_VIRTUAL",
            "BATCH_CORE_GA",
            "BATCH_VIRTUAL_GA",
            "BATCH_VIRTUAL_MPI",
            "BATCH_CORE_MPI",
            "BATCH_CORE_REP",
            "BATCH_VIRTUAL_REP",
        ],
        "Algorithm to compute the CCVV term in DSRG-MRPT2 (only in three-dsrg-mrpt2 code)",
    )

    options.add_bool("AO_DSRG_MRPT2", False, "Do AO-DSRG-MRPT2 if true (not available)")

    options.add_int("CCVV_BATCH_NUMBER", -1, "Batches for CCVV_ALGORITHM")

    options.add_bool("DSRG_MRPT2_DEBUG", False, "Excssive printing for three-dsrg-mrpt2")

    options.add_str(
        "THREEPDC_ALGORITHM", "CORE", ["CORE", "BATCH"], "Algorithm for evaluating 3-body cumulants in three-dsrg-mrpt2"
    )

    options.add_bool("THREE_MRPT2_TIMINGS", False, "Detailed printing (if true) in three-dsrg-mrpt2")

    options.add_bool(
        "PRINT_DENOM2", False, "Print (if true) (1 - exp(-2*s*D)) / D, renormalized denominators in DSRG-MRPT2"
    )

    options.add_bool("DSRG_HBAR_SEQ", False, "Evaluate H_bar sequentially if true")

    options.add_bool("DSRG_NIVO", False, "NIVO approximation: Omit tensor blocks with >= 3 virtual indices if true")

    options.add_bool("PRINT_1BODY_EVALS", False, "Print eigenvalues of 1-body effective H")

    options.add_bool("DSRG_MRPT3_BATCHED", False, "Force running the DSRG-MRPT3 code using the batched algorithm")

    options.add_bool("IGNORE_MEMORY_ERRORS", False, "Continue running DSRG-MRPT3 even if memory exceeds")

    options.add_int(
        "DSRG_DIIS_START", 2, "Iteration cycle to start adding error vectors for" " DSRG DIIS (< 1 for not doing DIIS)"
    )

    options.add_int("DSRG_DIIS_FREQ", 1, "Frequency of extrapolating error vectors for DSRG DIIS")

    options.add_int("DSRG_DIIS_MIN_VEC", 3, "Minimum size of DIIS vectors")

    options.add_int("DSRG_DIIS_MAX_VEC", 8, "Maximum size of DIIS vectors")

    options.add_bool("DSRG_RESTART_AMPS", True, "Restart DSRG amplitudes from a previous step")

    options.add_bool("DSRG_READ_AMPS", False, "Read initial amplitudes from the current directory")

    options.add_bool("DSRG_DUMP_AMPS", False, "Dump converged amplitudes to the current directory")

    options.add_str(
        "DSRG_T1_AMPS_GUESS",
        "PT2",
        ["PT2", "ZERO"],
        "The initial guess of T1 amplitudes for nonperturbative DSRG methods",
    )

    options.add_str(
        "DSRG_3RDM_ALGORITHM",
        "EXPLICIT",
        ["EXPLICIT", "DIRECT"],
        "Algorithm to compute 3-RDM contributions in fully contracted [H2, T2]",
    )

    options.add_bool("DSRG_RDM_MS_AVG", False, "Form Ms-averaged density if true")

    options.add_bool("SAVE_SA_DSRG_INTS", False, "Save SA-DSRG dressed integrals to dsrg_ints.json")


def register_dwms_options(options):
    options.set_group("DWMS")
    options.add_double(
        "DWMS_ZETA",
        0.0,
        "Automatic Gaussian width cutoff for the density weights\n"
        "Weights of state α:\n"
        "Wi = exp(-ζ * (Eα - Ei)^2) / sum_j exp(-ζ * (Eα - Ej)^2)"
        "Energies (Eα, Ei, Ej) can be CASCI or SA-DSRG-PT2/3 energies.",
    )

    options.add_str("DWMS_CORRLV", "PT2", ["PT2", "PT3"], "DWMS-DSRG-PT level")

    options.add_str(
        "DWMS_REFERENCE",
        "CASCI",
        ["CASCI", "PT2", "PT3", "PT2D"],
        "Energies to compute dynamic weights and CI vectors to do multi-state\n"
        "  CAS: CASCI energies and CI vectors\n"
        "  PT2: SA-DSRG-PT2 energies and SA-DSRG-PT2/CASCI vectors\n"
        "  PT3: SA-DSRG-PT3 energies and SA-DSRG-PT3/CASCI vectors\n"
        "  PT2D: Diagonal SA-DSRG-PT2c effective Hamiltonian elements and original CASCI vectors",
    )

    options.add_str(
        "DWMS_ALGORITHM",
        "SA",
        ["MS", "XMS", "SA", "XSA", "SH-0", "SH-1"],
        "DWMS algorithms:\n"
        "  - SA: state average Hαβ = 0.5 * ( <α|Hbar(β)|β> + <β|Hbar(α)|α> )\n"
        "  - XSA: extended state average (rotate Fαβ to a diagonal form)\n"
        "  - MS: multi-state (single-state single-reference)\n"
        "  - XMS: extended multi-state (single-state single-reference)\n"
        "  - To Be Deprecated:\n"
        "    - SH-0: separated diagonalizations, non-orthogonal final solutions\n"
        "    - SH-1: separated diagonalizations, orthogonal final solutions",
    )

    options.add_bool(
        "DWMS_DELTA_AMP",
        False,
        "Consider (if true) amplitudes difference between states"
        " X(αβ) = A(β) - A(α) in SA algorithm,"
        " testing in non-DF DSRG-MRPT2",
    )

    options.add_bool(
        "DWMS_ITERATE",
        False,
        "Iterative update the reference CI coefficients in" " SA algorithm, testing in non-DF DSRG-MRPT2",
    )

    options.add_int(
        "DWMS_MAXITER",
        10,
        "Max number of iteration in the update of the reference"
        " CI coefficients in SA algorithm,"
        " testing in non-DF DSRG-MRPT2",
    )

    options.add_double("DWMS_E_CONVERGENCE", 1.0e-7, "Energy convergence criteria for DWMS iteration")


def register_localize_options(options):
    options.set_group("Localize")
    options.add_str("LOCALIZE", "PIPEK_MEZEY", ["PIPEK_MEZEY", "BOYS"], "The method used to localize the orbitals")
    options.add_int_list("LOCALIZE_SPACE", "Sets the orbital space for localization")


def register_casscf_options(options):
    options.set_group("CASSCF")

    options.add_int("CASSCF_MAXITER", 100, "The maximum number of CASSCF macro iterations")

    options.add_int("CASSCF_DL_MAXITER", 15,
                    "The maximum number of Davidson-Liu for CI in every CASSCF macro iteration")

    options.add_int("CASSCF_MICRO_MAXITER", 40, "The maximum number of CASSCF micro iterations")

    options.add_int("CASSCF_MICRO_MINITER", 6, "The minimum number of CASSCF micro iterations")

    options.add_int("CPSCF_MAXITER", 50, "Max iteration of solving coupled perturbed SCF equation")

    options.add_double("CPSCF_CONVERGENCE", 1e-8, "Convergence criterion for CP-SCF equation")

    options.add_double("CASSCF_E_CONVERGENCE", 1e-8, "The energy convergence criterion (two consecutive energies)")

    options.add_double(
        "CASSCF_G_CONVERGENCE", 1e-7, "The orbital gradient convergence criterion (RMS of gradient vector)"
    )

    options.add_bool("CASSCF_DEBUG_PRINTING", False, "Enable debug printing if True")

    options.add_bool("CASSCF_NO_ORBOPT", False, "No orbital optimization if true")

    options.add_bool("CASSCF_INTERNAL_ROT", False, "Keep GASn-GASn orbital rotations if true")

    # Zero mixing for orbital pairs
    # Format: [[irrep1, mo1, mo2], [irrep1, mo3, mo4], ...]
    # Irreps are 0-based, while MO indices are 1-based!
    # MO indices are relative indices within the irrep, e.g., 3A1 and 2A1: [[0, 3, 2]]
    options.add_list("CASSCF_ZERO_ROT", "An array of MOs [[irrep1, mo1, mo2], [irrep2, mo3, mo4], ...]")

    options.add_str(
        "CASSCF_FINAL_ORBITAL",
        "CANONICAL",
        ["CANONICAL", "NATURAL", "UNSPECIFIED"],
        "Constraints for redundant orbital pairs at the end of macro iteration",
    )

    options.add_str("CASSCF_CI_SOLVER", "", active_space_solvers, "The active space solver to use in CASSCF")

    options.add_int(
        "CASSCF_CI_FREQ",
        1,
        "How often to solve CI?\n"
        "< 1: do CI in the first macro iteration ONLY\n"
        "= n: do CI every n macro iteration",
    )

    options.add_bool("CASSCF_REFERENCE", False, "Run a FCI followed by CASSCF computation?")

    options.add_int(
        "CASSCF_MULTIPLICITY",
        0,
        """Multiplicity for the CASSCF solution (if different from multiplicity)
    You should not use this if you are interested in having a CASSCF
    solution with the same multiplicitity as the DSRG-MRPT2""",
    )

    options.add_bool("CASSCF_SOSCF", False, "Run a complete SOSCF (form full Hessian)?")
    options.add_bool("OPTIMIZE_FROZEN_CORE", False, "Ignore frozen core option and optimize orbitals?")

    options.add_bool("RESTRICTED_DOCC_JK", True, "Use JK builder for restricted docc (EXPERT)?")

    options.add_double("CASSCF_MAX_ROTATION", 0.2, "Max value in orbital update vector")

    options.add_str(
        "CASSCF_ORB_ORTHO_TRANS",
        "CAYLEY",
        ["CAYLEY", "POWER", "PADE"],
        "Ways to compute the orthogonal transformation U from orbital rotation R",
    )

    options.add_str(
        "ORB_ROTATION_ALGORITHM", "DIAGONAL", ["DIAGONAL", "AUGMENTED_HESSIAN"], "Orbital rotation algorithm"
    )

    options.add_bool("CASSCF_DO_DIIS", True, "Use DIIS in CASSCF orbital optimization")
    options.add_int("CASSCF_DIIS_MIN_VEC", 3, "Minimum size of DIIS vectors for orbital rotations")
    options.add_int("CASSCF_DIIS_MAX_VEC", 8, "Maximum size of DIIS vectors for orbital rotations")
    options.add_int("CASSCF_DIIS_START", 15, "Iteration number to start adding error vectors (< 1 will not do DIIS)")
    options.add_int("CASSCF_DIIS_FREQ", 1, "How often to do DIIS extrapolation")
    options.add_double("CASSCF_DIIS_NORM", 1e-3, "Do DIIS when the orbital gradient norm is below this value")

    options.add_bool("CASSCF_CI_STEP", False, "Do a CAS step for every CASSCF_CI_FREQ")

    options.add_int("CASSCF_CI_STEP_START", -1, "When to start skipping CI steps")

    options.add_bool("MONITOR_SA_SOLUTION", False, "Monitor the CAS-CI solutions through iterations")

    options.add_int_list(
        "CASSCF_ACTIVE_FROZEN_ORBITAL",
        "A list of active orbitals to be frozen in the MCSCF optimization (in Pitzer order,"
        " zero based). Useful when doing core-excited state computations.",
    )

    options.add_bool("CASSCF_DIE_IF_NOT_CONVERGED", True, "Stop Forte if MCSCF is not converged")


def register_old_options(options):
    options.set_group("Old")
    options.add_bool("NAT_ORBS_PRINT", False, "View the natural orbitals with their symmetry information")

    options.add_bool("NAT_ACT", False, "Use Natural Orbitals to suggest active space?")

    options.add_double("PT2NO_OCC_THRESHOLD", 0.98, "Occupancy smaller than which is considered as active")
    options.add_double("PT2NO_VIR_THRESHOLD", 0.02, "Occupancy greater than which is considered as active")

    options.add_bool("MRPT2NO_ACTV_ROTATE", False,
                     "Rotate orbitals so that the active is in the position suggested by natural orbitals")

    options.add_bool("MEMORY_SUMMARY", False, "Print summary of memory")

    options.add_str("REFERENCE", "", "The SCF refernce type")

    options.add_int("DIIS_MAX_VECS", 5, "The maximum number of DIIS vectors")
    options.add_int("DIIS_MIN_VECS", 2, "The minimum number of DIIS vectors")
    options.add_int("MAXITER", 100, "The maximum number of iterations")

    options.add_bool("USE_DMRGSCF", False, "Use the older DMRGSCF algorithm?")

    #    /*- Semicanonicalize orbitals -*/
    options.add_bool("SEMI_CANONICAL", True, "Semicanonicalize orbitals for each elementary orbital space")
    options.add_bool(
        "SEMI_CANONICAL_MIX_INACTIVE", False, "Treat frozen and restricted orbitals together for semi-canonicalization"
    )
    options.add_bool("SEMI_CANONICAL_MIX_ACTIVE", False, "Treat all GAS orbitals together for semi-canonicalization")

    #    /*- Two-particle density cumulant -*/
    options.add_str("TWOPDC", "MK", ["MK", "ZERO"], "The form of the two-particle density cumulant")
    options.add_str("THREEPDC", "MK", ["MK", "MK_DECOMP", "ZERO"], "The form of the three-particle density cumulant")
    #    /*- Select a modified commutator -*/
    options.add_str("SRG_COMM", "STANDARD", "STANDARD FO FO2")

    #    /*- The initial time step used by the ode solver -*/
    options.add_double("SRG_DT", 0.001, "The initial time step used by the ode solver")
    #    /*- The absolute error tollerance for the ode solver -*/
    options.add_double("SRG_ODEINT_ABSERR", 1.0e-12, "The absolute error tollerance for the ode solver")
    #    /*- The absolute error tollerance for the ode solver -*/
    options.add_double("SRG_ODEINT_RELERR", 1.0e-12, "The absolute error tollerance for the ode solver")
    #    /*- Select a modified commutator -*/
    options.add_str("SRG_COMM", "STANDARD", ["STANDARD", "FO", "FO2"], "Select a modified commutator")

    options.add_str(
        "SRG_ODEINT",
        "FEHLBERG78",
        ["DOPRI5", "CASHKARP", "FEHLBERG78"],
        "The integrator used to propagate the SRG equations",
    )
    #    /*- The end value of the integration parameter s -*/
    options.add_double("SRG_SMAX", 10.0, "The end value of the integration parameter s")


def register_psi_options(options):
    options.add_str("BASIS", "", "The primary basis set")
    options.add_str("BASIS_RELATIVISTIC", "", "The basis set used to run relativistic computations")
    options.add_str("DF_INTS_IO", "NONE", ["NONE", "SAVE", "LOAD"], "IO caching for CP corrections")
    options.add_str("DF_BASIS_MP2", "", "Auxiliary basis set for density fitting computations")
    options.add_double("INTS_TOLERANCE", 1.0e-12, "Schwarz screening threshold")
    options.add_double("DF_FITTING_CONDITION", 1.0e-10, "Eigenvalue threshold for RI basis")
    options.add_double("CHOLESKY_TOLERANCE", 1.0e-6, "Tolerance for Cholesky integrals")


def register_gas_options(options):
    options.set_group("GAS")
    options.add_int_list("GAS1MAX", "The maximum number of electrons in GAS1 for different states")
    options.add_int_list("GAS1MIN", "The minimum number of electrons in GAS1 for different states")
    options.add_int_list("GAS2MAX", "The maximum number of electrons in GAS2 for different states")
    options.add_int_list("GAS2MIN", "The minimum number of electrons in GAS2 for different states")
    options.add_int_list("GAS3MAX", "The maximum number of electrons in GAS3 for different states")
    options.add_int_list("GAS3MIN", "The minimum number of electrons in GAS3 for different states")
    options.add_int_list("GAS4MAX", "The maximum number of electrons in GAS4 for different states")
    options.add_int_list("GAS4MIN", "The minimum number of electrons in GAS4 for different states")
    options.add_int_list("GAS5MAX", "The maximum number of electrons in GAS5 for different states")
    options.add_int_list("GAS5MIN", "The minimum number of electrons in GAS5 for different states")
    options.add_int_list("GAS6MAX", "The maximum number of electrons in GAS6 for different states")
    options.add_int_list("GAS6MIN", "The minimum number of electrons in GAS6 for different states")


def register_dmrg_options(options):
    options.set_group("DMRG")
    options.add_int_list(
        "DMRG_SWEEP_STATES", "Number of reduced renormalized basis states kept during successive DMRG instructions"
    )
    options.add_int_list(
        "DMRG_SWEEP_MAX_SWEEPS", "Max number of sweeps to stop an instruction during successive DMRG instructions"
    )
    options.add_double_list(
        "DMRG_SWEEP_ENERGY_CONV", "Energy convergence to stop an instruction during successive DMRG instructions"
    )
    options.add_double_list("DMRG_SWEEP_NOISE_PREFAC", "The noise prefactors for successive DMRG instructions")
    options.add_double_list(
        "DMRG_SWEEP_DVDSON_RTOL", "The residual tolerances for the Davidson diagonalization during DMRG instructions"
    )
    options.add_bool(
        "DMRG_PRINT_CORR", False, "Whether or not to print the correlation functions after the DMRG calculation"
    )


#    //////////////////////////////////////////////////////////////
#    ///         OPTIONS FOR THE DMRGSOLVER
#    //////////////////////////////////////////////////////////////

#    options.add_int("DMRG_WFN_MULTP", -1)

#    /*- The DMRGSCF wavefunction irrep uses the same conventions as PSI4.
#    How convenient :-).
#        Just to avoid confusion, it's copied here. It can also be found on
#        http://sebwouters.github.io/CheMPS2/classCheMPS2_1_1Irreps.html .

#        Symmetry Conventions        Irrep Number & Name
#        Group Number & Name         0 	1 	2 	3 	4 5
#    6
#    7
#        0: c1                       A
#        1: ci                       Ag 	Au
#        2: c2                       A 	B
#        3: cs                       A' 	A''
#        4: d2                       A 	B1 	B2 	B3
#        5: c2v                      A1 	A2 	B1 	B2
#        6: c2h                      Ag 	Bg 	Au 	Bu
#        7: d2h                      Ag 	B1g 	B2g 	B3g 	Au
#    B1u 	B2u 	B3u
#    -*/
#    options.add_int("DMRG_WFN_IRREP", -1)
#    /*- FrozenDocc for DMRG (frozen means restricted) -*/
#    options.add_list("DMRG_FROZEN_DOCC")

#    /*- The number of reduced renormalized basis states to be
#        retained during successive DMRG instructions -*/
#    options.add_list("DMRG_STATES")

#    /*- The energy convergence to stop an instruction
#        during successive DMRG instructions -*/
#    options.add_list("DMRG_ECONV")

#    /*- The maximum number of sweeps to stop an instruction
#        during successive DMRG instructions -*/
#    options.add_list("DMRG_MAXSWEEPS")
#    /*- The Davidson R tolerance (Wouters says this will cause RDms to be
#     * close to exact -*/
#    options.add_list("DMRG_DAVIDSON_RTOL")

#    /*- The noiseprefactors for successive DMRG instructions -*/
#    options.add_list("DMRG_NOISEPREFACTORS")

#    /*- Whether or not to print the correlation functions after the DMRG
#     * calculation -*/
#    options.add_bool("DMRG_PRINT_CORR", False)

#    /*- Whether or not to create intermediary MPS checkpoints -*/
#    options.add_bool("MPS_CHKPT", False)

#    /*- Convergence threshold for the gradient norm. -*/
#    options.add_double("DMRG_CONVERGENCE", 1e-6)

#    /*- Whether or not to store the unitary on disk (convenient for
#     * restarting). -*/
#    options.add_bool("DMRG_STORE_UNIT", True)

#    /*- Whether or not to use DIIS for DMRGSCF. -*/
#    options.add_bool("DMRG_DO_DIIS", False)

#    /*- When the update norm is smaller than this value DIIS starts. -*/
#    options.add_double("DMRG_DIIS_BRANCH", 1e-2)

#    /*- Whether or not to store the DIIS checkpoint on disk (convenient for
#     * restarting). -*/
#    options.add_bool("DMRG_STORE_DIIS", True)

#    /*- Maximum number of DMRGSCF iterations -*/
#    options.add_int("DMRGSCF_MAX_ITER", 100)

#    /*- Which root is targeted: 1 means ground state, 2 first excited state,
#     * etc. -*/
#    options.add_int("DMRG_WHICH_ROOT", 1)

#    /*- Whether or not to use state-averaging for roots >=2 with DMRG-SCF.
#     * -*/
#    options.add_bool("DMRG_AVG_STATES", True)

#    /*- Which active space to use for DMRGSCF calculations:
#           --> input with SCF rotations (INPUT)
#           --> natural orbitals (NO)
#           --> localized and ordered orbitals (LOC) -*/
#    options.add_str("DMRG_ACTIVE_SPACE", "INPUT", "INPUT NO LOC")

#    /*- Whether to start the active space localization process from a random
#     * unitary or the unit matrix. -*/
#    options.add_bool("DMRG_LOC_RANDOM", True)
#    /*-  -*/
#    //////////////////////////////////////////////////////////////
#    ///         OPTIONS FOR THE FULL CI QUANTUM MONTE-CARLO
#    //////////////////////////////////////////////////////////////
#    /*- The maximum value of beta -*/
#    options.add_double("START_NUM_WALKERS", 1000.0)
#    /*- Spawn excitation type -*/
#    options.add_str("SPAWN_TYPE", "RANDOM", "RANDOM ALL GROUND_AND_RANDOM")
#    /*- The number of walkers for shift -*/
#    options.add_double("SHIFT_NUM_WALKERS", 10000.0)
#    options.add_int("SHIFT_FREQ", 10)
#    options.add_double("SHIFT_DAMP", 0.1)
#    /*- Clone/Death scope -*/
#    options.add_bool("DEATH_PARENT_ONLY", False)
#    /*- initiator -*/
#    options.add_bool("USE_INITIATOR", False)
#    options.add_double("INITIATOR_NA", 3.0)
#    /*- Iterations in between variational estimation of the energy -*/
#    options.add_int("VAR_ENERGY_ESTIMATE_FREQ", 1000)
#    /*- Iterations in between printing information -*/
#    options.add_int("PRINT_FREQ", 100)

#    //////////////////////////////////////////////////////////////
#    ///
#    ///              OPTIONS FOR THE SRG MODULE
#    ///
#    //////////////////////////////////////////////////////////////
#    /*- The type of operator to use in the SRG transformation -*/
#    options.add_str("SRG_MODE", "DSRG", "DSRG CT")
#    /*- The type of operator to use in the SRG transformation -*/
#    options.add_str("SRG_OP", "UNITARY", "UNITARY CC")
#    /*- The flow generator to use in the SRG equations -*/
#    options.add_str("SRG_ETA", "WHITE", "WEGNER_BLOCK WHITE")
#    /*- The integrator used to propagate the SRG equations -*/

#    /*-  -*/

#    // --------------------------- SRG EXPERT OPTIONS
#    // ---------------------------

#    /*- Save Hbar? -*/
#    options.add_bool("SAVE_HBAR", False)

#    //////////////////////////////////////////////////////////////
#    ///         OPTIONS FOR THE PILOT FULL CI CODE
#    //////////////////////////////////////////////////////////////

#    /*- The density convergence criterion -*/
#    options.add_double("D_CONVERGENCE", 1.0e-8)

#    //////////////////////////////////////////////////////////////
#    ///         OPTIONS FOR THE V2RDM INTERFACE
#    //////////////////////////////////////////////////////////////
#    /*- Write Density Matrices or Cumulants to File -*/
#    options.add_str("WRITE_DENSITY_TYPE", "NONE", "NONE DENSITY CUMULANT")
#    /*- Average densities of different spins in V2RDM -*/
#    options.add_bool("AVG_DENS_SPIN", False)

#    //////////////////////////////////////////////////////////////
#    ///              OPTIONS FOR THE MR-DSRG MODULE
#    //////////////////////////////////////////////////////////////

#    /*- The code used to do CAS-CI.
#     *  - CAS   determinant based CI code
#     *  - FCI   string based FCI code
#     *  - DMRG  DMRG code
#     *  - V2RDM V2RDM interface -*/
#    options.add_str("CAS_TYPE", "FCI", "CAS FCI ACI DMRG V2RDM")
=======
def register_forte_options(options):
    yaml_dic = parse_yaml_file()
    for group in yaml_dic:
        options.set_group(group)
        yaml_dict_group = yaml_dic[group]
        for key in yaml_dict_group:
            register_option(key, yaml_dict_group[key], options)


def register_option(key, vals, options):
    opt_typ = vals["type"]
    opt_val = vals["default"]
    opt_msg = vals["help"]

    if opt_typ == "bool":
        options.add_bool(key, opt_val, opt_msg)
    if opt_typ == "double":
        if opt_val == "None":
            options.add_double(key, None, opt_msg)
        else:
            options.add_double(key, opt_val, opt_msg)
    if opt_typ == "double_list":
        options.add_double_list(key, opt_msg)
    if opt_typ == "int":
        if opt_val == "None":
            options.add_int(key, None, opt_msg)
        else:
            options.add_int(key, opt_val, opt_msg)
    if opt_typ == "int_list":
        options.add_int_list(key, opt_msg)
    if opt_typ == "list":
        options.add_list(key, opt_msg)
    if opt_typ == "str":
        if "choices" in vals:
            choices = vals["choices"]
            options.add_str(key, opt_val, choices, opt_msg)
        else:
            options.add_str(key, opt_val, opt_msg)
    if opt_typ == "deprecated":
        options.add_deprecated(key, opt_msg)
>>>>>>> db6ce588
<|MERGE_RESOLUTION|>--- conflicted
+++ resolved
@@ -11,625 +11,6 @@
     script_directory = os.path.dirname(script_path)
     file_path = os.path.join(script_directory, file_name)
 
-<<<<<<< HEAD
-def register_forte_options(options):
-    register_driver_options(options)
-    register_mo_space_info_options(options)
-    register_avas_options(options)
-    register_cino_options(options)
-    register_mrcino_options(options)
-    register_embedding_options(options)
-    register_integral_options(options)
-    register_pt2_options(options)
-    register_pci_options(options)
-    register_fci_options(options)
-    register_sci_options(options)
-    register_aci_options(options)
-    register_asci_options(options)
-    register_tdci_options(options)
-    register_detci_options(options)
-    register_fci_mo_options(options)
-    register_active_space_solver_options(options)
-    register_dsrg_options(options)
-    register_dwms_options(options)
-    register_davidson_liu_options(options)
-    register_localize_options(options)
-    register_casscf_options(options)
-    register_old_options(options)
-    register_psi_options(options)
-    register_gas_options(options)
-    register_dmrg_options(options)
-
-
-def register_driver_options(options):
-    options.set_group("")
-    options.add_str(
-        "JOB_TYPE",
-        "NEWDRIVER",
-        ["NONE", "NEWDRIVER", "MR-DSRG-PT2", "CASSCF", "MCSCF_TWO_STEP", "TDCI"],
-        "Specify the job type",
-    )
-
-    options.add_str("SCF_TYPE", None, "The integrals used in the SCF calculation")
-    options.add_str(
-        "REF_TYPE", "SCF", ["SCF", "CASSCF"], "The type of reference used by forte if a psi4 wave function is missing"
-    )
-    options.add_str("DERTYPE", "NONE", ["NONE", "FIRST"], "Derivative order")
-
-    options.add_double("E_CONVERGENCE", 1.0e-9, "The energy convergence criterion")
-    options.add_double("D_CONVERGENCE", 1.0e-6, "The density convergence criterion")
-
-    options.add_str(
-        "ACTIVE_SPACE_SOLVER",
-        "",
-        active_space_solvers,
-        "Active space solver type",
-    )
-    options.add_str(
-        "CORRELATION_SOLVER",
-        "NONE",
-        ["DSRG-MRPT2", "THREE-DSRG-MRPT2", "DSRG-MRPT3", "MRDSRG", "SA-MRDSRG", "DSRG_MRPT", "MRDSRG_SO", "SOMRDSRG"],
-        "Dynamical correlation solver type",
-    )
-    options.add_str("CALC_TYPE", "SS", ["SS", "SA", "MS", "DWMS"], "The type of computation")
-
-    options.add_int("NEL", None, "The number of electrons. Used when reading from FCIDUMP files.")
-    options.add_int(
-        "CHARGE", None, "The charge of the molecule. " "If a value is provided it overrides the charge of Psi4."
-    )
-    options.add_int(
-        "MULTIPLICITY",
-        None,
-        "The multiplicity = (2S + 1) of the electronic state. "
-        "For example, 1 = singlet, 2 = doublet, 3 = triplet, ... "
-        "If a value is provided it overrides the multiplicity of Psi4.",
-    )
-    options.add_int("ROOT_SYM", None, "The symmetry of the electronic state. (zero based)")
-    options.add_str("ORBITAL_TYPE", "CANONICAL", ["CANONICAL", "LOCAL", "MP2NO", "MRPT2NO"], "Type of orbitals to use")
-
-    options.add_str("MINAO_BASIS", "STO-3G", "The basis used to define an orbital subspace")
-
-    options.add_list("SUBSPACE", "A list of orbital subspaces")
-
-    options.add_list("SUBSPACE_PI_PLANES", "A list of arrays of atoms composing the plane")
-
-    options.add_double("MS", None, "Projection of spin onto the z axis")
-
-    options.add_str(
-        "ACTIVE_REF_TYPE",
-        "CAS",
-        ["HF", "CAS", "GAS", "GAS_SINGLE", "CIS", "CID", "CISD", "DOCI"],
-        "Initial guess for active space wave functions",
-    )
-
-    options.add_bool("WRITE_RDM", False, "Save RDMs to ref_rdms.json for external computations")
-
-    # TODO: Remove these in the future since they are redundant with READ/DUMP_ORBITALS (although they use different formats json vs. numpy)
-    options.add_bool("WRITE_WFN", False, "Save ref_wfn.Ca() to coeff.json for external computations")
-
-    options.add_bool(
-        "READ_WFN", False, "Read ref_wfn.Ca()/ref_wfn.Cb() from coeff.json for `external` active space solver"
-    )
-
-    options.add_bool(
-        "EXTERNAL_PARTIAL_RELAX",
-        False,
-        "Perform one relaxation step after building the DSRG effective Hamiltonian when using `external` active space solver",
-    )
-
-    options.add_str(
-        "EXT_RELAX_SOLVER",
-        "FCI",
-        ["FCI", "DETCI", "CAS"],
-        "Active space solver used in the relaxation when using `external` active space solver",
-    )
-
-    options.add_int("PRINT", 2, "Set the print level. (0 = quiet, 1 = brief, 2 = default, 3 = verbose, 4 = debug)")
-
-    options.add_bool("READ_ORBITALS", False, "Read orbitals from file if true")
-
-    options.add_bool("DUMP_ORBITALS", False, "Save orbitals to file if true")
-
-
-def register_avas_options(options):
-    options.set_group("AVAS")
-
-    options.add_bool("AVAS", False, "Form AVAS orbitals?")
-
-    options.add_bool("AVAS_DIAGONALIZE", True, "Diagonalize Socc and Svir?")
-
-    options.add_double(
-        "AVAS_SIGMA",
-        0.98,
-        "Cumulative cutoff to the eigenvalues of the overlap,"
-        " which controls the size of the active space."
-        " This value is tested against"
-        " (sum of active e.values) / (sum of total e.values)",
-    )
-
-    options.add_double(
-        "AVAS_CUTOFF",
-        1.0,
-        "The eigenvalues of the overlap greater than this cutoff"
-        " will be considered as active. If not equal to 1.0,"
-        " it takes priority over cumulative cutoff selection.",
-    )
-
-    options.add_double(
-        "AVAS_EVALS_THRESHOLD",
-        1.0e-6,
-        "Threshold smaller than which is considered as zero" " for an eigenvalue of the projected overlap.",
-    )
-
-    options.add_int(
-        "AVAS_NUM_ACTIVE",
-        0,
-        "The total number of active orbitals. If not equal to 0," " it takes priority over threshold-based selections.",
-    )
-
-    options.add_int(
-        "AVAS_NUM_ACTIVE_OCC",
-        0,
-        "The number of active occupied orbitals. If not equal to 0,"
-        " it takes priority over cutoff-based selections and"
-        " that based on the total number of active orbitals.",
-    )
-
-    options.add_int(
-        "AVAS_NUM_ACTIVE_VIR",
-        0,
-        "The number of active virtual orbitals. If not equal to 0,"
-        " it takes priority over cutoff-based selections and"
-        " that based on the total number of active orbitals.",
-    )
-
-
-def register_cino_options(options):
-    options.set_group("CINO")
-    options.add_bool("CINO", False, "Do a CINO computation?")
-
-    options.add_str("CINO_TYPE", "CIS", ["CIS", "CISD"], "The type of wave function.")
-
-    options.add_int("CINO_NROOT", 1, "The number of roots computed")
-
-    options.add_int_list("CINO_ROOTS_PER_IRREP", "The number of excited states per irreducible representation")
-    options.add_double("CINO_THRESHOLD", 0.99, "The fraction of NOs to include in the active space")
-    options.add_bool("CINO_AUTO", False, "{ass frozen_docc, actice_docc, and restricted_docc?")
-
-
-def register_mrcino_options(options):
-    options.set_group("MRCINO")
-
-    options.add_bool("MRCINO", False, "Do a MRCINO computation?")
-
-    options.add_str("MRCINO_TYPE", "CIS", ["CIS", "CISD"], "The type of wave function.")
-
-    options.add_int("MRCINO_NROOT", 1, "The number of roots computed")
-
-    options.add_int_list("MRCINO_ROOTS_PER_IRREP", "The number of excited states per irreducible representation")
-    options.add_double("MRCINO_THRESHOLD", 0.99, "The fraction of NOs to include in the active space")
-    options.add_bool(
-        "MRCINO_AUTO",
-        False,
-        "Allow the users to choose" "whether pass frozen_docc" "actice_docc and restricted_docc" "or not",
-    )
-
-
-def register_embedding_options(options):
-    options.set_group("Embedding")
-    options.add_bool("EMBEDDING", False, "Whether to perform embedding partition and projection")
-    options.add_str("EMBEDDING_CUTOFF_METHOD", "THRESHOLD", "Cut off by: threshold ,cum_threshold or num_of_orbitals.")
-    options.add_double(
-        "EMBEDDING_THRESHOLD", 0.5, "Projector eigenvalue threshold for both simple and cumulative threshold"
-    )
-    options.add_int(
-        "NUM_A_DOCC", 0, "Number of occupied orbitals in A fixed to this value when embedding method is num_of_orbitals"
-    )
-    options.add_int(
-        "Num_A_UOCC", 0, "Number of virtual orbitals in A fixed to this value when embedding method is num_of_orbitals"
-    )
-    options.add_str(
-        "EMBEDDING_REFERENCE",
-        "CASSCF",
-        "HF for any reference without active, CASSCF for any reference with an active space.",
-    )
-    options.add_bool("EMBEDDING_SEMICANONICALIZE_ACTIVE", True, "Perform semi-canonicalization on active space or not")
-    options.add_bool(
-        "EMBEDDING_SEMICANONICALIZE_FROZEN", True, "Perform semi-canonicalization on frozen core/virtual space or not"
-    )
-    options.add_int(
-        "EMBEDDING_ADJUST_B_DOCC", 0, "Adjust number of occupied orbitals between A and B, +: move to B, -: move to A"
-    )
-    options.add_int(
-        "EMBEDDING_ADJUST_B_UOCC", 0, "Adjust number of virtual orbitals between A and B, +: move to B, -: move to A"
-    )
-    options.add_str("EMBEDDING_VIRTUAL_SPACE", "ASET", ["ASET", "PAO", "IAO"], "Vitual space scheme")
-    options.add_double("PAO_THRESHOLD", 1e-8, "Virtual space truncation threshold for PAO.")
-    options.add_bool(
-        "PAO_FIX_VIRTUAL_NUMBER",
-        False,
-        "Enable this option will generate PAOs equivlent to ASET virtuals, instead of using threshold",
-    )
-
-
-def register_mo_space_info_options(options):
-    options.set_group("MO Space Info")
-
-    options.add_int_list("FROZEN_DOCC", "Number of frozen occupied orbitals per irrep (in Cotton order)")
-    options.add_int_list(
-        "RESTRICTED_DOCC", "Number of restricted doubly" " occupied orbitals per irrep (in Cotton order)"
-    )
-    options.add_int_list("ACTIVE", " Number of active orbitals per irrep (in Cotton order)")
-    options.add_int_list("RESTRICTED_UOCC", "Number of restricted unoccupied orbitals per irrep (in Cotton order)")
-    options.add_int_list("FROZEN_UOCC", "Number of frozen unoccupied orbitals per irrep (in Cotton order)")
-
-    options.add_int_list("GAS1", "Number of GAS1 orbitals per irrep (in Cotton order)")
-    options.add_int_list("GAS2", "Number of GAS2 orbitals per irrep (in Cotton order)")
-    options.add_int_list("GAS3", "Number of GAS3 orbitals per irrep (in Cotton order)")
-    options.add_int_list("GAS4", "Number of GAS4 orbitals per irrep (in Cotton order)")
-    options.add_int_list("GAS5", "Number of GAS5 orbitals per irrep (in Cotton order)")
-    options.add_int_list("GAS6", "Number of GAS6 orbitals per irrep (in Cotton order)")
-
-    #    /*- Molecular orbitals to swap -
-    #     *  Swap mo_1 with mo_2 in irrep symmetry
-    #     *  Swap mo_3 with mo_4 in irrep symmetry
-    #     *  Format: [irrep, mo_1, mo_2, irrep, mo_3, mo_4]
-    #     *          Irrep and MO indices are 1-based (NOT 0-based)!
-    #    -*/
-    options.add_int_list(
-        "ROTATE_MOS",
-        "An array of MOs to swap in the format"
-        " [irrep, mo_1, mo_2, irrep, mo_3, mo_4]."
-        " Irrep and MOs are all 1-based (NOT 0-based)!",
-    )
-
-
-def register_active_space_solver_options(options):
-    options.set_group("Active Space Solver")
-    options.add_int("NROOT", 1, "The number of roots computed")
-    options.add_int("ROOT", 0, "The root selected for state-specific computations")
-
-    options.add_list(
-        "AVG_STATE",
-        "A list of integer triplets that specify the irrep, multiplicity, and the number of states requested."
-        "Uses the format [[irrep1, multi1, nstates1], [irrep2, multi2, nstates2], ...]",
-    )
-
-    options.add_list(
-        "AVG_WEIGHT",
-        "A list of lists that specify the weights assigned to all the states requested with AVG_STATE "
-        "[[w1_1, w1_2, ..., w1_n], [w2_1, w2_2, ..., w2_n], ...]",
-    )
-
-    options.add_double("S_TOLERANCE", 0.25, "The maximum deviation from the spin quantum number S tolerated.")
-
-    options.add_bool("DUMP_ACTIVE_WFN", False, "Save CI wave function of ActiveSpaceSolver to disk")
-
-    options.add_bool("READ_ACTIVE_WFN_GUESS", False, "Read CI wave function of ActiveSpaceSolver from disk")
-
-    options.add_int("MULTIPOLE_MOMENT_LEVEL", 1, "Permanent dipole (= 1) and quadrupole (= 2) moments of ActiveSpaceSolver")
-
-    options.add_bool("TRANSITION_DIPOLES", False, "Compute the transition dipole moments and oscillator strengths")
-
-    options.add_bool("TRANSITION_DIPOLES_ALL", False, "Compute the transition dipole moments for all state pairs. "
-                     "By default, only transitions from the ground state is computed.")
-
-    options.add_bool("DO_ACTIVE_NTO", False, "Build natural transition orbitals and save to disk")
-
-    options.add_bool(
-        "PRINT_DIFFERENT_GAS_ONLY",
-        False,
-        "Only calculate the transition dipole between states with different GAS occupations?",
-    )
-
-    options.add_bool("DUMP_TRANSITION_RDM", False, "Dump transition reduced matrix into disk?")
-
-
-def register_pt2_options(options):
-    options.set_group("PT2")
-    options.add_double("PT2_MAX_MEM", 1.0, "Maximum size of the determinant hash (GB)")
-
-
-def register_pci_options(options):
-    options.set_group("PCI")
-    options.add_str(
-        "PCI_GENERATOR",
-        "WALL-CHEBYSHEV",
-        [
-            "LINEAR",
-            "QUADRATIC",
-            "CUBIC",
-            "QUARTIC",
-            "POWER",
-            "TROTTER",
-            "OLSEN",
-            "DAVIDSON",
-            "MITRUSHENKOV",
-            "EXP-CHEBYSHEV",
-            "WALL-CHEBYSHEV",
-            "CHEBYSHEV",
-            "LANCZOS",
-            "DL",
-        ],
-        "The propagation algorithm",
-    )
-
-    options.add_int("PCI_NROOT", 1, "The number of roots computed")
-
-    options.add_double("PCI_SPAWNING_THRESHOLD", 0.001, "The determinant importance threshold")
-
-    options.add_int(
-        "PCI_MAX_GUESS_SIZE", 10000, "The maximum number of determinants used to form the guess wave function"
-    )
-
-    options.add_double("PCI_GUESS_SPAWNING_THRESHOLD", -1, "The determinant importance threshold")
-
-    options.add_double(
-        "PCI_ENERGY_ESTIMATE_THRESHOLD",
-        1.0e-6,
-        "The threshold with which we estimate the variational "
-        "energy. Note that the final energy is always "
-        "estimated exactly.",
-    )
-
-    options.add_double("PCI_TAU", 1.0, "The time step in imaginary time (a.u.)")
-
-    options.add_double("PCI_E_CONVERGENCE", 1.0e-8, "The energy convergence criterion")
-    options.add_double("PCI_R_CONVERGENCE", 1.0, "The residual 2-norm convergence criterion")
-
-    options.add_bool("PCI_FAST_EVAR", False, "Use a fast (sparse) estimate of the energy?")
-
-    options.add_double("PCI_EVAR_MAX_ERROR", 0.0, "The max allowed error for variational energy")
-
-    options.add_int("PCI_ENERGY_ESTIMATE_FREQ", 1, "Iterations in between variational estimation of the energy")
-
-    options.add_bool("PCI_ADAPTIVE_BETA", False, "Use an adaptive time step?")
-
-    options.add_bool("PCI_USE_INTER_NORM", False, "Use intermediate normalization?")
-
-    options.add_bool("PCI_USE_SHIFT", False, "Use a shift in the exponential?")
-
-    options.add_bool("PCI_VAR_ESTIMATE", False, "Estimate variational energy during calculation?")
-
-    options.add_bool("PCI_PRINT_FULL_WAVEFUNCTION", False, "Print full wavefunction when finished?")
-
-    options.add_bool("PCI_SIMPLE_PRESCREENING", False, "Prescreen the spawning of excitations?")
-
-    options.add_bool("PCI_DYNAMIC_PRESCREENING", False, "Use dynamic prescreening?")
-
-    options.add_bool("PCI_SCHWARZ_PRESCREENING", False, "Use schwarz prescreening?")
-
-    options.add_bool("PCI_INITIATOR_APPROX", False, "Use initiator approximation?")
-
-    options.add_double("PCI_INITIATOR_APPROX_FACTOR", 1.0, "The initiator approximation factor")
-
-    options.add_bool("PCI_PERTURB_ANALYSIS", False, "Do result perturbation analysis?")
-
-    options.add_bool("PCI_SYMM_APPROX_H", False, "Use Symmetric Approximate Hamiltonian?")
-
-    options.add_bool("PCI_STOP_HIGHER_NEW_LOW", False, "Stop iteration when higher new low detected?")
-
-    options.add_double("PCI_MAXBETA", 1000.0, "The maximum value of beta")
-
-    options.add_int("PCI_MAX_DAVIDSON_ITER", 12, "The maximum value of Davidson generator iteration")
-
-    options.add_int("PCI_DL_COLLAPSE_PER_ROOT", 2, "The number of trial vector to retain after Davidson-Liu collapsing")
-
-    options.add_int("PCI_DL_SUBSPACE_PER_ROOT", 8, "The maxim number of trial Davidson-Liu vectors")
-
-    options.add_int("PCI_CHEBYSHEV_ORDER", 5, "The order of Chebyshev truncation")
-
-    options.add_int("PCI_KRYLOV_ORDER", 5, "The order of Krylov truncation")
-
-    options.add_double("PCI_COLINEAR_THRESHOLD", 1.0e-6, "The minimum norm of orthogonal vector")
-
-    options.add_bool("PCI_REFERENCE_SPAWNING", False, "Do spawning according to reference?")
-
-    options.add_bool("PCI_POST_DIAGONALIZE", False, "Do a final diagonalization after convergence?")
-
-    options.add_str(
-        "PCI_FUNCTIONAL",
-        "MAX",
-        ["MAX", "SUM", "SQUARE", "SQRT", "SPECIFY-ORDER"],
-        "The functional for determinant coupling importance evaluation",
-    )
-
-    options.add_double("PCI_FUNCTIONAL_ORDER", 1.0, "The functional order of PCI_FUNCTIONAL is SPECIFY-ORDER")
-
-
-def register_fci_options(options):
-    options.set_group("FCI")
-    options.add_bool("FCI_TEST_RDMS", False, "Test the FCI reduced density matrices?")
-    options.add_bool("PRINT_NO", False, "Print the NO from the rdm of FCI")
-    options.add_bool("CI_SPIN_ADAPT", False, "Spin-adapt the CI wavefunction?")
-    options.add_bool("CI_SPIN_ADAPT_FULL_PRECONDITIONER", False, "Use full preconditioner for spin-adapted CI?")
-
-
-def register_sci_options(options):
-    options.set_group("SCI")
-
-    options.add_bool("SCI_ENFORCE_SPIN_COMPLETE", True, "Enforce determinant spaces (P and Q) to be spin-complete?")
-
-    options.add_bool("SCI_ENFORCE_SPIN_COMPLETE_P", False, "Enforce determinant space P to be spin-complete?")
-
-    options.add_bool(
-        "SCI_PROJECT_OUT_SPIN_CONTAMINANTS", True, "Project out spin contaminants in Davidson-Liu's algorithm?"
-    )
-
-    options.add_str(
-        "SCI_EXCITED_ALGORITHM",
-        "NONE",
-        ["AVERAGE", "ROOT_ORTHOGONALIZE", "ROOT_COMBINE", "MULTISTATE"],
-        "The selected CI excited state algorithm",
-    )
-
-    options.add_int("SCI_MAX_CYCLE", 20, "Maximum number of cycles")
-
-    options.add_bool("SCI_QUIET_MODE", False, "Print during ACI procedure?")
-
-    options.add_int("SCI_PREITERATIONS", 0, "Number of iterations to run SA-ACI before SS-ACI")
-
-    options.add_bool("SCI_DIRECT_RDMS", False, "Computes RDMs without coupling lists?")
-
-    options.add_bool("SCI_SAVE_FINAL_WFN", False, "Save final wavefunction to file?")
-
-    options.add_bool("SCI_TEST_RDMS", False, "Run test for the RDMs?")
-
-    options.add_bool("SCI_FIRST_ITER_ROOTS", False, "Compute all roots on first iteration?")
-
-    options.add_bool("SCI_CORE_EX", False, "Use core excitation algorithm")
-
-
-def register_aci_options(options):
-    options.set_group("ACI")
-    options.add_double("ACI_CONVERGENCE", 1e-9, "ACI Convergence threshold")
-
-    options.add_str(
-        "ACI_SCREEN_ALG",
-        "AVERAGE",
-        ["AVERAGE", "SR", "RESTRICTED", "CORE", "BATCH_HASH", "BATCH_VEC", "MULTI_GAS"],
-        "The screening algorithm to use",
-    )
-
-    options.add_double("SIGMA", 0.01, "The energy selection threshold for the P space")
-
-    options.add_double("GAMMA", 1.0, "The threshold for the selection of the Q space")
-
-    options.add_double("ACI_PRESCREEN_THRESHOLD", 1e-12, "The SD space prescreening threshold")
-
-    options.add_str(
-        "ACI_PQ_FUNCTION", "AVERAGE", ["AVERAGE", "MAX"], "Function of q-space criteria, per root for SA-ACI"
-    )
-
-    options.add_int(
-        "ACI_SPIN_PROJECTION",
-        0,
-        """Type of spin projection
-     0 - None
-     1 - Project initial P spaces at each iteration
-     2 - Project only after converged PQ space
-     3 - Do 1 and 2""",
-    )
-
-    options.add_bool("SPIN_PROJECT_FULL", False, "Project solution in full diagonalization algorithm?")
-
-    options.add_bool(
-        "ACI_ADD_AIMED_DEGENERATE", True, "Add degenerate determinants not included in the aimed selection"
-    )
-
-    options.add_int(
-        "ACI_N_AVERAGE", 0, "Number of roots to average. When set to zero (default) it averages over all roots"
-    )
-
-    options.add_int("ACI_AVERAGE_OFFSET", 0, "Offset for state averaging")
-
-    options.add_bool("ACI_PRINT_REFS", False, "Print the P space?")
-
-    options.add_double("ACI_NO_THRESHOLD", 0.02, "Threshold for active space prediction")
-
-    options.add_double("ACI_SPIN_TOL", 0.02, "Tolerance for S^2 value")
-
-    options.add_bool("ACI_APPROXIMATE_RDM", False, "Approximate the RDMs?")
-
-    options.add_bool("ACI_PRINT_WEIGHTS", False, "Print weights for active space prediction?")
-
-    options.add_bool("ACI_PRINT_NO", True, "Print the natural orbitals?")
-
-    options.add_bool("ACI_NO", False, "Computes ACI natural orbitals?")
-
-    options.add_bool("FULL_MRPT2", False, "Compute full PT2 energy?")
-
-    options.add_bool("UNPAIRED_DENSITY", False, "Compute unpaired electron density?")
-
-    options.add_bool("ACI_LOW_MEM_SCREENING", False, "Use low-memory screening algorithm?")
-
-    options.add_bool("ACI_REF_RELAX", False, "Do reference relaxation in ACI?")
-
-    options.add_int("ACI_NFROZEN_CORE", 0, "Number of orbitals to freeze for core excitations")
-
-    options.add_int("ACI_ROOTS_PER_CORE", 1, "Number of roots to compute per frozen orbital")
-
-    options.add_bool("SPIN_ANALYSIS", False, "Do spin correlation analysis?")
-
-    options.add_bool("SPIN_TEST", False, "Do test validity of correlation analysis")
-
-    options.add_bool("ACI_RELAXED_SPIN", False, "Do spin correlation analysis for relaxed wave function?")
-
-    options.add_bool("PRINT_IAOS", True, "Print IAOs?")
-
-    options.add_bool("PI_ACTIVE_SPACE", False, "Active space type?")
-
-    options.add_bool("SPIN_MAT_TO_FILE", False, "Save spin correlation matrix to file?")
-
-    options.add_str("SPIN_BASIS", "LOCAL", ["LOCAL", "IAO", "NO", "CANONICAL"], "Basis for spin analysis")
-
-    options.add_double("ACI_RELAX_SIGMA", 0.01, "Sigma for reference relaxation")
-
-    options.add_int("ACI_NBATCH", 0, "Number of batches in screening")
-
-    options.add_int("ACI_MAX_MEM", 1000, "Sets max memory for batching algorithm (MB)")
-
-    options.add_double("ACI_SCALE_SIGMA", 0.5, "Scales sigma in batched algorithm")
-
-    options.add_int("ACTIVE_GUESS_SIZE", 1000, "Number of determinants for CI guess")
-
-    options.add_str("DIAG_ALGORITHM", "SPARSE", ["DYNAMIC", "FULL", "SPARSE"], "The diagonalization method")
-
-    options.add_bool("FORCE_DIAG_METHOD", False, "Force the diagonalization procedure?")
-
-    options.add_bool("ONE_CYCLE", False, "Doing only one cycle of ACI (FCI) ACI iteration?")
-
-    options.add_bool("OCC_ANALYSIS", False, "Doing post calcualtion occupation analysis?")
-
-    options.add_double(
-        "OCC_LIMIT",
-        0.0001,
-        "Occupation limit for considering" " if an orbital is occupied/unoccupied in the post calculation analysis.",
-    )
-
-    options.add_double(
-        "CORR_LIMIT",
-        -0.01,
-        "Correlation limit for considering" " if two orbitals are correlated in the post calculation analysis.",
-    )
-
-
-def register_davidson_liu_options(options):
-    options.set_group("Davidson-Liu")
-
-    options.add_int("DL_MAXITER", 100, "The maximum number of Davidson-Liu iterations")
-
-    options.add_int("DL_DETS_PER_GUESS", 50, "The number of determinants to use for each guess state")
-
-    options.add_int("DL_GUESS_PER_ROOT", 1, "The number of trial vectors per target root")
-    options.add_int("DL_COLLAPSE_PER_ROOT", 2, "The number of trial vector to retain after collapsing")
-    options.add_int("DL_SUBSPACE_PER_ROOT", 10, "The maxim number of trial vectors")
-
-    options.add_int(
-        "SIGMA_VECTOR_MAX_MEMORY",
-        67108864,
-        "The maximum number of doubles stored in memory in the sigma vector algorithm",
-    )
-
-
-def register_asci_options(options):
-    options.set_group("ASCI")
-    options.add_double("ASCI_E_CONVERGENCE", 1e-5, "ASCI energy convergence threshold")
-
-    options.add_int("ASCI_TDET", 2000, "ASCI Max det")
-
-    options.add_int("ASCI_CDET", 200, "ASCI Max reference det")
-
-    options.add_double("ASCI_PRESCREEN_THRESHOLD", 1e-12, "ASCI prescreening threshold")
-
-
-def register_tdci_options(options):
-    options.add_int(
-        "TDCI_HOLE",
-        0,
-        "Orbital used to ionize intial state. Number is indexed by the same ordering of orbitals in the determinants.",
-    )
-=======
     with open(file_path, "r") as file:
         try:
             yaml_dic = yaml.safe_load(file)
@@ -637,743 +18,8 @@
         except yaml.YAMLError as e:
             print(f"Error parsing YAML file {file_path}: {e}")
             return None
->>>>>>> db6ce588
 
 
-<<<<<<< HEAD
-    options.add_int("TDCI_NSTEP", 20, "Number of time-steps")
-
-    options.add_double("TDCI_TIMESTEP", 1.0, "Timestep length in attosecond")
-
-    options.add_double("TDCI_CN_CONVERGENCE", 1e-12, "Convergence threshold for CN iterations")
-
-    options.add_bool("TDCI_PRINT_WFN", False, "Print coefficients to files")
-
-    options.add_int_list("TDCI_OCC_ORB", "Print the occupation at integral time itervals for these orbitals")
-
-    options.add_int("TDCI_KRYLOV_DIM", 5, "Dimension of Krylov subspace for Lanczos method")
-
-    options.add_double("TDCI_ETA_P", 1e-12, "Path filtering threshold for P space")
-
-    options.add_double("TDCI_ETA_PQ", 1e-12, "Path filtering threshold for Q space")
-
-    options.add_double("TDCI_PRESCREEN_THRESH", 1e-12, "Prescreening threshold")
-
-    options.add_bool("TDCI_TEST_OCC", False, "Test the occupation vectors")
-
-
-def register_fci_mo_options(options):
-    options.set_group("FCIMO")
-    options.add_str("FCIMO_ACTV_TYPE", "COMPLETE", ["COMPLETE", "CIS", "CISD", "DOCI"], "The active space type")
-
-    options.add_bool("FCIMO_CISD_NOHF", True, "Ground state: HF;" " Excited states: no HF determinant in CISD space")
-
-    options.add_str("FCIMO_IPEA", "NONE", ["NONE", "IP", "EA"], "Generate IP/EA CIS/CISD space")
-
-    options.add_double("FCIMO_PRINT_CIVEC", 0.05, "The printing threshold for CI vectors")
-
-    # options.add_bool("FCIMO_IAO_ANALYSIS", False, "Intrinsic atomic orbital analysis")
-
-
-def register_detci_options(options):
-    options.set_group("DETCI")
-
-    options.add_double("DETCI_PRINT_CIVEC", 0.05, "The printing threshold for CI vectors")
-    options.add_bool("DETCI_CISD_NO_HF", False, "Exclude HF determinant in active CID/CISD space")
-
-
-def register_integral_options(options):
-    options.set_group("Integrals")
-    options.add_str(
-        "INT_TYPE",
-        "CONVENTIONAL",
-        ["CONVENTIONAL", "CHOLESKY", "DF", "DISKDF", "FCIDUMP"],
-        "The type of molecular integrals used in a computation"
-        "- CONVENTIONAL Conventional four-index two-electron integrals"
-        "- DF Density fitted two-electron integrals"
-        "- CHOLESKY Cholesky decomposed two-electron integrals"
-        "- FCIDUMP Read integrals from a file in the FCIDUMP format",
-    )
-
-    options.add_str("FCIDUMP_FILE", "INTDUMP", "The file that stores the FCIDUMP integrals")
-    options.add_int_list(
-        "FCIDUMP_DOCC",
-        "The number of doubly occupied orbitals assumed for a FCIDUMP file. This information is used to build orbital energies.",
-    )
-    options.add_int_list(
-        "FCIDUMP_SOCC",
-        "The number of singly occupied orbitals assumed for a FCIDUMP file. This information is used to build orbital energies.",
-    )
-
-    options.add_bool("PRINT_INTS", False, "Print the one- and two-electron integrals?")
-
-
-def register_dsrg_options(options):
-    options.set_group("DSRG")
-
-    options.add_double("DSRG_S", 0.5, "The value of the DSRG flow parameter s")
-
-    options.add_double("DSRG_POWER", 2.0, "The power of the parameter s in the regularizer")
-
-    options.add_str(
-        "CORR_LEVEL",
-        "PT2",
-        ["PT2", "PT3", "LDSRG2", "LDSRG2_QC", "LSRG2", "SRG_PT2", "QDSRG2", "LDSRG2_P3", "QDSRG2_P3"],
-        "Correlation level of MR-DSRG (used in mrdsrg code, " "LDSRG2_P3 and QDSRG2_P3 not implemented)",
-    )
-
-    options.add_str(
-        "SOURCE",
-        "STANDARD",
-        ["STANDARD", "LABS", "DYSON", "AMP", "EMP2", "LAMP", "LEMP2"],
-        "Source operator used in DSRG (AMP, EMP2, LAMP, LEMP2 " "only available in toy code mcsrgpt2)",
-    )
-
-    options.add_int(
-        "DSRG_RSC_NCOMM", 20, "The maximum number of commutators in the recursive single commutator approximation"
-    )
-
-    options.add_double(
-        "DSRG_RSC_THRESHOLD", 1.0e-12, "The threshold for terminating the recursive single commutator approximation"
-    )
-
-    options.add_bool("DSRG_FNO", False, "Perform frozen natural orbital based on DSRG-MRPT2")
-
-    options.add_bool("DSRG_FNO_PT2_CORRECTION", True, "PT2 correction to the discarded FNOs")
-
-    options.add_double("DSRG_FNO_PT2_S", 1.5, "The DSRG flow parameter s for PT2 FNO correction")
-
-    options.add_double("DSRG_FNO_CUTOFF", 1.0e-5, "The cutoff used to discard FNOs")
-
-    options.add_double("DSRG_FNO_PV", 0.0,
-                       "Percentage of virtual orbitals kept unfrozen."
-                       " If not 100.0, it takes priority over direct cutoff.")
-
-    options.add_double("DSRG_FNO_PO", 0.0,
-                       "Percentage of cumulative virtual occupancy kept unfrozen."
-                       " If not 100.0, it takes priority over all other selection schemes.")
-
-    options.add_str(
-        "T_ALGORITHM",
-        "DSRG",
-        ["DSRG", "DSRG_NOSEMI", "SELEC", "ISA"],
-        "The way of forming T amplitudes (DSRG_NOSEMI, SELEC, ISA " "only available in toy code mcsrgpt2)",
-    )
-
-    options.add_str(
-        "DSRG_PT2_H0TH",
-        "FDIAG",
-        ["FDIAG", "FFULL", "FDIAG_VACTV", "FDIAG_VDIAG"],
-        "Different Zeroth-order Hamiltonian of DSRG-MRPT (used in mrdsrg code)",
-    )
-
-    options.add_bool("DSRG_DIPOLE", False, "Compute (if true) DSRG dipole moments")
-
-    options.add_int("DSRG_MAX_DIPOLE_LEVEL", 0, "The max body level of DSRG transformed dipole moment (skip if < 1)")
-
-    options.add_int(
-        "DSRG_MAX_QUADRUPOLE_LEVEL", 0, "The max body level of DSRG transformed quadrupole moment (skip if < 1)"
-    )
-
-    options.add_int("DSRG_MAXITER", 50, "Max iterations for nonperturbative MR-DSRG amplitudes update")
-
-    options.add_double("R_CONVERGENCE", 1.0e-6, "Residue convergence criteria for amplitudes")
-
-    options.add_str("RELAX_REF", "NONE", ["NONE", "ONCE", "TWICE", "ITERATE"], "Relax the reference for MR-DSRG")
-
-    options.add_int("MAXITER_RELAX_REF", 15, "Max macro iterations for DSRG reference relaxation")
-
-    options.add_double("RELAX_E_CONVERGENCE", 1.0e-8, "The energy relaxation convergence criterion")
-
-    options.add_bool(
-        "DSRG_DUMP_RELAXED_ENERGIES", False, "Dump the energies after each reference relaxation step to JSON."
-    )
-
-    options.add_int("TAYLOR_THRESHOLD", 3, "DSRG Taylor expansion threshold for small denominator")
-
-    options.add_int("NTAMP", 15, "Number of largest amplitudes printed in the summary")
-
-    options.add_double("INTRUDER_TAMP", 0.10, "Threshold for amplitudes considered as intruders for printing")
-
-    options.add_str("DSRG_TRANS_TYPE", "UNITARY", ["UNITARY", "CC"], "DSRG transformation type")
-
-    options.add_str(
-        "SMART_DSRG_S",
-        "DSRG_S",
-        ["DSRG_S", "MIN_DELTA1", "MAX_DELTA1", "DAVG_MIN_DELTA1", "DAVG_MAX_DELTA1"],
-        "Automatically adjust the flow parameter according to denominators",
-    )
-
-    options.add_bool("PRINT_TIME_PROFILE", False, "Print detailed timings in dsrg-mrpt3")
-
-    options.add_str(
-        "DSRG_MULTI_STATE",
-        "SA_FULL",
-        ["SA_FULL", "SA_SUB", "MS", "XMS"],
-        "Multi-state DSRG options (MS and XMS recouple states after single-state computations)\n"
-        "  - State-average approach\n"
-        "    - SA_SUB:  form H_MN = <M|Hbar|N>; M, N are CAS states of interest\n"
-        "    - SA_FULL: redo a CASCI\n"
-        "  - Multi-state approach (currently only for MRPT2)\n"
-        "    - MS:  form 2nd-order Heff_MN = <M|H|N> + 0.5 * [<M|(T_M)^+ H|N> + <M|H T_N|N>]\n"
-        "    - XMS: rotate references such that <M|F|N> is diagonal before MS procedure",
-    )
-
-    options.add_bool("FORM_HBAR3", False, "Form 3-body Hbar (only used in dsrg-mrpt2 with SA_SUB for testing)")
-
-    options.add_bool("FORM_MBAR3", False, "Form 3-body mbar (only used in dsrg-mrpt2 for testing)")
-
-    options.add_bool(
-        "DSRGPT",
-        True,
-        "Renormalize (if true) the integrals for purturbitive" " calculation (only in toy code mcsrgpt2)",
-    )
-
-    options.add_str(
-        "INTERNAL_AMP",
-        "NONE",
-        ["NONE", "SINGLES_DOUBLES", "SINGLES", "DOUBLES"],
-        "Include internal amplitudes for VCIS/VCISD-DSRG acording" " to excitation level",
-    )
-
-    options.add_str(
-        "INTERNAL_AMP_SELECT",
-        "AUTO",
-        ["AUTO", "ALL", "OOVV"],
-        "Excitation types considered when internal amplitudes are included\n"
-        "- Select only part of the asked internal amplitudes (IAs) in V-CIS/CISD\n"
-        "  - AUTO: all IAs that changes excitations (O->V; OO->VV, OO->OV, OV->VV)\n"
-        "  - ALL:  all IAs (O->O, V->V, O->V; OO->OO, OV->OV, VV->VV, OO->VV, OO->OV, OV->VV)\n"
-        "  - OOVV: pure external (O->V; OO->VV)",
-    )
-
-    options.add_str(
-        "T1_AMP", "DSRG", ["DSRG", "SRG", "ZERO"], "The way of forming T1 amplitudes (only in toy code mcsrgpt2)"
-    )
-
-    options.add_double(
-        "ISA_B",
-        0.02,
-        "Intruder state avoidance parameter when use ISA to" " form amplitudes (only in toy code mcsrgpt2)",
-    )
-
-    options.add_str(
-        "CCVV_SOURCE",
-        "NORMAL",
-        ["ZERO", "NORMAL"],
-        "Definition of source operator: special treatment for the CCVV term",
-    )
-
-    options.add_str(
-        "CCVV_ALGORITHM",
-        "FLY_AMBIT",
-        [
-            "CORE",
-            "FLY_AMBIT",
-            "FLY_LOOP",
-            "BATCH_CORE",
-            "BATCH_VIRTUAL",
-            "BATCH_CORE_GA",
-            "BATCH_VIRTUAL_GA",
-            "BATCH_VIRTUAL_MPI",
-            "BATCH_CORE_MPI",
-            "BATCH_CORE_REP",
-            "BATCH_VIRTUAL_REP",
-        ],
-        "Algorithm to compute the CCVV term in DSRG-MRPT2 (only in three-dsrg-mrpt2 code)",
-    )
-
-    options.add_bool("AO_DSRG_MRPT2", False, "Do AO-DSRG-MRPT2 if true (not available)")
-
-    options.add_int("CCVV_BATCH_NUMBER", -1, "Batches for CCVV_ALGORITHM")
-
-    options.add_bool("DSRG_MRPT2_DEBUG", False, "Excssive printing for three-dsrg-mrpt2")
-
-    options.add_str(
-        "THREEPDC_ALGORITHM", "CORE", ["CORE", "BATCH"], "Algorithm for evaluating 3-body cumulants in three-dsrg-mrpt2"
-    )
-
-    options.add_bool("THREE_MRPT2_TIMINGS", False, "Detailed printing (if true) in three-dsrg-mrpt2")
-
-    options.add_bool(
-        "PRINT_DENOM2", False, "Print (if true) (1 - exp(-2*s*D)) / D, renormalized denominators in DSRG-MRPT2"
-    )
-
-    options.add_bool("DSRG_HBAR_SEQ", False, "Evaluate H_bar sequentially if true")
-
-    options.add_bool("DSRG_NIVO", False, "NIVO approximation: Omit tensor blocks with >= 3 virtual indices if true")
-
-    options.add_bool("PRINT_1BODY_EVALS", False, "Print eigenvalues of 1-body effective H")
-
-    options.add_bool("DSRG_MRPT3_BATCHED", False, "Force running the DSRG-MRPT3 code using the batched algorithm")
-
-    options.add_bool("IGNORE_MEMORY_ERRORS", False, "Continue running DSRG-MRPT3 even if memory exceeds")
-
-    options.add_int(
-        "DSRG_DIIS_START", 2, "Iteration cycle to start adding error vectors for" " DSRG DIIS (< 1 for not doing DIIS)"
-    )
-
-    options.add_int("DSRG_DIIS_FREQ", 1, "Frequency of extrapolating error vectors for DSRG DIIS")
-
-    options.add_int("DSRG_DIIS_MIN_VEC", 3, "Minimum size of DIIS vectors")
-
-    options.add_int("DSRG_DIIS_MAX_VEC", 8, "Maximum size of DIIS vectors")
-
-    options.add_bool("DSRG_RESTART_AMPS", True, "Restart DSRG amplitudes from a previous step")
-
-    options.add_bool("DSRG_READ_AMPS", False, "Read initial amplitudes from the current directory")
-
-    options.add_bool("DSRG_DUMP_AMPS", False, "Dump converged amplitudes to the current directory")
-
-    options.add_str(
-        "DSRG_T1_AMPS_GUESS",
-        "PT2",
-        ["PT2", "ZERO"],
-        "The initial guess of T1 amplitudes for nonperturbative DSRG methods",
-    )
-
-    options.add_str(
-        "DSRG_3RDM_ALGORITHM",
-        "EXPLICIT",
-        ["EXPLICIT", "DIRECT"],
-        "Algorithm to compute 3-RDM contributions in fully contracted [H2, T2]",
-    )
-
-    options.add_bool("DSRG_RDM_MS_AVG", False, "Form Ms-averaged density if true")
-
-    options.add_bool("SAVE_SA_DSRG_INTS", False, "Save SA-DSRG dressed integrals to dsrg_ints.json")
-
-
-def register_dwms_options(options):
-    options.set_group("DWMS")
-    options.add_double(
-        "DWMS_ZETA",
-        0.0,
-        "Automatic Gaussian width cutoff for the density weights\n"
-        "Weights of state α:\n"
-        "Wi = exp(-ζ * (Eα - Ei)^2) / sum_j exp(-ζ * (Eα - Ej)^2)"
-        "Energies (Eα, Ei, Ej) can be CASCI or SA-DSRG-PT2/3 energies.",
-    )
-
-    options.add_str("DWMS_CORRLV", "PT2", ["PT2", "PT3"], "DWMS-DSRG-PT level")
-
-    options.add_str(
-        "DWMS_REFERENCE",
-        "CASCI",
-        ["CASCI", "PT2", "PT3", "PT2D"],
-        "Energies to compute dynamic weights and CI vectors to do multi-state\n"
-        "  CAS: CASCI energies and CI vectors\n"
-        "  PT2: SA-DSRG-PT2 energies and SA-DSRG-PT2/CASCI vectors\n"
-        "  PT3: SA-DSRG-PT3 energies and SA-DSRG-PT3/CASCI vectors\n"
-        "  PT2D: Diagonal SA-DSRG-PT2c effective Hamiltonian elements and original CASCI vectors",
-    )
-
-    options.add_str(
-        "DWMS_ALGORITHM",
-        "SA",
-        ["MS", "XMS", "SA", "XSA", "SH-0", "SH-1"],
-        "DWMS algorithms:\n"
-        "  - SA: state average Hαβ = 0.5 * ( <α|Hbar(β)|β> + <β|Hbar(α)|α> )\n"
-        "  - XSA: extended state average (rotate Fαβ to a diagonal form)\n"
-        "  - MS: multi-state (single-state single-reference)\n"
-        "  - XMS: extended multi-state (single-state single-reference)\n"
-        "  - To Be Deprecated:\n"
-        "    - SH-0: separated diagonalizations, non-orthogonal final solutions\n"
-        "    - SH-1: separated diagonalizations, orthogonal final solutions",
-    )
-
-    options.add_bool(
-        "DWMS_DELTA_AMP",
-        False,
-        "Consider (if true) amplitudes difference between states"
-        " X(αβ) = A(β) - A(α) in SA algorithm,"
-        " testing in non-DF DSRG-MRPT2",
-    )
-
-    options.add_bool(
-        "DWMS_ITERATE",
-        False,
-        "Iterative update the reference CI coefficients in" " SA algorithm, testing in non-DF DSRG-MRPT2",
-    )
-
-    options.add_int(
-        "DWMS_MAXITER",
-        10,
-        "Max number of iteration in the update of the reference"
-        " CI coefficients in SA algorithm,"
-        " testing in non-DF DSRG-MRPT2",
-    )
-
-    options.add_double("DWMS_E_CONVERGENCE", 1.0e-7, "Energy convergence criteria for DWMS iteration")
-
-
-def register_localize_options(options):
-    options.set_group("Localize")
-    options.add_str("LOCALIZE", "PIPEK_MEZEY", ["PIPEK_MEZEY", "BOYS"], "The method used to localize the orbitals")
-    options.add_int_list("LOCALIZE_SPACE", "Sets the orbital space for localization")
-
-
-def register_casscf_options(options):
-    options.set_group("CASSCF")
-
-    options.add_int("CASSCF_MAXITER", 100, "The maximum number of CASSCF macro iterations")
-
-    options.add_int("CASSCF_DL_MAXITER", 15,
-                    "The maximum number of Davidson-Liu for CI in every CASSCF macro iteration")
-
-    options.add_int("CASSCF_MICRO_MAXITER", 40, "The maximum number of CASSCF micro iterations")
-
-    options.add_int("CASSCF_MICRO_MINITER", 6, "The minimum number of CASSCF micro iterations")
-
-    options.add_int("CPSCF_MAXITER", 50, "Max iteration of solving coupled perturbed SCF equation")
-
-    options.add_double("CPSCF_CONVERGENCE", 1e-8, "Convergence criterion for CP-SCF equation")
-
-    options.add_double("CASSCF_E_CONVERGENCE", 1e-8, "The energy convergence criterion (two consecutive energies)")
-
-    options.add_double(
-        "CASSCF_G_CONVERGENCE", 1e-7, "The orbital gradient convergence criterion (RMS of gradient vector)"
-    )
-
-    options.add_bool("CASSCF_DEBUG_PRINTING", False, "Enable debug printing if True")
-
-    options.add_bool("CASSCF_NO_ORBOPT", False, "No orbital optimization if true")
-
-    options.add_bool("CASSCF_INTERNAL_ROT", False, "Keep GASn-GASn orbital rotations if true")
-
-    # Zero mixing for orbital pairs
-    # Format: [[irrep1, mo1, mo2], [irrep1, mo3, mo4], ...]
-    # Irreps are 0-based, while MO indices are 1-based!
-    # MO indices are relative indices within the irrep, e.g., 3A1 and 2A1: [[0, 3, 2]]
-    options.add_list("CASSCF_ZERO_ROT", "An array of MOs [[irrep1, mo1, mo2], [irrep2, mo3, mo4], ...]")
-
-    options.add_str(
-        "CASSCF_FINAL_ORBITAL",
-        "CANONICAL",
-        ["CANONICAL", "NATURAL", "UNSPECIFIED"],
-        "Constraints for redundant orbital pairs at the end of macro iteration",
-    )
-
-    options.add_str("CASSCF_CI_SOLVER", "", active_space_solvers, "The active space solver to use in CASSCF")
-
-    options.add_int(
-        "CASSCF_CI_FREQ",
-        1,
-        "How often to solve CI?\n"
-        "< 1: do CI in the first macro iteration ONLY\n"
-        "= n: do CI every n macro iteration",
-    )
-
-    options.add_bool("CASSCF_REFERENCE", False, "Run a FCI followed by CASSCF computation?")
-
-    options.add_int(
-        "CASSCF_MULTIPLICITY",
-        0,
-        """Multiplicity for the CASSCF solution (if different from multiplicity)
-    You should not use this if you are interested in having a CASSCF
-    solution with the same multiplicitity as the DSRG-MRPT2""",
-    )
-
-    options.add_bool("CASSCF_SOSCF", False, "Run a complete SOSCF (form full Hessian)?")
-    options.add_bool("OPTIMIZE_FROZEN_CORE", False, "Ignore frozen core option and optimize orbitals?")
-
-    options.add_bool("RESTRICTED_DOCC_JK", True, "Use JK builder for restricted docc (EXPERT)?")
-
-    options.add_double("CASSCF_MAX_ROTATION", 0.2, "Max value in orbital update vector")
-
-    options.add_str(
-        "CASSCF_ORB_ORTHO_TRANS",
-        "CAYLEY",
-        ["CAYLEY", "POWER", "PADE"],
-        "Ways to compute the orthogonal transformation U from orbital rotation R",
-    )
-
-    options.add_str(
-        "ORB_ROTATION_ALGORITHM", "DIAGONAL", ["DIAGONAL", "AUGMENTED_HESSIAN"], "Orbital rotation algorithm"
-    )
-
-    options.add_bool("CASSCF_DO_DIIS", True, "Use DIIS in CASSCF orbital optimization")
-    options.add_int("CASSCF_DIIS_MIN_VEC", 3, "Minimum size of DIIS vectors for orbital rotations")
-    options.add_int("CASSCF_DIIS_MAX_VEC", 8, "Maximum size of DIIS vectors for orbital rotations")
-    options.add_int("CASSCF_DIIS_START", 15, "Iteration number to start adding error vectors (< 1 will not do DIIS)")
-    options.add_int("CASSCF_DIIS_FREQ", 1, "How often to do DIIS extrapolation")
-    options.add_double("CASSCF_DIIS_NORM", 1e-3, "Do DIIS when the orbital gradient norm is below this value")
-
-    options.add_bool("CASSCF_CI_STEP", False, "Do a CAS step for every CASSCF_CI_FREQ")
-
-    options.add_int("CASSCF_CI_STEP_START", -1, "When to start skipping CI steps")
-
-    options.add_bool("MONITOR_SA_SOLUTION", False, "Monitor the CAS-CI solutions through iterations")
-
-    options.add_int_list(
-        "CASSCF_ACTIVE_FROZEN_ORBITAL",
-        "A list of active orbitals to be frozen in the MCSCF optimization (in Pitzer order,"
-        " zero based). Useful when doing core-excited state computations.",
-    )
-
-    options.add_bool("CASSCF_DIE_IF_NOT_CONVERGED", True, "Stop Forte if MCSCF is not converged")
-
-
-def register_old_options(options):
-    options.set_group("Old")
-    options.add_bool("NAT_ORBS_PRINT", False, "View the natural orbitals with their symmetry information")
-
-    options.add_bool("NAT_ACT", False, "Use Natural Orbitals to suggest active space?")
-
-    options.add_double("PT2NO_OCC_THRESHOLD", 0.98, "Occupancy smaller than which is considered as active")
-    options.add_double("PT2NO_VIR_THRESHOLD", 0.02, "Occupancy greater than which is considered as active")
-
-    options.add_bool("MRPT2NO_ACTV_ROTATE", False,
-                     "Rotate orbitals so that the active is in the position suggested by natural orbitals")
-
-    options.add_bool("MEMORY_SUMMARY", False, "Print summary of memory")
-
-    options.add_str("REFERENCE", "", "The SCF refernce type")
-
-    options.add_int("DIIS_MAX_VECS", 5, "The maximum number of DIIS vectors")
-    options.add_int("DIIS_MIN_VECS", 2, "The minimum number of DIIS vectors")
-    options.add_int("MAXITER", 100, "The maximum number of iterations")
-
-    options.add_bool("USE_DMRGSCF", False, "Use the older DMRGSCF algorithm?")
-
-    #    /*- Semicanonicalize orbitals -*/
-    options.add_bool("SEMI_CANONICAL", True, "Semicanonicalize orbitals for each elementary orbital space")
-    options.add_bool(
-        "SEMI_CANONICAL_MIX_INACTIVE", False, "Treat frozen and restricted orbitals together for semi-canonicalization"
-    )
-    options.add_bool("SEMI_CANONICAL_MIX_ACTIVE", False, "Treat all GAS orbitals together for semi-canonicalization")
-
-    #    /*- Two-particle density cumulant -*/
-    options.add_str("TWOPDC", "MK", ["MK", "ZERO"], "The form of the two-particle density cumulant")
-    options.add_str("THREEPDC", "MK", ["MK", "MK_DECOMP", "ZERO"], "The form of the three-particle density cumulant")
-    #    /*- Select a modified commutator -*/
-    options.add_str("SRG_COMM", "STANDARD", "STANDARD FO FO2")
-
-    #    /*- The initial time step used by the ode solver -*/
-    options.add_double("SRG_DT", 0.001, "The initial time step used by the ode solver")
-    #    /*- The absolute error tollerance for the ode solver -*/
-    options.add_double("SRG_ODEINT_ABSERR", 1.0e-12, "The absolute error tollerance for the ode solver")
-    #    /*- The absolute error tollerance for the ode solver -*/
-    options.add_double("SRG_ODEINT_RELERR", 1.0e-12, "The absolute error tollerance for the ode solver")
-    #    /*- Select a modified commutator -*/
-    options.add_str("SRG_COMM", "STANDARD", ["STANDARD", "FO", "FO2"], "Select a modified commutator")
-
-    options.add_str(
-        "SRG_ODEINT",
-        "FEHLBERG78",
-        ["DOPRI5", "CASHKARP", "FEHLBERG78"],
-        "The integrator used to propagate the SRG equations",
-    )
-    #    /*- The end value of the integration parameter s -*/
-    options.add_double("SRG_SMAX", 10.0, "The end value of the integration parameter s")
-
-
-def register_psi_options(options):
-    options.add_str("BASIS", "", "The primary basis set")
-    options.add_str("BASIS_RELATIVISTIC", "", "The basis set used to run relativistic computations")
-    options.add_str("DF_INTS_IO", "NONE", ["NONE", "SAVE", "LOAD"], "IO caching for CP corrections")
-    options.add_str("DF_BASIS_MP2", "", "Auxiliary basis set for density fitting computations")
-    options.add_double("INTS_TOLERANCE", 1.0e-12, "Schwarz screening threshold")
-    options.add_double("DF_FITTING_CONDITION", 1.0e-10, "Eigenvalue threshold for RI basis")
-    options.add_double("CHOLESKY_TOLERANCE", 1.0e-6, "Tolerance for Cholesky integrals")
-
-
-def register_gas_options(options):
-    options.set_group("GAS")
-    options.add_int_list("GAS1MAX", "The maximum number of electrons in GAS1 for different states")
-    options.add_int_list("GAS1MIN", "The minimum number of electrons in GAS1 for different states")
-    options.add_int_list("GAS2MAX", "The maximum number of electrons in GAS2 for different states")
-    options.add_int_list("GAS2MIN", "The minimum number of electrons in GAS2 for different states")
-    options.add_int_list("GAS3MAX", "The maximum number of electrons in GAS3 for different states")
-    options.add_int_list("GAS3MIN", "The minimum number of electrons in GAS3 for different states")
-    options.add_int_list("GAS4MAX", "The maximum number of electrons in GAS4 for different states")
-    options.add_int_list("GAS4MIN", "The minimum number of electrons in GAS4 for different states")
-    options.add_int_list("GAS5MAX", "The maximum number of electrons in GAS5 for different states")
-    options.add_int_list("GAS5MIN", "The minimum number of electrons in GAS5 for different states")
-    options.add_int_list("GAS6MAX", "The maximum number of electrons in GAS6 for different states")
-    options.add_int_list("GAS6MIN", "The minimum number of electrons in GAS6 for different states")
-
-
-def register_dmrg_options(options):
-    options.set_group("DMRG")
-    options.add_int_list(
-        "DMRG_SWEEP_STATES", "Number of reduced renormalized basis states kept during successive DMRG instructions"
-    )
-    options.add_int_list(
-        "DMRG_SWEEP_MAX_SWEEPS", "Max number of sweeps to stop an instruction during successive DMRG instructions"
-    )
-    options.add_double_list(
-        "DMRG_SWEEP_ENERGY_CONV", "Energy convergence to stop an instruction during successive DMRG instructions"
-    )
-    options.add_double_list("DMRG_SWEEP_NOISE_PREFAC", "The noise prefactors for successive DMRG instructions")
-    options.add_double_list(
-        "DMRG_SWEEP_DVDSON_RTOL", "The residual tolerances for the Davidson diagonalization during DMRG instructions"
-    )
-    options.add_bool(
-        "DMRG_PRINT_CORR", False, "Whether or not to print the correlation functions after the DMRG calculation"
-    )
-
-
-#    //////////////////////////////////////////////////////////////
-#    ///         OPTIONS FOR THE DMRGSOLVER
-#    //////////////////////////////////////////////////////////////
-
-#    options.add_int("DMRG_WFN_MULTP", -1)
-
-#    /*- The DMRGSCF wavefunction irrep uses the same conventions as PSI4.
-#    How convenient :-).
-#        Just to avoid confusion, it's copied here. It can also be found on
-#        http://sebwouters.github.io/CheMPS2/classCheMPS2_1_1Irreps.html .
-
-#        Symmetry Conventions        Irrep Number & Name
-#        Group Number & Name         0 	1 	2 	3 	4 5
-#    6
-#    7
-#        0: c1                       A
-#        1: ci                       Ag 	Au
-#        2: c2                       A 	B
-#        3: cs                       A' 	A''
-#        4: d2                       A 	B1 	B2 	B3
-#        5: c2v                      A1 	A2 	B1 	B2
-#        6: c2h                      Ag 	Bg 	Au 	Bu
-#        7: d2h                      Ag 	B1g 	B2g 	B3g 	Au
-#    B1u 	B2u 	B3u
-#    -*/
-#    options.add_int("DMRG_WFN_IRREP", -1)
-#    /*- FrozenDocc for DMRG (frozen means restricted) -*/
-#    options.add_list("DMRG_FROZEN_DOCC")
-
-#    /*- The number of reduced renormalized basis states to be
-#        retained during successive DMRG instructions -*/
-#    options.add_list("DMRG_STATES")
-
-#    /*- The energy convergence to stop an instruction
-#        during successive DMRG instructions -*/
-#    options.add_list("DMRG_ECONV")
-
-#    /*- The maximum number of sweeps to stop an instruction
-#        during successive DMRG instructions -*/
-#    options.add_list("DMRG_MAXSWEEPS")
-#    /*- The Davidson R tolerance (Wouters says this will cause RDms to be
-#     * close to exact -*/
-#    options.add_list("DMRG_DAVIDSON_RTOL")
-
-#    /*- The noiseprefactors for successive DMRG instructions -*/
-#    options.add_list("DMRG_NOISEPREFACTORS")
-
-#    /*- Whether or not to print the correlation functions after the DMRG
-#     * calculation -*/
-#    options.add_bool("DMRG_PRINT_CORR", False)
-
-#    /*- Whether or not to create intermediary MPS checkpoints -*/
-#    options.add_bool("MPS_CHKPT", False)
-
-#    /*- Convergence threshold for the gradient norm. -*/
-#    options.add_double("DMRG_CONVERGENCE", 1e-6)
-
-#    /*- Whether or not to store the unitary on disk (convenient for
-#     * restarting). -*/
-#    options.add_bool("DMRG_STORE_UNIT", True)
-
-#    /*- Whether or not to use DIIS for DMRGSCF. -*/
-#    options.add_bool("DMRG_DO_DIIS", False)
-
-#    /*- When the update norm is smaller than this value DIIS starts. -*/
-#    options.add_double("DMRG_DIIS_BRANCH", 1e-2)
-
-#    /*- Whether or not to store the DIIS checkpoint on disk (convenient for
-#     * restarting). -*/
-#    options.add_bool("DMRG_STORE_DIIS", True)
-
-#    /*- Maximum number of DMRGSCF iterations -*/
-#    options.add_int("DMRGSCF_MAX_ITER", 100)
-
-#    /*- Which root is targeted: 1 means ground state, 2 first excited state,
-#     * etc. -*/
-#    options.add_int("DMRG_WHICH_ROOT", 1)
-
-#    /*- Whether or not to use state-averaging for roots >=2 with DMRG-SCF.
-#     * -*/
-#    options.add_bool("DMRG_AVG_STATES", True)
-
-#    /*- Which active space to use for DMRGSCF calculations:
-#           --> input with SCF rotations (INPUT)
-#           --> natural orbitals (NO)
-#           --> localized and ordered orbitals (LOC) -*/
-#    options.add_str("DMRG_ACTIVE_SPACE", "INPUT", "INPUT NO LOC")
-
-#    /*- Whether to start the active space localization process from a random
-#     * unitary or the unit matrix. -*/
-#    options.add_bool("DMRG_LOC_RANDOM", True)
-#    /*-  -*/
-#    //////////////////////////////////////////////////////////////
-#    ///         OPTIONS FOR THE FULL CI QUANTUM MONTE-CARLO
-#    //////////////////////////////////////////////////////////////
-#    /*- The maximum value of beta -*/
-#    options.add_double("START_NUM_WALKERS", 1000.0)
-#    /*- Spawn excitation type -*/
-#    options.add_str("SPAWN_TYPE", "RANDOM", "RANDOM ALL GROUND_AND_RANDOM")
-#    /*- The number of walkers for shift -*/
-#    options.add_double("SHIFT_NUM_WALKERS", 10000.0)
-#    options.add_int("SHIFT_FREQ", 10)
-#    options.add_double("SHIFT_DAMP", 0.1)
-#    /*- Clone/Death scope -*/
-#    options.add_bool("DEATH_PARENT_ONLY", False)
-#    /*- initiator -*/
-#    options.add_bool("USE_INITIATOR", False)
-#    options.add_double("INITIATOR_NA", 3.0)
-#    /*- Iterations in between variational estimation of the energy -*/
-#    options.add_int("VAR_ENERGY_ESTIMATE_FREQ", 1000)
-#    /*- Iterations in between printing information -*/
-#    options.add_int("PRINT_FREQ", 100)
-
-#    //////////////////////////////////////////////////////////////
-#    ///
-#    ///              OPTIONS FOR THE SRG MODULE
-#    ///
-#    //////////////////////////////////////////////////////////////
-#    /*- The type of operator to use in the SRG transformation -*/
-#    options.add_str("SRG_MODE", "DSRG", "DSRG CT")
-#    /*- The type of operator to use in the SRG transformation -*/
-#    options.add_str("SRG_OP", "UNITARY", "UNITARY CC")
-#    /*- The flow generator to use in the SRG equations -*/
-#    options.add_str("SRG_ETA", "WHITE", "WEGNER_BLOCK WHITE")
-#    /*- The integrator used to propagate the SRG equations -*/
-
-#    /*-  -*/
-
-#    // --------------------------- SRG EXPERT OPTIONS
-#    // ---------------------------
-
-#    /*- Save Hbar? -*/
-#    options.add_bool("SAVE_HBAR", False)
-
-#    //////////////////////////////////////////////////////////////
-#    ///         OPTIONS FOR THE PILOT FULL CI CODE
-#    //////////////////////////////////////////////////////////////
-
-#    /*- The density convergence criterion -*/
-#    options.add_double("D_CONVERGENCE", 1.0e-8)
-
-#    //////////////////////////////////////////////////////////////
-#    ///         OPTIONS FOR THE V2RDM INTERFACE
-#    //////////////////////////////////////////////////////////////
-#    /*- Write Density Matrices or Cumulants to File -*/
-#    options.add_str("WRITE_DENSITY_TYPE", "NONE", "NONE DENSITY CUMULANT")
-#    /*- Average densities of different spins in V2RDM -*/
-#    options.add_bool("AVG_DENS_SPIN", False)
-
-#    //////////////////////////////////////////////////////////////
-#    ///              OPTIONS FOR THE MR-DSRG MODULE
-#    //////////////////////////////////////////////////////////////
-
-#    /*- The code used to do CAS-CI.
-#     *  - CAS   determinant based CI code
-#     *  - FCI   string based FCI code
-#     *  - DMRG  DMRG code
-#     *  - V2RDM V2RDM interface -*/
-#    options.add_str("CAS_TYPE", "FCI", "CAS FCI ACI DMRG V2RDM")
-=======
 def register_forte_options(options):
     yaml_dic = parse_yaml_file()
     for group in yaml_dic:
@@ -1413,5 +59,4 @@
         else:
             options.add_str(key, opt_val, opt_msg)
     if opt_typ == "deprecated":
-        options.add_deprecated(key, opt_msg)
->>>>>>> db6ce588
+        options.add_deprecated(key, opt_msg)