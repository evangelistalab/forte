# -*- coding: utf-8 -*-


def register_forte_options(options):
    register_driver_options(options)
    register_mo_space_info_options(options)
    register_avas_options(options)
    register_cino_options(options)
    register_mrcino_options(options)
    register_embedding_options(options)
    register_integral_options(options)
    register_pt2_options(options)
    register_pci_options(options)
    register_fci_options(options)
    register_sci_options(options)
    register_aci_options(options)
    register_asci_options(options)
    register_detci_options(options)
    register_fci_mo_options(options)
    register_active_space_solver_options(options)
    register_dsrg_options(options)
    register_dwms_options(options)
    register_davidson_liu_options(options)
    register_localize_options(options)
    register_casscf_options(options)
    register_old_options(options)
    register_psi_options(options)
    register_gas_options(options)
    register_dmrg_options(options)


def register_driver_options(options):
    options.set_group("")
    options.add_str(
        'JOB_TYPE', 'NEWDRIVER', ['NONE', 'NEWDRIVER', 'MR-DSRG-PT2', 'CASSCF', 'MCSCF_TWO_STEP'],
        'Specify the job type'
    )

    options.add_str("SCF_TYPE", None, "The integrals used in the SCF calculation")
    options.add_str(
        "REF_TYPE", 'SCF', ['SCF', 'CASSCF'], "The type of reference used by forte if a psi4 wave function is missing"
    )
    options.add_str('DERTYPE', 'NONE', ['NONE', 'FIRST'], 'Derivative order')

    options.add_double("E_CONVERGENCE", 1.0e-9, "The energy convergence criterion")
    options.add_double("D_CONVERGENCE", 1.0e-6, "The density convergence criterion")

    options.add_str(
<<<<<<< HEAD
        'ACTIVE_SPACE_SOLVER', '', ['FCI', 'ACI', 'PCI', 'DETCI', 'CAS', 'DMRG', 'EXTERNAL'], 'Active space solver type'
=======
        'ACTIVE_SPACE_SOLVER', '', ['FCI', 'ACI', 'ASCI', 'PCI', 'DETCI', 'CAS', 'DMRG'], 'Active space solver type'
>>>>>>> d78972fc
    )  # TODO: why is PCI running even if it is not in this list (Francesco)
    options.add_str(
        'CORRELATION_SOLVER', 'NONE',
        ['DSRG-MRPT2', 'THREE-DSRG-MRPT2', 'DSRG-MRPT3', 'MRDSRG', 'SA-MRDSRG', 'DSRG_MRPT', 'MRDSRG_SO', 'SOMRDSRG'],
        'Dynamical correlation solver type'
    )
    options.add_str('CALC_TYPE', 'SS', ['SS', 'SA', 'MS', 'DWMS'], 'The type of computation')

    options.add_int("NEL", None, "The number of electrons. Used when reading from FCIDUMP files.")
    options.add_int(
        "CHARGE", None, "The charge of the molecule. "
        "If a value is provided it overrides the charge of Psi4."
    )
    options.add_int(
        "MULTIPLICITY", None, "The multiplicity = (2S + 1) of the electronic state. "
        "For example, 1 = singlet, 2 = doublet, 3 = triplet, ... "
        "If a value is provided it overrides the multiplicity of Psi4."
    )
    options.add_int("ROOT_SYM", None, 'The symmetry of the electronic state. (zero based)')
    options.add_str("ORBITAL_TYPE", "CANONICAL", ['CANONICAL', 'LOCAL', 'MP2NO'], 'Type of orbitals to use')

    options.add_str('MINAO_BASIS', 'STO-3G', "The basis used to define an orbital subspace")

    options.add_list("SUBSPACE", "A list of orbital subspaces")

    options.add_list("SUBSPACE_PI_PLANES", "A list of arrays of atoms composing the plane")

    options.add_double("MS", None, "Projection of spin onto the z axis")

    options.add_str(
        "ACTIVE_REF_TYPE", "CAS", ["HF", "CAS", "GAS", "GAS_SINGLE", "CIS", "CID", "CISD", "DOCI"],
        "Initial guess for active space wave functions"
    )

    options.add_bool(
        "WRITE_AS_H", False, "Write active-space Hamiltonian matrix to as_ham.json for external computations"
    )
    options.add_bool("WRITE_RDM", False, "Write RDMs to rdms.json for external computations")

    # TODO: Remove these in the future since they are redundant with READ/DUMP_ORBITALS (although they use different formats json vs. numpy)
    options.add_bool("WRITE_WFN", False, "Write ref_wfn.Ca() to Ca.json for external computations")

    options.add_bool("READ_WFN", False, "Read Ca.json for external computations")

    options.add_bool(
        "EXTERNAL_PARTIAL_RELAX", False,
        "Perform a FCI computation (relaxation step) after building the DSRG effective Hamiltonian from when using an external active space solver"
    )

    options.add_int("PRINT", 1, "Set the print level.")

    options.add_bool("READ_ORBITALS", False, "Read orbitals from file if true")

    options.add_bool("DUMP_ORBITALS", False, "Save orbitals to file if true")


def register_avas_options(options):
    options.set_group("AVAS")

    options.add_bool("AVAS", False, "Form AVAS orbitals?")

    options.add_bool("AVAS_DIAGONALIZE", True, "Diagonalize Socc and Svir?")

    options.add_double(
        "AVAS_SIGMA", 0.98, "Cumulative cutoff to the eigenvalues of the overlap,"
        " which controls the size of the active space."
        " This value is tested against"
        " (sum of active e.values) / (sum of total e.values)"
    )

    options.add_double(
        "AVAS_CUTOFF", 1.0, "The eigenvalues of the overlap greater than this cutoff"
        " will be considered as active. If not equal to 1.0,"
        " it takes priority over cumulative cutoff selection."
    )

    options.add_double(
        "AVAS_EVALS_THRESHOLD", 1.0e-6, "Threshold smaller than which is considered as zero"
        " for an eigenvalue of the projected overlap."
    )

    options.add_int(
        "AVAS_NUM_ACTIVE", 0, "The total number of active orbitals. If not equal to 0,"
        " it takes priority over threshold-based selections."
    )

    options.add_int(
        "AVAS_NUM_ACTIVE_OCC", 0, "The number of active occupied orbitals. If not equal to 0,"
        " it takes priority over cutoff-based selections and"
        " that based on the total number of active orbitals."
    )

    options.add_int(
        "AVAS_NUM_ACTIVE_VIR", 0, "The number of active virtual orbitals. If not equal to 0,"
        " it takes priority over cutoff-based selections and"
        " that based on the total number of active orbitals."
    )


def register_cino_options(options):
    options.set_group("CINO")
    options.add_bool("CINO", False, "Do a CINO computation?")

    options.add_str("CINO_TYPE", "CIS", ["CIS", "CISD"], "The type of wave function.")

    options.add_int("CINO_NROOT", 1, "The number of roots computed")

    options.add_int_list("CINO_ROOTS_PER_IRREP", "The number of excited states per irreducible representation")
    options.add_double("CINO_THRESHOLD", 0.99, "The fraction of NOs to include in the active space")
    options.add_bool("CINO_AUTO", False, "{ass frozen_docc, actice_docc, and restricted_docc?")


def register_mrcino_options(options):
    options.set_group("MRCINO")

    options.add_bool("MRCINO", False, "Do a MRCINO computation?")

    options.add_str("MRCINO_TYPE", "CIS", ["CIS", "CISD"], "The type of wave function.")

    options.add_int("MRCINO_NROOT", 1, "The number of roots computed")

    options.add_int_list("MRCINO_ROOTS_PER_IRREP", "The number of excited states per irreducible representation")
    options.add_double("MRCINO_THRESHOLD", 0.99, "The fraction of NOs to include in the active space")
    options.add_bool(
        "MRCINO_AUTO", False, "Allow the users to choose"
        "whether pass frozen_docc"
        "actice_docc and restricted_docc"
        "or not"
    )


def register_embedding_options(options):
    options.set_group("Embedding")
    options.add_bool("EMBEDDING", False, "Whether to perform embedding partition and projection")
    options.add_str("EMBEDDING_CUTOFF_METHOD", "THRESHOLD", "Cut off by: threshold ,cum_threshold or num_of_orbitals.")
    options.add_double(
        "EMBEDDING_THRESHOLD", 0.5, "Projector eigenvalue threshold for both simple and cumulative threshold"
    )
    options.add_int(
        "NUM_A_DOCC", 0, "Number of occupied orbitals in A fixed to this value when embedding method is num_of_orbitals"
    )
    options.add_int(
        "Num_A_UOCC", 0, "Number of virtual orbitals in A fixed to this value when embedding method is num_of_orbitals"
    )
    options.add_str(
        "EMBEDDING_REFERENCE", "CASSCF",
        "HF for any reference without active, CASSCF for any reference with an active space."
    )
    options.add_bool("EMBEDDING_SEMICANONICALIZE_ACTIVE", True, "Perform semi-canonicalization on active space or not")
    options.add_bool(
        "EMBEDDING_SEMICANONICALIZE_FROZEN", True, "Perform semi-canonicalization on frozen core/virtual space or not"
    )
    options.add_int(
        "EMBEDDING_ADJUST_B_DOCC", 0, "Adjust number of occupied orbitals between A and B, +: move to B, -: move to A"
    )
    options.add_int(
        "EMBEDDING_ADJUST_B_UOCC", 0, "Adjust number of virtual orbitals between A and B, +: move to B, -: move to A"
    )
    options.add_str("EMBEDDING_VIRTUAL_SPACE", "ASET", ["ASET", "PAO", "IAO"], "Vitual space scheme")
    options.add_double("PAO_THRESHOLD", 1e-8, "Virtual space truncation threshold for PAO.")
    options.add_bool(
        "PAO_FIX_VIRTUAL_NUMBER", False,
        "Enable this option will generate PAOs equivlent to ASET virtuals, instead of using threshold"
    )


def register_mo_space_info_options(options):
    options.set_group("MO Space Info")

    options.add_int_list("FROZEN_DOCC", "Number of frozen occupied orbitals per irrep (in Cotton order)")
    options.add_int_list(
        "RESTRICTED_DOCC", "Number of restricted doubly"
        " occupied orbitals per irrep (in Cotton order)"
    )
    options.add_int_list("ACTIVE", " Number of active orbitals per irrep (in Cotton order)")
    options.add_int_list("RESTRICTED_UOCC", "Number of restricted unoccupied orbitals per irrep (in Cotton order)")
    options.add_int_list("FROZEN_UOCC", "Number of frozen unoccupied orbitals per irrep (in Cotton order)")

    options.add_int_list("GAS1", "Number of GAS1 orbitals per irrep (in Cotton order)")
    options.add_int_list("GAS2", "Number of GAS2 orbitals per irrep (in Cotton order)")
    options.add_int_list("GAS3", "Number of GAS3 orbitals per irrep (in Cotton order)")
    options.add_int_list("GAS4", "Number of GAS4 orbitals per irrep (in Cotton order)")
    options.add_int_list("GAS5", "Number of GAS5 orbitals per irrep (in Cotton order)")
    options.add_int_list("GAS6", "Number of GAS6 orbitals per irrep (in Cotton order)")

    #    /*- Molecular orbitals to swap -
    #     *  Swap mo_1 with mo_2 in irrep symmetry
    #     *  Swap mo_3 with mo_4 in irrep symmetry
    #     *  Format: [irrep, mo_1, mo_2, irrep, mo_3, mo_4]
    #     *          Irrep and MO indices are 1-based (NOT 0-based)!
    #    -*/
    options.add_int_list(
        "ROTATE_MOS", "An array of MOs to swap in the format"
        " [irrep, mo_1, mo_2, irrep, mo_3, mo_4]."
        " Irrep and MOs are all 1-based (NOT 0-based)!"
    )


def register_active_space_solver_options(options):
    options.set_group("Active Space Solver")
    options.add_int('NROOT', 1, 'The number of roots computed')
    options.add_int('ROOT', 0, 'The root selected for state-specific computations')

    options.add_list(
        "AVG_STATE",
        "A list of integer triplets that specify the irrep, multiplicity, and the number of states requested."
        "Uses the format [[irrep1, multi1, nstates1], [irrep2, multi2, nstates2], ...]"
    )

    options.add_list(
        "AVG_WEIGHT", "A list of lists that specify the weights assigned to all the states requested with AVG_STATE "
        "[[w1_1, w1_2, ..., w1_n], [w2_1, w2_2, ..., w2_n], ...]"
    )

    options.add_double("S_TOLERANCE", 0.25, "The maximum deviation from the spin quantum number S tolerated.")

    options.add_bool("DUMP_ACTIVE_WFN", False, "Save CI wave function of ActiveSpaceSolver to disk")

    options.add_bool("READ_ACTIVE_WFN_GUESS", False, "Read CI wave function of ActiveSpaceSolver from disk")

    options.add_bool("TRANSITION_DIPOLES", False, "Compute the transition dipole moments and oscillator strengths")

    options.add_bool(
        "PRINT_DIFFERENT_GAS_ONLY", False,
        "Only calculate the transition dipole between states with different GAS occupations?"
    )

    options.add_bool("DUMP_TRANSITION_RDM", False, "Dump transition reduced matrix into disk?")


def register_pt2_options(options):
    options.set_group("PT2")
    options.add_double("PT2_MAX_MEM", 1.0, "Maximum size of the determinant hash (GB)")


def register_pci_options(options):
    options.set_group("PCI")
    options.add_str(
        "PCI_GENERATOR", "WALL-CHEBYSHEV", [
            "LINEAR", "QUADRATIC", "CUBIC", "QUARTIC", "POWER", "TROTTER", "OLSEN", "DAVIDSON", "MITRUSHENKOV",
            "EXP-CHEBYSHEV", "WALL-CHEBYSHEV", "CHEBYSHEV", "LANCZOS", "DL"
        ], "The propagation algorithm"
    )

    options.add_int("PCI_NROOT", 1, "The number of roots computed")

    options.add_double("PCI_SPAWNING_THRESHOLD", 0.001, "The determinant importance threshold")

    options.add_int(
        "PCI_MAX_GUESS_SIZE", 10000, "The maximum number of determinants used to form the guess wave function"
    )

    options.add_double("PCI_GUESS_SPAWNING_THRESHOLD", -1, "The determinant importance threshold")

    options.add_double(
        "PCI_ENERGY_ESTIMATE_THRESHOLD", 1.0e-6, "The threshold with which we estimate the variational "
        "energy. Note that the final energy is always "
        "estimated exactly."
    )

    options.add_double("PCI_TAU", 1.0, "The time step in imaginary time (a.u.)")

    options.add_double("PCI_E_CONVERGENCE", 1.0e-8, "The energy convergence criterion")
    options.add_double("PCI_R_CONVERGENCE", 1.0, "The residual 2-norm convergence criterion")

    options.add_bool("PCI_FAST_EVAR", False, "Use a fast (sparse) estimate of the energy?")

    options.add_double("PCI_EVAR_MAX_ERROR", 0.0, "The max allowed error for variational energy")

    options.add_int("PCI_ENERGY_ESTIMATE_FREQ", 1, "Iterations in between variational estimation of the energy")

    options.add_bool("PCI_ADAPTIVE_BETA", False, "Use an adaptive time step?")

    options.add_bool("PCI_USE_INTER_NORM", False, "Use intermediate normalization?")

    options.add_bool("PCI_USE_SHIFT", False, "Use a shift in the exponential?")

    options.add_bool("PCI_VAR_ESTIMATE", False, "Estimate variational energy during calculation?")

    options.add_bool("PCI_PRINT_FULL_WAVEFUNCTION", False, "Print full wavefunction when finished?")

    options.add_bool("PCI_SIMPLE_PRESCREENING", False, "Prescreen the spawning of excitations?")

    options.add_bool("PCI_DYNAMIC_PRESCREENING", False, "Use dynamic prescreening?")

    options.add_bool("PCI_SCHWARZ_PRESCREENING", False, "Use schwarz prescreening?")

    options.add_bool("PCI_INITIATOR_APPROX", False, "Use initiator approximation?")

    options.add_double("PCI_INITIATOR_APPROX_FACTOR", 1.0, "The initiator approximation factor")

    options.add_bool("PCI_PERTURB_ANALYSIS", False, "Do result perturbation analysis?")

    options.add_bool("PCI_SYMM_APPROX_H", False, "Use Symmetric Approximate Hamiltonian?")

    options.add_bool("PCI_STOP_HIGHER_NEW_LOW", False, "Stop iteration when higher new low detected?")

    options.add_double("PCI_MAXBETA", 1000.0, "The maximum value of beta")

    options.add_int("PCI_MAX_DAVIDSON_ITER", 12, "The maximum value of Davidson generator iteration")

    options.add_int("PCI_DL_COLLAPSE_PER_ROOT", 2, "The number of trial vector to retain after Davidson-Liu collapsing")

    options.add_int("PCI_DL_SUBSPACE_PER_ROOT", 8, "The maxim number of trial Davidson-Liu vectors")

    options.add_int("PCI_CHEBYSHEV_ORDER", 5, "The order of Chebyshev truncation")

    options.add_int("PCI_KRYLOV_ORDER", 5, "The order of Krylov truncation")

    options.add_double("PCI_COLINEAR_THRESHOLD", 1.0e-6, "The minimum norm of orthogonal vector")

    options.add_bool("PCI_REFERENCE_SPAWNING", False, "Do spawning according to reference?")

    options.add_bool("PCI_POST_DIAGONALIZE", False, "Do a final diagonalization after convergence?")

    options.add_str(
        "PCI_FUNCTIONAL", "MAX", ["MAX", "SUM", "SQUARE", "SQRT", "SPECIFY-ORDER"],
        "The functional for determinant coupling importance evaluation"
    )

    options.add_double("PCI_FUNCTIONAL_ORDER", 1.0, "The functional order of PCI_FUNCTIONAL is SPECIFY-ORDER")


def register_fci_options(options):
    options.set_group("FCI")
    options.add_int('FCI_MAXITER', 30, 'Maximum number of iterations for FCI code')
    options.add_bool('FCI_TEST_RDMS', False, 'Test the FCI reduced density matrices?')
    options.add_bool('PRINT_NO', False, 'Print the NO from the rdm of FCI')
    options.add_int('NTRIAL_PER_ROOT', 10, 'The number of trial guess vectors to generate per root')


def register_sci_options(options):
    options.set_group("SCI")

    options.add_bool("SCI_ENFORCE_SPIN_COMPLETE", True, "Enforce determinant spaces (P and Q) to be spin-complete?")

    options.add_bool("SCI_ENFORCE_SPIN_COMPLETE_P", False, "Enforce determinant space P to be spin-complete?")

    options.add_bool(
        "SCI_PROJECT_OUT_SPIN_CONTAMINANTS", True, "Project out spin contaminants in Davidson-Liu's algorithm?"
    )

    options.add_str(
        "SCI_EXCITED_ALGORITHM", "NONE", ['AVERAGE', 'ROOT_ORTHOGONALIZE', 'ROOT_COMBINE', 'MULTISTATE'],
        "The selected CI excited state algorithm"
    )

    options.add_int("SCI_MAX_CYCLE", 20, "Maximum number of cycles")

    options.add_bool("SCI_QUIET_MODE", False, "Print during ACI procedure?")

    options.add_int("SCI_PREITERATIONS", 0, "Number of iterations to run SA-ACI before SS-ACI")

    options.add_bool("SCI_DIRECT_RDMS", False, "Computes RDMs without coupling lists?")

    options.add_bool("SCI_SAVE_FINAL_WFN", False, "Save final wavefunction to file?")

    options.add_bool("SCI_TEST_RDMS", False, "Run test for the RDMs?")

    options.add_bool("SCI_FIRST_ITER_ROOTS", False, "Compute all roots on first iteration?")

    options.add_bool("SCI_CORE_EX", False, "Use core excitation algorithm")


def register_aci_options(options):
    options.set_group("ACI")
    options.add_double("ACI_CONVERGENCE", 1e-9, "ACI Convergence threshold")

    options.add_str(
        "ACI_SCREEN_ALG", "AVERAGE", ['AVERAGE', 'SR', 'RESTRICTED', 'CORE', 'BATCH_HASH', 'BATCH_VEC', 'MULTI_GAS'],
        "The screening algorithm to use"
    )

    options.add_double("SIGMA", 0.01, "The energy selection threshold for the P space")

    options.add_double("GAMMA", 1.0, "The threshold for the selection of the Q space")

    options.add_double("ACI_PRESCREEN_THRESHOLD", 1e-12, "The SD space prescreening threshold")

    options.add_str(
        "ACI_PQ_FUNCTION", "AVERAGE", ['AVERAGE', 'MAX'], "Function of q-space criteria, per root for SA-ACI"
    )

    options.add_int(
        "ACI_SPIN_PROJECTION", 0, """Type of spin projection
     0 - None
     1 - Project initial P spaces at each iteration
     2 - Project only after converged PQ space
     3 - Do 1 and 2"""
    )

    options.add_bool("SPIN_PROJECT_FULL", False, "Project solution in full diagonalization algorithm?")

    options.add_bool(
        "ACI_ADD_AIMED_DEGENERATE", True, "Add degenerate determinants not included in the aimed selection"
    )

    options.add_int(
        "ACI_N_AVERAGE", 0, "Number of roots to average. When set to zero (default) it averages over all roots"
    )

    options.add_int("ACI_AVERAGE_OFFSET", 0, "Offset for state averaging")

    options.add_bool("ACI_PRINT_REFS", False, "Print the P space?")

    options.add_int("N_GUESS_VEC", 10, "Number of guess vectors for Sparse CI solver")

    options.add_double("ACI_NO_THRESHOLD", 0.02, "Threshold for active space prediction")

    options.add_double("ACI_SPIN_TOL", 0.02, "Tolerance for S^2 value")

    options.add_bool("ACI_APPROXIMATE_RDM", False, "Approximate the RDMs?")

    options.add_bool("ACI_PRINT_WEIGHTS", False, "Print weights for active space prediction?")

    options.add_bool("ACI_PRINT_NO", True, "Print the natural orbitals?")

    options.add_bool("ACI_NO", False, "Computes ACI natural orbitals?")

    options.add_bool("FULL_MRPT2", False, "Compute full PT2 energy?")

    options.add_bool("UNPAIRED_DENSITY", False, "Compute unpaired electron density?")

    options.add_bool("ACI_LOW_MEM_SCREENING", False, "Use low-memory screening algorithm?")

    options.add_bool("ACI_REF_RELAX", False, "Do reference relaxation in ACI?")

    options.add_int("ACI_NFROZEN_CORE", 0, "Number of orbitals to freeze for core excitations")

    options.add_int("ACI_ROOTS_PER_CORE", 1, "Number of roots to compute per frozen orbital")

    options.add_bool("SPIN_ANALYSIS", False, "Do spin correlation analysis?")

    options.add_bool("SPIN_TEST", False, "Do test validity of correlation analysis")

    options.add_bool("ACI_RELAXED_SPIN", False, "Do spin correlation analysis for relaxed wave function?")

    options.add_bool("PRINT_IAOS", True, "Print IAOs?")

    options.add_bool("PI_ACTIVE_SPACE", False, "Active space type?")

    options.add_bool("SPIN_MAT_TO_FILE", False, "Save spin correlation matrix to file?")

    options.add_str("SPIN_BASIS", "LOCAL", ['LOCAL', 'IAO', 'NO', 'CANONICAL'], "Basis for spin analysis")

    options.add_double("ACI_RELAX_SIGMA", 0.01, "Sigma for reference relaxation")

    options.add_int("ACI_NBATCH", 0, "Number of batches in screening")

    options.add_int("ACI_MAX_MEM", 1000, "Sets max memory for batching algorithm (MB)")

    options.add_double("ACI_SCALE_SIGMA", 0.5, "Scales sigma in batched algorithm")

    options.add_int("ACTIVE_GUESS_SIZE", 1000, "Number of determinants for CI guess")

    options.add_str("DIAG_ALGORITHM", "SPARSE", ["DYNAMIC", "FULL", "SPARSE"], "The diagonalization method")

    options.add_bool("FORCE_DIAG_METHOD", False, "Force the diagonalization procedure?")

    options.add_bool("ONE_CYCLE", False, "Doing only one cycle of ACI (FCI) ACI iteration?")

    options.add_bool("OCC_ANALYSIS", False, "Doing post calcualtion occupation analysis?")

    options.add_double(
        "OCC_LIMIT", 0.0001, "Occupation limit for considering"
        " if an orbital is occupied/unoccupied in the post calculation analysis."
    )

    options.add_double(
        "CORR_LIMIT", -0.01, "Correlation limit for considering"
        " if two orbitals are correlated in the post calculation analysis."
    )


def register_davidson_liu_options(options):
    options.set_group("Davidson-Liu")

    options.add_int("DL_MAXITER", 100, "The maximum number of Davidson-Liu iterations")

    options.add_int(
        "DL_GUESS_SIZE", 50, "Set the number of determinants in the initial guess"
        " space for the DL solver"
    )

    options.add_int("DL_COLLAPSE_PER_ROOT", 2, "The number of trial vector to retain after collapsing")

    options.add_int("DL_SUBSPACE_PER_ROOT", 10, "The maxim number of trial vectors")

    options.add_int(
        "SIGMA_VECTOR_MAX_MEMORY", 67108864,
        "The maximum number of doubles stored in memory in the sigma vector algorithm"
    )


def register_asci_options(options):
    options.set_group("ASCI")
    options.add_double("ASCI_E_CONVERGENCE", 1e-5, "ASCI energy convergence threshold")

    options.add_int("ASCI_TDET", 2000, "ASCI Max det")

    options.add_int("ASCI_CDET", 200, "ASCI Max reference det")

    options.add_double("ASCI_PRESCREEN_THRESHOLD", 1e-12, "ASCI prescreening threshold")


def register_fci_mo_options(options):
    options.set_group("FCIMO")
    options.add_str("FCIMO_ACTV_TYPE", "COMPLETE", ["COMPLETE", "CIS", "CISD", "DOCI"], "The active space type")

    options.add_bool("FCIMO_CISD_NOHF", True, "Ground state: HF;"
                     " Excited states: no HF determinant in CISD space")

    options.add_str("FCIMO_IPEA", "NONE", ["NONE", "IP", "EA"], "Generate IP/EA CIS/CISD space")

    options.add_double("FCIMO_PRINT_CIVEC", 0.05, "The printing threshold for CI vectors")

    # options.add_bool("FCIMO_IAO_ANALYSIS", False, "Intrinsic atomic orbital analysis")


def register_detci_options(options):
    options.set_group("DETCI")

    options.add_double("DETCI_PRINT_CIVEC", 0.05, "The printing threshold for CI vectors")
    options.add_bool("DETCI_CISD_NO_HF", False, "Exclude HF determinant in active CID/CISD space")


def register_integral_options(options):
    options.set_group("Integrals")
    options.add_str(
        "INT_TYPE", "CONVENTIONAL", ["CONVENTIONAL", "CHOLESKY", "DF", "DISKDF", "FCIDUMP"],
        "The type of molecular integrals used in a computation"
        "- CONVENTIONAL Conventional four-index two-electron integrals"
        "- DF Density fitted two-electron integrals"
        "- CHOLESKY Cholesky decomposed two-electron integrals"
        "- FCIDUMP Read integrals from a file in the FCIDUMP format"
    )

    options.add_str('FCIDUMP_FILE', 'INTDUMP', 'The file that stores the FCIDUMP integrals')
    options.add_int_list(
        'FCIDUMP_DOCC',
        'The number of doubly occupied orbitals assumed for a FCIDUMP file. This information is used to build orbital energies.'
    )
    options.add_int_list(
        'FCIDUMP_SOCC',
        'The number of singly occupied orbitals assumed for a FCIDUMP file. This information is used to build orbital energies.'
    )

    options.add_bool("PRINT_INTS", False, "Print the one- and two-electron integrals?")


def register_dsrg_options(options):
    options.set_group("DSRG")

    options.add_double("DSRG_S", 0.5, "The value of the DSRG flow parameter s")

    options.add_double("DSRG_POWER", 2.0, "The power of the parameter s in the regularizer")

    options.add_str(
        "CORR_LEVEL", "PT2",
        ["PT2", "PT3", "LDSRG2", "LDSRG2_QC", "LSRG2", "SRG_PT2", "QDSRG2", "LDSRG2_P3", "QDSRG2_P3"],
        "Correlation level of MR-DSRG (used in mrdsrg code, "
        "LDSRG2_P3 and QDSRG2_P3 not implemented)"
    )

    options.add_str(
        "SOURCE", "STANDARD", ["STANDARD", "LABS", "DYSON", "AMP", "EMP2", "LAMP", "LEMP2"],
        "Source operator used in DSRG (AMP, EMP2, LAMP, LEMP2 "
        "only available in toy code mcsrgpt2)"
    )

    options.add_int(
        "DSRG_RSC_NCOMM", 20, "The maximum number of commutators in the recursive single commutator approximation"
    )

    options.add_double(
        "DSRG_RSC_THRESHOLD", 1.0e-12, "The treshold for terminating the recursive single commutator approximation"
    )

    options.add_str(
        "T_ALGORITHM", "DSRG", ["DSRG", "DSRG_NOSEMI", "SELEC", "ISA"],
        "The way of forming T amplitudes (DSRG_NOSEMI, SELEC, ISA "
        "only available in toy code mcsrgpt2)"
    )

    options.add_str(
        "DSRG_PT2_H0TH", "FDIAG", ["FDIAG", "FFULL", "FDIAG_VACTV", "FDIAG_VDIAG"],
        "Different Zeroth-order Hamiltonian of DSRG-MRPT (used in mrdsrg code)"
    )

    options.add_bool("DSRG_DIPOLE", False, "Compute (if true) DSRG dipole moments")

    options.add_int("DSRG_MAXITER", 50, "Max iterations for nonperturbative"
                    " MR-DSRG amplitudes update")

    options.add_double("R_CONVERGENCE", 1.0e-6, "Residue convergence criteria for amplitudes")

    options.add_str("RELAX_REF", "NONE", ["NONE", "ONCE", "TWICE", "ITERATE"], "Relax the reference for MR-DSRG")

    options.add_int("MAXITER_RELAX_REF", 15, "Max macro iterations for DSRG reference relaxation")

    options.add_double("RELAX_E_CONVERGENCE", 1.0e-8, "The energy relaxation convergence criterion")

    options.add_bool(
        "DSRG_DUMP_RELAXED_ENERGIES", False, "Dump the energies after each reference relaxation step to JSON."
    )

    options.add_int("TAYLOR_THRESHOLD", 3, "DSRG Taylor expansion threshold for small denominator")

    options.add_int("NTAMP", 15, "Number of largest amplitudes printed in the summary")

    options.add_double("INTRUDER_TAMP", 0.10, "Threshold for amplitudes considered as intruders for printing")

    options.add_str("DSRG_TRANS_TYPE", "UNITARY", ["UNITARY", "CC"], "DSRG transformation type")

    options.add_str(
        "SMART_DSRG_S", "DSRG_S", ["DSRG_S", "MIN_DELTA1", "MAX_DELTA1", "DAVG_MIN_DELTA1", "DAVG_MAX_DELTA1"],
        "Automatically adjust the flow parameter according to denominators"
    )

    options.add_bool("PRINT_TIME_PROFILE", False, "Print detailed timings in dsrg-mrpt3")

    options.add_str(
        "DSRG_MULTI_STATE", "SA_FULL", ["SA_FULL", "SA_SUB", "MS", "XMS"],
        "Multi-state DSRG options (MS and XMS recouple states after single-state computations)\n"
        "  - State-average approach\n"
        "    - SA_SUB:  form H_MN = <M|Hbar|N>; M, N are CAS states of interest\n"
        "    - SA_FULL: redo a CASCI\n"
        "  - Multi-state approach (currently only for MRPT2)\n"
        "    - MS:  form 2nd-order Heff_MN = <M|H|N> + 0.5 * [<M|(T_M)^+ H|N> + <M|H T_N|N>]\n"
        "    - XMS: rotate references such that <M|F|N> is diagonal before MS procedure"
    )

    options.add_bool("FORM_HBAR3", False, "Form 3-body Hbar (only used in dsrg-mrpt2 with SA_SUB for testing)")

    options.add_bool("FORM_MBAR3", False, "Form 3-body mbar (only used in dsrg-mrpt2 for testing)")

    options.add_bool(
        "DSRGPT", True, "Renormalize (if true) the integrals for purturbitive"
        " calculation (only in toy code mcsrgpt2)"
    )

    options.add_str(
        "INTERNAL_AMP", "NONE", ["NONE", "SINGLES_DOUBLES", "SINGLES", "DOUBLES"],
        "Include internal amplitudes for VCIS/VCISD-DSRG acording"
        " to excitation level"
    )

    options.add_str(
        "INTERNAL_AMP_SELECT", "AUTO", ["AUTO", "ALL", "OOVV"],
        "Excitation types considered when internal amplitudes are included\n"
        "- Select only part of the asked internal amplitudes (IAs) in V-CIS/CISD\n"
        "  - AUTO: all IAs that changes excitations (O->V; OO->VV, OO->OV, OV->VV)\n"
        "  - ALL:  all IAs (O->O, V->V, O->V; OO->OO, OV->OV, VV->VV, OO->VV, OO->OV, OV->VV)\n"
        "  - OOVV: pure external (O->V; OO->VV)"
    )

    options.add_str(
        "T1_AMP", "DSRG", ["DSRG", "SRG", "ZERO"], "The way of forming T1 amplitudes (only in toy code mcsrgpt2)"
    )

    options.add_double(
        "ISA_B", 0.02, "Intruder state avoidance parameter when use ISA to"
        " form amplitudes (only in toy code mcsrgpt2)"
    )

    options.add_str(
        "CCVV_SOURCE", "NORMAL", ["ZERO", "NORMAL"],
        "Definition of source operator: special treatment for the CCVV term"
    )

    options.add_str(
        "CCVV_ALGORITHM", "FLY_AMBIT", [
            "CORE", "FLY_AMBIT", "FLY_LOOP", "BATCH_CORE", "BATCH_VIRTUAL", "BATCH_CORE_GA", "BATCH_VIRTUAL_GA",
            "BATCH_VIRTUAL_MPI", "BATCH_CORE_MPI", "BATCH_CORE_REP", "BATCH_VIRTUAL_REP"
        ], "Algorithm to compute the CCVV term in DSRG-MRPT2 (only in three-dsrg-mrpt2 code)"
    )

    options.add_bool("AO_DSRG_MRPT2", False, "Do AO-DSRG-MRPT2 if true (not available)")

    options.add_int("CCVV_BATCH_NUMBER", -1, "Batches for CCVV_ALGORITHM")

    options.add_bool("DSRG_MRPT2_DEBUG", False, "Excssive printing for three-dsrg-mrpt2")

    options.add_str(
        "THREEPDC_ALGORITHM", "CORE", ["CORE", "BATCH"], "Algorithm for evaluating 3-body cumulants in three-dsrg-mrpt2"
    )

    options.add_bool("THREE_MRPT2_TIMINGS", False, "Detailed printing (if true) in three-dsrg-mrpt2")

    options.add_bool(
        "PRINT_DENOM2", False, "Print (if true) (1 - exp(-2*s*D)) / D, renormalized denominators in DSRG-MRPT2"
    )

    options.add_bool("DSRG_HBAR_SEQ", False, "Evaluate H_bar sequentially if true")

    options.add_bool("DSRG_NIVO", False, "NIVO approximation: Omit tensor blocks with >= 3 virtual indices if true")

    options.add_bool("PRINT_1BODY_EVALS", False, "Print eigenvalues of 1-body effective H")

    options.add_bool("DSRG_MRPT3_BATCHED", False, "Force running the DSRG-MRPT3 code using the batched algorithm")

    options.add_bool("IGNORE_MEMORY_ERRORS", False, "Continue running DSRG-MRPT3 even if memory exceeds")

    options.add_int(
        "DSRG_DIIS_START", 2, "Iteration cycle to start adding error vectors for"
        " DSRG DIIS (< 1 for not doing DIIS)"
    )

    options.add_int("DSRG_DIIS_FREQ", 1, "Frequency of extrapolating error vectors for DSRG DIIS")

    options.add_int("DSRG_DIIS_MIN_VEC", 3, "Minimum size of DIIS vectors")

    options.add_int("DSRG_DIIS_MAX_VEC", 8, "Maximum size of DIIS vectors")

    options.add_bool("DSRG_RESTART_AMPS", True, "Restart DSRG amplitudes from a previous step")

    options.add_bool("DSRG_READ_AMPS", False, "Read initial amplitudes from the current directory")

    options.add_bool("DSRG_DUMP_AMPS", False, "Dump converged amplitudes to the current directory")

    options.add_str(
        "DSRG_T1_AMPS_GUESS", "PT2", ["PT2", "ZERO"],
        "The initial guess of T1 amplitudes for nonperturbative DSRG methods"
    )

    options.add_str(
        "DSRG_3RDM_ALGORITHM", "EXPLICIT", ["EXPLICIT", "DIRECT"],
        "Algorithm to compute 3-RDM contributions in fully contracted [H2, T2]"
    )

    options.add_bool("DSRG_RDM_MS_AVG", False, "Form Ms-averaged density if true")


def register_dwms_options(options):
    options.set_group("DWMS")
    options.add_double(
        "DWMS_ZETA", 0.0, "Automatic Gaussian width cutoff for the density weights\n"
        "Weights of state α:\n"
        "Wi = exp(-ζ * (Eα - Ei)^2) / sum_j exp(-ζ * (Eα - Ej)^2)"
        "Energies (Eα, Ei, Ej) can be CASCI or SA-DSRG-PT2/3 energies."
    )

    options.add_str("DWMS_CORRLV", "PT2", ["PT2", "PT3"], "DWMS-DSRG-PT level")

    options.add_str(
        "DWMS_REFERENCE", "CASCI", ["CASCI", "PT2", "PT3", "PT2D"],
        "Energies to compute dynamic weights and CI vectors to do multi-state\n"
        "  CAS: CASCI energies and CI vectors\n"
        "  PT2: SA-DSRG-PT2 energies and SA-DSRG-PT2/CASCI vectors\n"
        "  PT3: SA-DSRG-PT3 energies and SA-DSRG-PT3/CASCI vectors\n"
        "  PT2D: Diagonal SA-DSRG-PT2c effective Hamiltonian elements and original CASCI vectors"
    )

    options.add_str(
        "DWMS_ALGORITHM", "SA", ["MS", "XMS", "SA", "XSA", "SH-0", "SH-1"], "DWMS algorithms:\n"
        "  - SA: state average Hαβ = 0.5 * ( <α|Hbar(β)|β> + <β|Hbar(α)|α> )\n"
        "  - XSA: extended state average (rotate Fαβ to a diagonal form)\n"
        "  - MS: multi-state (single-state single-reference)\n"
        "  - XMS: extended multi-state (single-state single-reference)\n"
        "  - To Be Deprecated:\n"
        "    - SH-0: separated diagonalizations, non-orthogonal final solutions\n"
        "    - SH-1: separated diagonalizations, orthogonal final solutions"
    )

    options.add_bool(
        "DWMS_DELTA_AMP", False, "Consider (if true) amplitudes difference between states"
        " X(αβ) = A(β) - A(α) in SA algorithm,"
        " testing in non-DF DSRG-MRPT2"
    )

    options.add_bool(
        "DWMS_ITERATE", False, "Iterative update the reference CI coefficients in"
        " SA algorithm, testing in non-DF DSRG-MRPT2"
    )

    options.add_int(
        "DWMS_MAXITER", 10, "Max number of iteration in the update of the reference"
        " CI coefficients in SA algorithm,"
        " testing in non-DF DSRG-MRPT2"
    )

    options.add_double("DWMS_E_CONVERGENCE", 1.0e-7, "Energy convergence criteria for DWMS iteration")


def register_localize_options(options):
    options.set_group("Localize")
    options.add_str("LOCALIZE", "PIPEK_MEZEY", ["PIPEK_MEZEY", "BOYS"], "The method used to localize the orbitals")
    options.add_int_list("LOCALIZE_SPACE", "Sets the orbital space for localization")


def register_casscf_options(options):
    options.set_group("CASSCF")

    options.add_int("CASSCF_MAXITER", 100, "The maximum number of CASSCF macro iterations")

    options.add_int("CASSCF_MICRO_MAXITER", 40, "The maximum number of CASSCF micro iterations")

    options.add_int("CASSCF_MICRO_MINITER", 6, "The minimum number of CASSCF micro iterations")

    options.add_int("CPSCF_MAXITER", 50, "Max iteration of solving coupled perturbed SCF equation")

    options.add_double("CPSCF_CONVERGENCE", 1e-8, "Convergence criterion for CP-SCF equation")

    options.add_double("CASSCF_E_CONVERGENCE", 1e-8, "The energy convergence criterion (two consecutive energies)")

    options.add_double(
        "CASSCF_G_CONVERGENCE", 1e-7, "The orbital gradient convergence criterion (RMS of gradient vector)"
    )

    options.add_bool("CASSCF_DEBUG_PRINTING", False, "Enable debug printing if True")

    options.add_bool("CASSCF_NO_ORBOPT", False, "No orbital optimization if true")

    options.add_bool("CASSCF_INTERNAL_ROT", False, "Keep GASn-GASn orbital rotations if true")

    # Zero mixing for orbital pairs
    # Format: [[irrep1, mo1, mo2], [irrep1, mo3, mo4], ...]
    # Irreps are 0-based, while MO indices are 1-based!
    # MO indices are relative indices within the irrep, e.g., 3A1 and 2A1: [[0, 3, 2]]
    options.add_list("CASSCF_ZERO_ROT", "An array of MOs [[irrep1, mo1, mo2], [irrep2, mo3, mo4], ...]")

    options.add_str(
        "CASSCF_FINAL_ORBITAL", "CANONICAL", ["CANONICAL", "NATURAL", "UNSPECIFIED"],
        "Constraints for redundant orbital pairs at the end of macro iteration"
    )

    options.add_str("CASSCF_CI_SOLVER", "FCI", "The active space solver to use in CASSCF")

    options.add_int(
        "CASSCF_CI_FREQ", 1, "How often to solve CI?\n"
        "< 1: do CI in the first macro iteration ONLY\n"
        "= n: do CI every n macro iteration"
    )

    options.add_bool("CASSCF_REFERENCE", False, "Run a FCI followed by CASSCF computation?")

    options.add_int(
        "CASSCF_MULTIPLICITY", 0, """Multiplicity for the CASSCF solution (if different from multiplicity)
    You should not use this if you are interested in having a CASSCF
    solution with the same multiplicitity as the DSRG-MRPT2"""
    )

    options.add_bool("CASSCF_SOSCF", False, "Run a complete SOSCF (form full Hessian)?")
    options.add_bool("OPTIMIZE_FROZEN_CORE", False, "Ignore frozen core option and optimize orbitals?")

    options.add_bool("RESTRICTED_DOCC_JK", True, "Use JK builder for restricted docc (EXPERT)?")

    options.add_double("CASSCF_MAX_ROTATION", 0.2, "Max value in orbital update vector")

    options.add_str(
        "CASSCF_ORB_ORTHO_TRANS", "CAYLEY", ["CAYLEY", "POWER", "PADE"],
        "Ways to compute the orthogonal transformation U from orbital rotation R"
    )

    options.add_str(
        "ORB_ROTATION_ALGORITHM", "DIAGONAL", ["DIAGONAL", "AUGMENTED_HESSIAN"], "Orbital rotation algorithm"
    )

    options.add_bool("CASSCF_DO_DIIS", True, "Use DIIS in CASSCF orbital optimization")
    options.add_int("CASSCF_DIIS_MIN_VEC", 3, "Minimum size of DIIS vectors for orbital rotations")
    options.add_int("CASSCF_DIIS_MAX_VEC", 8, "Maximum size of DIIS vectors for orbital rotations")
    options.add_int("CASSCF_DIIS_START", 15, "Iteration number to start adding error vectors (< 1 will not do DIIS)")
    options.add_int("CASSCF_DIIS_FREQ", 1, "How often to do DIIS extrapolation")
    options.add_double("CASSCF_DIIS_NORM", 1e-3, "Do DIIS when the orbital gradient norm is below this value")

    options.add_bool("CASSCF_CI_STEP", False, "Do a CAS step for every CASSCF_CI_FREQ")

    options.add_int("CASSCF_CI_STEP_START", -1, "When to start skipping CI steps")

    options.add_bool("MONITOR_SA_SOLUTION", False, "Monitor the CAS-CI solutions through iterations")

    options.add_int_list(
        "CASSCF_ACTIVE_FROZEN_ORBITAL",
        "A list of active orbitals to be frozen in the MCSCF optimization (in Pitzer order,"
        " zero based). Useful when doing core-excited state computations."
    )

    options.add_bool("CASSCF_DIE_IF_NOT_CONVERGED", True, "Stop Forte if MCSCF is not converged")


def register_old_options(options):
    options.set_group("Old")
    options.add_bool("NAT_ORBS_PRINT", False, "View the natural orbitals with their symmetry information")

    options.add_bool("NAT_ACT", False, "Use Natural Orbitals to suggest active space?")

    options.add_double("MP2NO_OCC_THRESHOLD", 0.98, "Occupancy smaller than which is considered as active")
    options.add_double("MP2NO_VIR_THRESHOLD", 0.02, "Occupancy greater than which is considered as active")

    options.add_bool("MEMORY_SUMMARY", False, "Print summary of memory")

    options.add_str("REFERENCE", "", "The SCF refernce type")

    options.add_int("DIIS_MAX_VECS", 5, "The maximum number of DIIS vectors")
    options.add_int("DIIS_MIN_VECS", 2, "The minimum number of DIIS vectors")
    options.add_int("MAXITER", 100, "The maximum number of iterations")

    options.add_bool("USE_DMRGSCF", False, "Use the older DMRGSCF algorithm?")

    #    /*- Semicanonicalize orbitals -*/
    options.add_bool("SEMI_CANONICAL", True, "Semicanonicalize orbitals for each elementary orbital space")
    options.add_bool(
        "SEMI_CANONICAL_MIX_INACTIVE", False, "Treat frozen and restricted orbitals together for semi-canonicalization"
    )
    options.add_bool("SEMI_CANONICAL_MIX_ACTIVE", False, "Treat all GAS orbitals together for semi-canonicalization")

    #    /*- Two-particle density cumulant -*/
    options.add_str("TWOPDC", "MK", ["MK", "ZERO"], "The form of the two-particle density cumulant")
    options.add_str("THREEPDC", "MK", ["MK", "MK_DECOMP", "ZERO"], "The form of the three-particle density cumulant")
    #    /*- Select a modified commutator -*/
    options.add_str("SRG_COMM", "STANDARD", "STANDARD FO FO2")

    #    /*- The initial time step used by the ode solver -*/
    options.add_double("SRG_DT", 0.001, "The initial time step used by the ode solver")
    #    /*- The absolute error tollerance for the ode solver -*/
    options.add_double("SRG_ODEINT_ABSERR", 1.0e-12, "The absolute error tollerance for the ode solver")
    #    /*- The absolute error tollerance for the ode solver -*/
    options.add_double("SRG_ODEINT_RELERR", 1.0e-12, "The absolute error tollerance for the ode solver")
    #    /*- Select a modified commutator -*/
    options.add_str("SRG_COMM", "STANDARD", ["STANDARD", "FO", "FO2"], "Select a modified commutator")

    options.add_str(
        "SRG_ODEINT", "FEHLBERG78", ["DOPRI5", "CASHKARP", "FEHLBERG78"],
        "The integrator used to propagate the SRG equations"
    )
    #    /*- The end value of the integration parameter s -*/
    options.add_double("SRG_SMAX", 10.0, "The end value of the integration parameter s")


def register_psi_options(options):
    options.add_str('BASIS', '', 'The primary basis set')
    options.add_str('BASIS_RELATIVISTIC', '', 'The basis set used to run relativistic computations')
    options.add_str("DF_INTS_IO", "NONE", ['NONE', 'SAVE', 'LOAD'], 'IO caching for CP corrections')
    options.add_str('DF_BASIS_MP2', '', 'Auxiliary basis set for density fitting computations')
    options.add_double("INTS_TOLERANCE", 1.0e-12, "Schwarz screening threshold")
    options.add_double("DF_FITTING_CONDITION", 1.0e-10, "Eigenvalue threshold for RI basis")
    options.add_double("CHOLESKY_TOLERANCE", 1.0e-6, "Tolerance for Cholesky integrals")


def register_gas_options(options):
    options.set_group("GAS")
    options.add_int_list("GAS1MAX", "The maximum number of electrons in GAS1 for different states")
    options.add_int_list("GAS1MIN", "The minimum number of electrons in GAS1 for different states")
    options.add_int_list("GAS2MAX", "The maximum number of electrons in GAS2 for different states")
    options.add_int_list("GAS2MIN", "The minimum number of electrons in GAS2 for different states")
    options.add_int_list("GAS3MAX", "The maximum number of electrons in GAS3 for different states")
    options.add_int_list("GAS3MIN", "The minimum number of electrons in GAS3 for different states")
    options.add_int_list("GAS4MAX", "The maximum number of electrons in GAS4 for different states")
    options.add_int_list("GAS4MIN", "The minimum number of electrons in GAS4 for different states")
    options.add_int_list("GAS5MAX", "The maximum number of electrons in GAS5 for different states")
    options.add_int_list("GAS5MIN", "The minimum number of electrons in GAS5 for different states")
    options.add_int_list("GAS6MAX", "The maximum number of electrons in GAS6 for different states")
    options.add_int_list("GAS6MIN", "The minimum number of electrons in GAS6 for different states")


def register_dmrg_options(options):
    options.set_group("DMRG")
    options.add_int_list(
        "DMRG_SWEEP_STATES", "Number of reduced renormalized basis states kept during successive DMRG instructions"
    )
    options.add_int_list(
        "DMRG_SWEEP_MAX_SWEEPS", "Max number of sweeps to stop an instruction during successive DMRG instructions"
    )
    options.add_double_list(
        "DMRG_SWEEP_ENERGY_CONV", "Energy convergence to stop an instruction during successive DMRG instructions"
    )
    options.add_double_list("DMRG_SWEEP_NOISE_PREFAC", "The noise prefactors for successive DMRG instructions")
    options.add_double_list(
        "DMRG_SWEEP_DVDSON_RTOL", "The residual tolerances for the Davidson diagonalization during DMRG instructions"
    )
    options.add_bool(
        "DMRG_PRINT_CORR", False, "Whether or not to print the correlation functions after the DMRG calculation"
    )

    #    /*- The minimum excitation level (Default value: 0) -*/
    #    options.add_int("MIN_EXC_LEVEL", 0)

    #    /*- The maximum excitation level (Default value: 0 = number of
    #     * electrons) -*/
    #    options.add_int("MAX_EXC_LEVEL", 0)

    #    /*- The algorithm used to screen the determinant
    #     *  - DENOMINATORS uses the MP denominators to screen strings
    #     *  - SINGLES generates the space by a series of single excitations -*/
    #    options.add_str("EXPLORER_ALGORITHM", "DENOMINATORS", "DENOMINATORS SINGLES")

    #    /*- The energy threshold for the determinant energy in Hartree -*/
    #    options.add_double("DET_THRESHOLD", 1.0)

    #    /*- The energy threshold for the MP denominators energy in Hartree -*/
    #    options.add_double("DEN_THRESHOLD", 1.5)

    #    /*- The criteria used to screen the strings -*/
    #    options.add_str("SCREENING_TYPE", "MP", "MP DET")

    #    // Options for the diagonalization of the Hamiltonian //
    #    /*- Determines if this job will compute the energy -*/
    #    options.add_bool("COMPUTE_ENERGY", True)

    #    /*- The form of the Hamiltonian matrix.
    #     *  - FIXED diagonalizes a matrix of fixed dimension
    #     *  - SMOOTH forms a matrix with smoothed matrix elements -*/
    #    options.add_str("H_TYPE", "FIXED_ENERGY", "FIXED_ENERGY FIXED_SIZE")

    #    /*- Determines if this job will compute the energy -*/
    #    options.add_str("ENERGY_TYPE", "FULL",
    #                    "FULL SELECTED LOWDIN SPARSE RENORMALIZE "
    #                    "RENORMALIZE_FIXED LMRCISD LMRCIS IMRCISD "
    #                    "IMRCISD_SPARSE LMRCISD_SPARSE LMRCIS_SPARSE "
    #                    "FACTORIZED_CI")

    #    /*- The form of the Hamiltonian matrix.
    #     *  - FIXED diagonalizes a matrix of fixed dimension
    #     *  - SMOOTH forms a matrix with smoothed matrix elements -*/

    #    //    options.add_int("IMRCISD_TEST_SIZE", 0)
    #    //    options.add_int("IMRCISD_SIZE", 0)

    #    /*- The number of determinants used to build the Hamiltonian -*/
    #    options.add_int("NDETS", 100)

    #    /*- The maximum dimension of the Hamiltonian -*/
    #    options.add_int("MAX_NDETS", 1000000)

    #    /*- The energy threshold for the model space -*/
    #    options.add_double("SPACE_M_THRESHOLD", 1000.0)

    #    /*- The energy threshold for the intermdiate space -*/
    #    options.add_double("SPACE_I_THRESHOLD", 1000.0)

    #    /*- The energy threshold for the intermdiate space -*/
    #    options.add_double("T2_THRESHOLD", 0.000001)

    #    /*- The number of steps used in the renormalized Lambda CI -*/
    #    options.add_int("RENORMALIZATION_STEPS", 10)

    #    /*- The energy threshold for smoothing the Hamiltonian.
    #     *  Determinants with energy < DET_THRESHOLD - SMO_THRESHOLD will be
    #     * included in H
    #     *  Determinants with DET_THRESHOLD - SMO_THRESHOLD < energy <
    #     * DET_THRESHOLD will be included in H but smoothed
    #     *  Determinants with energy > DET_THRESHOLD will not be included in H
    #     * -*/
    #    options.add_double("SMO_THRESHOLD", 0.0)

    #    /*- The method used to smooth the Hamiltonian -*/
    #    options.add_bool("SMOOTH", False)

    #    /*- The method used to smooth the Hamiltonian -*/
    #    options.add_bool("SELECT", False)

    #    /*- The energy convergence criterion -*/
    #    options.add_double("E_CONVERGENCE", 1.0e-8)

    #    options.add_bool("MOLDEN_WRITE_FORTE", False)
    #    // Natural Orbital selection criteria.  Used to fine tune how many
    #    // active orbitals there are

    #    /*- Typically, a occupied orbital with a NO occupation of <0.98 is
    #     * considered active -*/
    #    options.add_double("OCC_NATURAL", 0.98)
    #    /*- Typically, a virtual orbital with a NO occupation of > 0.02 is
    #     * considered active -*/
    #    options.add_double("VIRT_NATURAL", 0.02)

    #    /*- The amount of information printed
    #        to the output file -*/
    #    options.add_int("PRINT", 0)
    #    /*-  -*/


#    // Options for the Cartographer class //
#    /*- Density of determinants format -*/
#    options.add_str("DOD_FORMAT", "HISTOGRAM", "GAUSSIAN HISTOGRAM")
#    /*- Number of bins used to form the DOD plot -*/
#    options.add_int("DOD_BINS", 2000)
#    /*- Width of the DOD Gaussian/histogram.  Default 0.02 Hartree ~ 0.5 eV
#     * -*/
#    options.add_double("DOD_BIN_WIDTH", 0.05)
#    /*- Write the determinant occupation? -*/
#    options.add_bool("WRITE_OCCUPATION", True)
#    /*- Write the determinant energy? -*/
#    options.add_bool("WRITE_DET_ENERGY", True)
#    /*- Write the denominator energy? -*/
#    options.add_bool("WRITE_DEN_ENERGY", False)
#    /*- Write the excitation level? -*/
#    options.add_bool("WRITE_EXC_LEVEL", False)
#    /*- Write information only for a given excitation level.
#        0 (default) means print all -*/
#    options.add_int("RESTRICT_EXCITATION", 0)
#    /*- The energy buffer for building the Hamiltonian matrix in Hartree -*/
#    options.add_double("H_BUFFER", 0.0)

#    /*- The maximum number of iterations -*/
#    options.add_int("MAXITER", 100)

#    // Options for the Genetic Algorithm CI //
#    /*- The size of the population -*/
#    //    options.add_int("NPOP", 100)

#    //////////////////////////////////////////////////////////////
#    ///         OPTIONS FOR ALTERNATIVES FOR CASSCF ORBITALS
#    //////////////////////////////////////////////////////////////
#    /*- What type of alternative CASSCF Orbitals do you want -*/
#    options.add_str("ALTERNATIVE_CASSCF", "NONE", "IVO FTHF NONE")
#    options.add_double("TEMPERATURE", 50000)

#    //////////////////////////////////////////////////////////////
#    ///         OPTIONS FOR THE CASSCF CODE
#    //////////////////////////////////////////////////////////////

#    /*- The CI solver to use -*/

#    //////////////////////////////////////////////////////////////
#    ///         OPTIONS FOR THE DMRGSOLVER
#    //////////////////////////////////////////////////////////////

#    options.add_int("DMRG_WFN_MULTP", -1)

#    /*- The DMRGSCF wavefunction irrep uses the same conventions as PSI4.
#    How convenient :-).
#        Just to avoid confusion, it's copied here. It can also be found on
#        http://sebwouters.github.io/CheMPS2/classCheMPS2_1_1Irreps.html .

#        Symmetry Conventions        Irrep Number & Name
#        Group Number & Name         0 	1 	2 	3 	4 5
#    6
#    7
#        0: c1                       A
#        1: ci                       Ag 	Au
#        2: c2                       A 	B
#        3: cs                       A' 	A''
#        4: d2                       A 	B1 	B2 	B3
#        5: c2v                      A1 	A2 	B1 	B2
#        6: c2h                      Ag 	Bg 	Au 	Bu
#        7: d2h                      Ag 	B1g 	B2g 	B3g 	Au
#    B1u 	B2u 	B3u
#    -*/
#    options.add_int("DMRG_WFN_IRREP", -1)
#    /*- FrozenDocc for DMRG (frozen means restricted) -*/
#    options.add_list("DMRG_FROZEN_DOCC")

#    /*- The number of reduced renormalized basis states to be
#        retained during successive DMRG instructions -*/
#    options.add_list("DMRG_STATES")

#    /*- The energy convergence to stop an instruction
#        during successive DMRG instructions -*/
#    options.add_list("DMRG_ECONV")

#    /*- The maximum number of sweeps to stop an instruction
#        during successive DMRG instructions -*/
#    options.add_list("DMRG_MAXSWEEPS")
#    /*- The Davidson R tolerance (Wouters says this will cause RDms to be
#     * close to exact -*/
#    options.add_list("DMRG_DAVIDSON_RTOL")

#    /*- The noiseprefactors for successive DMRG instructions -*/
#    options.add_list("DMRG_NOISEPREFACTORS")

#    /*- Whether or not to print the correlation functions after the DMRG
#     * calculation -*/
#    options.add_bool("DMRG_PRINT_CORR", False)

#    /*- Whether or not to create intermediary MPS checkpoints -*/
#    options.add_bool("MPS_CHKPT", False)

#    /*- Convergence threshold for the gradient norm. -*/
#    options.add_double("DMRG_CONVERGENCE", 1e-6)

#    /*- Whether or not to store the unitary on disk (convenient for
#     * restarting). -*/
#    options.add_bool("DMRG_STORE_UNIT", True)

#    /*- Whether or not to use DIIS for DMRGSCF. -*/
#    options.add_bool("DMRG_DO_DIIS", False)

#    /*- When the update norm is smaller than this value DIIS starts. -*/
#    options.add_double("DMRG_DIIS_BRANCH", 1e-2)

#    /*- Whether or not to store the DIIS checkpoint on disk (convenient for
#     * restarting). -*/
#    options.add_bool("DMRG_STORE_DIIS", True)

#    /*- Maximum number of DMRGSCF iterations -*/
#    options.add_int("DMRGSCF_MAX_ITER", 100)

#    /*- Which root is targeted: 1 means ground state, 2 first excited state,
#     * etc. -*/
#    options.add_int("DMRG_WHICH_ROOT", 1)

#    /*- Whether or not to use state-averaging for roots >=2 with DMRG-SCF.
#     * -*/
#    options.add_bool("DMRG_AVG_STATES", True)

#    /*- Which active space to use for DMRGSCF calculations:
#           --> input with SCF rotations (INPUT)
#           --> natural orbitals (NO)
#           --> localized and ordered orbitals (LOC) -*/
#    options.add_str("DMRG_ACTIVE_SPACE", "INPUT", "INPUT NO LOC")

#    /*- Whether to start the active space localization process from a random
#     * unitary or the unit matrix. -*/
#    options.add_bool("DMRG_LOC_RANDOM", True)
#    /*-  -*/
#    //////////////////////////////////////////////////////////////
#    ///         OPTIONS FOR THE FULL CI QUANTUM MONTE-CARLO
#    //////////////////////////////////////////////////////////////
#    /*- The maximum value of beta -*/
#    options.add_double("START_NUM_WALKERS", 1000.0)
#    /*- Spawn excitation type -*/
#    options.add_str("SPAWN_TYPE", "RANDOM", "RANDOM ALL GROUND_AND_RANDOM")
#    /*- The number of walkers for shift -*/
#    options.add_double("SHIFT_NUM_WALKERS", 10000.0)
#    options.add_int("SHIFT_FREQ", 10)
#    options.add_double("SHIFT_DAMP", 0.1)
#    /*- Clone/Death scope -*/
#    options.add_bool("DEATH_PARENT_ONLY", False)
#    /*- initiator -*/
#    options.add_bool("USE_INITIATOR", False)
#    options.add_double("INITIATOR_NA", 3.0)
#    /*- Iterations in between variational estimation of the energy -*/
#    options.add_int("VAR_ENERGY_ESTIMATE_FREQ", 1000)
#    /*- Iterations in between printing information -*/
#    options.add_int("PRINT_FREQ", 100)

#    //////////////////////////////////////////////////////////////
#    ///
#    ///              OPTIONS FOR THE SRG MODULE
#    ///
#    //////////////////////////////////////////////////////////////
#    /*- The type of operator to use in the SRG transformation -*/
#    options.add_str("SRG_MODE", "DSRG", "DSRG CT")
#    /*- The type of operator to use in the SRG transformation -*/
#    options.add_str("SRG_OP", "UNITARY", "UNITARY CC")
#    /*- The flow generator to use in the SRG equations -*/
#    options.add_str("SRG_ETA", "WHITE", "WEGNER_BLOCK WHITE")
#    /*- The integrator used to propagate the SRG equations -*/

#    /*-  -*/

#    // --------------------------- SRG EXPERT OPTIONS
#    // ---------------------------

#    /*- Save Hbar? -*/
#    options.add_bool("SAVE_HBAR", False)

#    //////////////////////////////////////////////////////////////
#    ///         OPTIONS FOR THE PILOT FULL CI CODE
#    //////////////////////////////////////////////////////////////

#    /*- The density convergence criterion -*/
#    options.add_double("D_CONVERGENCE", 1.0e-8)

#    //////////////////////////////////////////////////////////////
#    ///         OPTIONS FOR THE V2RDM INTERFACE
#    //////////////////////////////////////////////////////////////
#    /*- Write Density Matrices or Cumulants to File -*/
#    options.add_str("WRITE_DENSITY_TYPE", "NONE", "NONE DENSITY CUMULANT")
#    /*- Average densities of different spins in V2RDM -*/
#    options.add_bool("AVG_DENS_SPIN", False)

#    //////////////////////////////////////////////////////////////
#    ///              OPTIONS FOR THE MR-DSRG MODULE
#    //////////////////////////////////////////////////////////////

#    /*- The code used to do CAS-CI.
#     *  - CAS   determinant based CI code
#     *  - FCI   string based FCI code
#     *  - DMRG  DMRG code
#     *  - V2RDM V2RDM interface -*/
#    options.add_str("CAS_TYPE", "FCI", "CAS FCI ACI DMRG V2RDM")<|MERGE_RESOLUTION|>--- conflicted
+++ resolved
@@ -46,12 +46,8 @@
     options.add_double("D_CONVERGENCE", 1.0e-6, "The density convergence criterion")
 
     options.add_str(
-<<<<<<< HEAD
-        'ACTIVE_SPACE_SOLVER', '', ['FCI', 'ACI', 'PCI', 'DETCI', 'CAS', 'DMRG', 'EXTERNAL'], 'Active space solver type'
-=======
-        'ACTIVE_SPACE_SOLVER', '', ['FCI', 'ACI', 'ASCI', 'PCI', 'DETCI', 'CAS', 'DMRG'], 'Active space solver type'
->>>>>>> d78972fc
-    )  # TODO: why is PCI running even if it is not in this list (Francesco)
+        'ACTIVE_SPACE_SOLVER', '', ['FCI', 'ACI', 'ASCI', 'PCI', 'DETCI', 'CAS', 'DMRG', 'EXTERNAL'], 'Active space solver type'
+    )
     options.add_str(
         'CORRELATION_SOLVER', 'NONE',
         ['DSRG-MRPT2', 'THREE-DSRG-MRPT2', 'DSRG-MRPT3', 'MRDSRG', 'SA-MRDSRG', 'DSRG_MRPT', 'MRDSRG_SO', 'SOMRDSRG'],
