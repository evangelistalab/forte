# -*- coding: utf-8 -*-


def register_forte_options(options):
    register_driver_options(options)
    register_mo_space_info_options(options)
    register_avas_options(options)
    register_cino_options(options)
    register_mrcino_options(options)
    register_embedding_options(options)
    register_integral_options(options)
    register_pt2_options(options)
    register_pci_options(options)
    register_fci_options(options)
    register_sci_options(options)
    register_aci_options(options)
    register_asci_options(options)
    register_detci_options(options)
    register_fci_mo_options(options)
    register_active_space_solver_options(options)
    register_dsrg_options(options)
    register_dwms_options(options)
    register_davidson_liu_options(options)
    register_localize_options(options)
    register_casscf_options(options)
    register_old_options(options)
    register_psi_options(options)
    register_gas_options(options)
    register_dmrg_options(options)


def register_driver_options(options):
    options.set_group("")
    options.add_str(
        'JOB_TYPE', 'NEWDRIVER', ['NONE', 'NEWDRIVER', 'MR-DSRG-PT2', 'CASSCF', 'MCSCF_TWO_STEP'],
        'Specify the job type'
    )

    options.add_str("SCF_TYPE", None, "The integrals used in the SCF calculation")
    options.add_str(
        "REF_TYPE", 'SCF', ['SCF', 'CASSCF'], "The type of reference used by forte if a psi4 wave function is missing"
    )
    options.add_str('DERTYPE', 'NONE', ['NONE', 'FIRST'], 'Derivative order')

    options.add_double("E_CONVERGENCE", 1.0e-9, "The energy convergence criterion")
    options.add_double("D_CONVERGENCE", 1.0e-6, "The density convergence criterion")

    options.add_str(
<<<<<<< HEAD
        'ACTIVE_SPACE_SOLVER', '', ['FCI', 'ACI', 'PCI', 'DETCI', 'CAS', 'EXTERNAL'], 'Active space solver type'
=======
        'ACTIVE_SPACE_SOLVER', '', ['FCI', 'ACI', 'PCI', 'DETCI', 'CAS', 'DMRG'], 'Active space solver type'
>>>>>>> 843e31c1
    )  # TODO: why is PCI running even if it is not in this list (Francesco)
    options.add_str(
        'CORRELATION_SOLVER', 'NONE', ['DSRG-MRPT2', 'THREE-DSRG-MRPT2', 'DSRG-MRPT3', 'MRDSRG', 'SA-MRDSRG'],
        'Dynamical correlation solver type'
    )
    options.add_str('CALC_TYPE', 'SS', ['SS', 'SA', 'MS', 'DWMS'], 'The type of computation')

    options.add_int("NEL", None, "The number of electrons. Used when reading from FCIDUMP files.")
    options.add_int(
        "CHARGE", None, "The charge of the molecule. "
        "If a value is provided it overrides the charge of Psi4."
    )
    options.add_int(
        "MULTIPLICITY", None, "The multiplicity = (2S + 1) of the electronic state. "
        "For example, 1 = singlet, 2 = doublet, 3 = triplet, ... "
        "If a value is provided it overrides the multiplicity of Psi4."
    )
    options.add_int("ROOT_SYM", None, 'The symmetry of the electronic state. (zero based)')
    options.add_str("ORBITAL_TYPE", "CANONICAL", ['CANONICAL', 'LOCAL', 'MP2NO'], 'Type of orbitals to use')

    options.add_str('MINAO_BASIS', 'STO-3G', "The basis used to define an orbital subspace")

    options.add_list("SUBSPACE", "A list of orbital subspaces")

    options.add_list("SUBSPACE_PI_PLANES", "A list of arrays of atoms composing the plane")

    options.add_double("MS", None, "Projection of spin onto the z axis")

    options.add_str(
        "ACTIVE_REF_TYPE", "CAS", ["CAS", "GAS", "GAS_SINGLE", "CIS", "CID", "CISD"],
        "Initial guess for active space wave functions"
    )

<<<<<<< HEAD
    options.add_bool("SPIN_AVG_DENSITY", False, "Form spin-averaged density if true")

    options.add_bool("WRITE_AS_H", False,
                     "Write active-space Hamiltonian matrix to as_ham.json for external computations")
    options.add_bool("WRITE_RDM", False, "Write RDMs to rdms.json for external computations")

    options.add_bool("WRITE_WFN", False, "Write ref_wfn.Ca() to Ca.json for external computations")

    options.add_bool("READ_WFN", False, "Read Ca.json for external computations")

=======
>>>>>>> 843e31c1
    options.add_int("PRINT", 1, "Set the print level.")

    options.add_bool("READ_ORBITALS", False, "Read orbitals from file if true")

    options.add_bool("DUMP_ORBITALS", False, "Save orbitals to file if true")


def register_avas_options(options):
    options.set_group("AVAS")

    options.add_bool("AVAS", False, "Form AVAS orbitals?")

    options.add_bool("AVAS_DIAGONALIZE", True, "Diagonalize Socc and Svir?")

    options.add_double(
        "AVAS_SIGMA", 0.98, "Cumulative cutoff to the eigenvalues of the overlap,"
        " which controls the size of the active space."
        " This value is tested against"
        " (sum of active e.values) / (sum of total e.values)"
    )

    options.add_double(
        "AVAS_CUTOFF", 1.0, "The eigenvalues of the overlap greater than this cutoff"
        " will be considered as active. If not equal to 1.0,"
        " it takes priority over cumulative cutoff selection."
    )

    options.add_double(
        "AVAS_EVALS_THRESHOLD", 1.0e-6, "Threshold smaller than which is considered as zero"
        " for an eigenvalue of the projected overlap."
    )

    options.add_int(
        "AVAS_NUM_ACTIVE", 0, "The total number of active orbitals. If not equal to 0,"
        " it takes priority over threshold-based selections."
    )

    options.add_int(
        "AVAS_NUM_ACTIVE_OCC", 0, "The number of active occupied orbitals. If not equal to 0,"
        " it takes priority over cutoff-based selections and"
        " that based on the total number of active orbitals."
    )

    options.add_int(
        "AVAS_NUM_ACTIVE_VIR", 0, "The number of active virtual orbitals. If not equal to 0,"
        " it takes priority over cutoff-based selections and"
        " that based on the total number of active orbitals."
    )


def register_cino_options(options):
    options.set_group("CINO")
    options.add_bool("CINO", False, "Do a CINO computation?")

    options.add_str("CINO_TYPE", "CIS", ["CIS", "CISD"], "The type of wave function.")

    options.add_int("CINO_NROOT", 1, "The number of roots computed")

    options.add_int_list("CINO_ROOTS_PER_IRREP", "The number of excited states per irreducible representation")
    options.add_double("CINO_THRESHOLD", 0.99, "The fraction of NOs to include in the active space")
    options.add_bool("CINO_AUTO", False, "{ass frozen_docc, actice_docc, and restricted_docc?")


def register_mrcino_options(options):
    options.set_group("MRCINO")

    options.add_bool("MRCINO", False, "Do a MRCINO computation?")

    options.add_str("MRCINO_TYPE", "CIS", ["CIS", "CISD"], "The type of wave function.")

    options.add_int("MRCINO_NROOT", 1, "The number of roots computed")

    options.add_int_list("MRCINO_ROOTS_PER_IRREP", "The number of excited states per irreducible representation")
    options.add_double("MRCINO_THRESHOLD", 0.99, "The fraction of NOs to include in the active space")
    options.add_bool(
        "MRCINO_AUTO", False, "Allow the users to choose"
        "whether pass frozen_docc"
        "actice_docc and restricted_docc"
        "or not"
    )


def register_embedding_options(options):
    options.set_group("Embedding")
    options.add_bool("EMBEDDING", False, "Whether to perform embedding partition and projection")
    options.add_str("EMBEDDING_CUTOFF_METHOD", "THRESHOLD", "Cut off by: threshold ,cum_threshold or num_of_orbitals.")
    options.add_double(
        "EMBEDDING_THRESHOLD", 0.5, "Projector eigenvalue threshold for both simple and cumulative threshold"
    )
    options.add_int(
        "NUM_A_DOCC", 0, "Number of occupied orbitals in A fixed to this value when embedding method is num_of_orbitals"
    )
    options.add_int(
        "Num_A_UOCC", 0, "Number of virtual orbitals in A fixed to this value when embedding method is num_of_orbitals"
    )
    options.add_str(
        "EMBEDDING_REFERENCE", "CASSCF",
        "HF for any reference without active, CASSCF for any reference with an active space."
    )
    options.add_bool("EMBEDDING_SEMICANONICALIZE_ACTIVE", True, "Perform semi-canonicalization on active space or not")
    options.add_bool(
        "EMBEDDING_SEMICANONICALIZE_FROZEN", True, "Perform semi-canonicalization on frozen core/virtual space or not"
    )
    options.add_int(
        "EMBEDDING_ADJUST_B_DOCC", 0, "Adjust number of occupied orbitals between A and B, +: move to B, -: move to A"
    )
    options.add_int(
        "EMBEDDING_ADJUST_B_UOCC", 0, "Adjust number of virtual orbitals between A and B, +: move to B, -: move to A"
    )
    options.add_str("EMBEDDING_VIRTUAL_SPACE", "ASET", ["ASET", "PAO", "IAO"], "Vitual space scheme")
    options.add_double("PAO_THRESHOLD", 1e-8, "Virtual space truncation threshold for PAO.")
    options.add_bool(
        "PAO_FIX_VIRTUAL_NUMBER", False,
        "Enable this option will generate PAOs equivlent to ASET virtuals, instead of using threshold"
    )


def register_mo_space_info_options(options):
    options.set_group("MO Space Info")

    options.add_int_list("FROZEN_DOCC", "Number of frozen occupied orbitals per irrep (in Cotton order)")
    options.add_int_list(
        "RESTRICTED_DOCC", "Number of restricted doubly"
        " occupied orbitals per irrep (in Cotton order)"
    )
    options.add_int_list("ACTIVE", " Number of active orbitals per irrep (in Cotton order)")
    options.add_int_list("RESTRICTED_UOCC", "Number of restricted unoccupied orbitals per irrep (in Cotton order)")
    options.add_int_list("FROZEN_UOCC", "Number of frozen unoccupied orbitals per irrep (in Cotton order)")

    options.add_int_list("GAS1", "Number of GAS1 orbitals per irrep (in Cotton order)")
    options.add_int_list("GAS2", "Number of GAS2 orbitals per irrep (in Cotton order)")
    options.add_int_list("GAS3", "Number of GAS3 orbitals per irrep (in Cotton order)")
    options.add_int_list("GAS4", "Number of GAS4 orbitals per irrep (in Cotton order)")
    options.add_int_list("GAS5", "Number of GAS5 orbitals per irrep (in Cotton order)")
    options.add_int_list("GAS6", "Number of GAS6 orbitals per irrep (in Cotton order)")

    #    /*- Molecular orbitals to swap -
    #     *  Swap mo_1 with mo_2 in irrep symmetry
    #     *  Swap mo_3 with mo_4 in irrep symmetry
    #     *  Format: [irrep, mo_1, mo_2, irrep, mo_3, mo_4]
    #     *          Irrep and MO indices are 1-based (NOT 0-based)!
    #    -*/
    options.add_int_list(
        "ROTATE_MOS", "An array of MOs to swap in the format"
        " [irrep, mo_1, mo_2, irrep, mo_3, mo_4]."
        " Irrep and MOs are all 1-based (NOT 0-based)!"
    )


def register_active_space_solver_options(options):
    options.set_group("Active Space Solver")
    options.add_int('NROOT', 1, 'The number of roots computed')
    options.add_int('ROOT', 0, 'The root selected for state-specific computations')

    options.add_list(
        "AVG_STATE",
        "A list of integer triplets that specify the irrep, multiplicity, and the number of states requested."
        "Uses the format [[irrep1, multi1, nstates1], [irrep2, multi2, nstates2], ...]"
    )

    options.add_list(
        "AVG_WEIGHT", "A list of lists that specify the weights assigned to all the states requested with AVG_STATE "
        "[[w1_1, w1_2, ..., w1_n], [w2_1, w2_2, ..., w2_n], ...]"
    )

    options.add_double("S_TOLERANCE", 0.25, "The maximum deviation from the spin quantum number S tolerated.")

    options.add_bool("DUMP_ACTIVE_WFN", False, "Save CI wave function of ActiveSpaceSolver to disk")

    options.add_bool("READ_ACTIVE_WFN_GUESS", False, "Read CI wave function of ActiveSpaceSolver from disk")

    options.add_bool("TRANSITION_DIPOLES", False, "Compute the transition dipole moments and oscillator strengths")


def register_pt2_options(options):
    options.set_group("PT2")
    options.add_double("PT2_MAX_MEM", 1.0, "Maximum size of the determinant hash (GB)")


def register_pci_options(options):
    options.set_group("PCI")
    options.add_str(
        "PCI_GENERATOR", "WALL-CHEBYSHEV", [
            "LINEAR", "QUADRATIC", "CUBIC", "QUARTIC", "POWER", "TROTTER", "OLSEN", "DAVIDSON", "MITRUSHENKOV",
            "EXP-CHEBYSHEV", "WALL-CHEBYSHEV", "CHEBYSHEV", "LANCZOS", "DL"
        ], "The propagation algorithm"
    )

    options.add_int("PCI_NROOT", 1, "The number of roots computed")

    options.add_double("PCI_SPAWNING_THRESHOLD", 0.001, "The determinant importance threshold")

    options.add_int(
        "PCI_MAX_GUESS_SIZE", 10000, "The maximum number of determinants used to form the guess wave function"
    )

    options.add_double("PCI_GUESS_SPAWNING_THRESHOLD", -1, "The determinant importance threshold")

    options.add_double(
        "PCI_ENERGY_ESTIMATE_THRESHOLD", 1.0e-6, "The threshold with which we estimate the variational "
        "energy. Note that the final energy is always "
        "estimated exactly."
    )

    options.add_double("PCI_TAU", 1.0, "The time step in imaginary time (a.u.)")

    options.add_double("PCI_E_CONVERGENCE", 1.0e-8, "The energy convergence criterion")
    options.add_double("PCI_R_CONVERGENCE", 1.0, "The residual 2-norm convergence criterion")

    options.add_bool("PCI_FAST_EVAR", False, "Use a fast (sparse) estimate of the energy?")

    options.add_double("PCI_EVAR_MAX_ERROR", 0.0, "The max allowed error for variational energy")

    options.add_int("PCI_ENERGY_ESTIMATE_FREQ", 1, "Iterations in between variational estimation of the energy")

    options.add_bool("PCI_ADAPTIVE_BETA", False, "Use an adaptive time step?")

    options.add_bool("PCI_USE_INTER_NORM", False, "Use intermediate normalization?")

    options.add_bool("PCI_USE_SHIFT", False, "Use a shift in the exponential?")

    options.add_bool("PCI_VAR_ESTIMATE", False, "Estimate variational energy during calculation?")

    options.add_bool("PCI_PRINT_FULL_WAVEFUNCTION", False, "Print full wavefunction when finished?")

    options.add_bool("PCI_SIMPLE_PRESCREENING", False, "Prescreen the spawning of excitations?")

    options.add_bool("PCI_DYNAMIC_PRESCREENING", False, "Use dynamic prescreening?")

    options.add_bool("PCI_SCHWARZ_PRESCREENING", False, "Use schwarz prescreening?")

    options.add_bool("PCI_INITIATOR_APPROX", False, "Use initiator approximation?")

    options.add_double("PCI_INITIATOR_APPROX_FACTOR", 1.0, "The initiator approximation factor")

    options.add_bool("PCI_PERTURB_ANALYSIS", False, "Do result perturbation analysis?")

    options.add_bool("PCI_SYMM_APPROX_H", False, "Use Symmetric Approximate Hamiltonian?")

    options.add_bool("PCI_STOP_HIGHER_NEW_LOW", False, "Stop iteration when higher new low detected?")

    options.add_double("PCI_MAXBETA", 1000.0, "The maximum value of beta")

    options.add_int("PCI_MAX_DAVIDSON_ITER", 12, "The maximum value of Davidson generator iteration")

    options.add_int("PCI_DL_COLLAPSE_PER_ROOT", 2, "The number of trial vector to retain after Davidson-Liu collapsing")

    options.add_int("PCI_DL_SUBSPACE_PER_ROOT", 8, "The maxim number of trial Davidson-Liu vectors")

    options.add_int("PCI_CHEBYSHEV_ORDER", 5, "The order of Chebyshev truncation")

    options.add_int("PCI_KRYLOV_ORDER", 5, "The order of Krylov truncation")

    options.add_double("PCI_COLINEAR_THRESHOLD", 1.0e-6, "The minimum norm of orthogonal vector")

    options.add_bool("PCI_REFERENCE_SPAWNING", False, "Do spawning according to reference?")

    options.add_bool("PCI_POST_DIAGONALIZE", False, "Do a final diagonalization after convergence?")

    options.add_str(
        "PCI_FUNCTIONAL", "MAX", ["MAX", "SUM", "SQUARE", "SQRT", "SPECIFY-ORDER"],
        "The functional for determinant coupling importance evaluation"
    )

    options.add_double("PCI_FUNCTIONAL_ORDER", 1.0, "The functional order of PCI_FUNCTIONAL is SPECIFY-ORDER")


def register_fci_options(options):
    options.set_group("FCI")
    options.add_int('FCI_MAXITER', 30, 'Maximum number of iterations for FCI code')
    options.add_bool('FCI_TEST_RDMS', False, 'Test the FCI reduced density matrices?')
    options.add_bool('PRINT_NO', False, 'Print the NO from the rdm of FCI')
    options.add_int('NTRIAL_PER_ROOT', 10, 'The number of trial guess vectors to generate per root')


def register_sci_options(options):
    options.set_group("SCI")

    options.add_bool("SCI_ENFORCE_SPIN_COMPLETE", True, "Enforce determinant spaces (P and Q) to be spin-complete?")

    options.add_bool("SCI_ENFORCE_SPIN_COMPLETE_P", False, "Enforce determinant space P to be spin-complete?")

    options.add_bool(
        "SCI_PROJECT_OUT_SPIN_CONTAMINANTS", True, "Project out spin contaminants in Davidson-Liu's algorithm?"
    )

    options.add_str(
        "SCI_EXCITED_ALGORITHM", "NONE", ['AVERAGE', 'ROOT_ORTHOGONALIZE', 'ROOT_COMBINE', 'MULTISTATE'],
        "The selected CI excited state algorithm"
    )

    options.add_int("SCI_MAX_CYCLE", 20, "Maximum number of cycles")

    options.add_bool("SCI_QUIET_MODE", False, "Print during ACI procedure?")

    options.add_int("SCI_PREITERATIONS", 0, "Number of iterations to run SA-ACI before SS-ACI")

    options.add_bool("SCI_DIRECT_RDMS", False, "Computes RDMs without coupling lists?")

    options.add_bool("SCI_SAVE_FINAL_WFN", False, "Save final wavefunction to file?")

    options.add_bool("SCI_TEST_RDMS", False, "Run test for the RDMs?")

    options.add_bool("SCI_FIRST_ITER_ROOTS", False, "Compute all roots on first iteration?")

    options.add_bool("SCI_CORE_EX", False, "Use core excitation algorithm")


def register_aci_options(options):
    options.set_group("ACI")
    options.add_double("ACI_CONVERGENCE", 1e-9, "ACI Convergence threshold")

    options.add_str(
        "ACI_SCREEN_ALG", "AVERAGE", ['AVERAGE', 'SR', 'RESTRICTED', 'CORE', 'BATCH_HASH', 'BATCH_VEC'],
        "The screening algorithm to use"
    )

    options.add_double("SIGMA", 0.01, "The energy selection threshold for the P space")

    options.add_double("GAMMA", 1.0, "The threshold for the selection of the Q space")

    options.add_double("ACI_PRESCREEN_THRESHOLD", 1e-12, "The SD space prescreening threshold")

    options.add_str(
        "ACI_PQ_FUNCTION", "AVERAGE", ['AVERAGE', 'MAX'], "Function of q-space criteria, per root for SA-ACI"
    )

    options.add_int(
        "ACI_SPIN_PROJECTION", 0, """Type of spin projection
     0 - None
     1 - Project initial P spaces at each iteration
     2 - Project only after converged PQ space
     3 - Do 1 and 2"""
    )

    options.add_bool("SPIN_PROJECT_FULL", False, "Project solution in full diagonalization algorithm?")

    options.add_bool(
        "ACI_ADD_AIMED_DEGENERATE", True, "Add degenerate determinants not included in the aimed selection"
    )

    options.add_int(
        "ACI_N_AVERAGE", 0, "Number of roots to average. When set to zero (default) it averages over all roots"
    )

    options.add_int("ACI_AVERAGE_OFFSET", 0, "Offset for state averaging")

    options.add_bool("ACI_PRINT_REFS", False, "Print the P space?")

    options.add_int("N_GUESS_VEC", 10, "Number of guess vectors for Sparse CI solver")

    options.add_double("ACI_NO_THRESHOLD", 0.02, "Threshold for active space prediction")

    options.add_double("ACI_SPIN_TOL", 0.02, "Tolerance for S^2 value")

    options.add_bool("ACI_APPROXIMATE_RDM", False, "Approximate the RDMs?")

    options.add_bool("ACI_PRINT_WEIGHTS", False, "Print weights for active space prediction?")

    options.add_bool("ACI_PRINT_NO", True, "Print the natural orbitals?")

    options.add_bool("ACI_NO", False, "Computes ACI natural orbitals?")

    options.add_bool("FULL_MRPT2", False, "Compute full PT2 energy?")

    options.add_bool("UNPAIRED_DENSITY", False, "Compute unpaired electron density?")

    options.add_bool("ACI_LOW_MEM_SCREENING", False, "Use low-memory screening algorithm?")

    options.add_bool("ACI_REF_RELAX", False, "Do reference relaxation in ACI?")

    options.add_int("ACI_NFROZEN_CORE", 0, "Number of orbitals to freeze for core excitations")

    options.add_int("ACI_ROOTS_PER_CORE", 1, "Number of roots to compute per frozen orbital")

    options.add_bool("SPIN_ANALYSIS", False, "Do spin correlation analysis?")

    options.add_bool("SPIN_TEST", False, "Do test validity of correlation analysis")

    options.add_bool("ACI_RELAXED_SPIN", False, "Do spin correlation analysis for relaxed wave function?")

    options.add_bool("PRINT_IAOS", True, "Print IAOs?")

    options.add_bool("PI_ACTIVE_SPACE", False, "Active space type?")

    options.add_bool("SPIN_MAT_TO_FILE", False, "Save spin correlation matrix to file?")

    options.add_str("SPIN_BASIS", "LOCAL", ['LOCAL', 'IAO', 'NO', 'CANONICAL'], "Basis for spin analysis")

    options.add_double("ACI_RELAX_SIGMA", 0.01, "Sigma for reference relaxation")

    options.add_int("ACI_NBATCH", 0, "Number of batches in screening")

    options.add_int("ACI_MAX_MEM", 1000, "Sets max memory for batching algorithm (MB)")

    options.add_double("ACI_SCALE_SIGMA", 0.5, "Scales sigma in batched algorithm")

    options.add_int("ACTIVE_GUESS_SIZE", 1000, "Number of determinants for CI guess")

    options.add_str("DIAG_ALGORITHM", "SPARSE", ["DYNAMIC", "FULL", "SPARSE"], "The diagonalization method")

    options.add_bool("FORCE_DIAG_METHOD", False, "Force the diagonalization procedure?")

    options.add_bool("ONE_CYCLE", False, "Doing only one cycle of ACI (FCI) ACI iteration?")

    options.add_bool("OCC_ANALYSIS", False, "Doing post calcualtion occupation analysis?")

    options.add_double(
        "OCC_LIMIT", 0.0001, "Occupation limit for considering"
        " if an orbital is occupied/unoccupied in the post calculation analysis."
    )

    options.add_double(
        "CORR_LIMIT", -0.01, "Correlation limit for considering"
        " if two orbitals are correlated in the post calculation analysis."
    )


def register_davidson_liu_options(options):
    options.set_group("Davidson-Liu")

    options.add_int("DL_MAXITER", 100, "The maximum number of Davidson-Liu iterations")

    options.add_int(
        "DL_GUESS_SIZE", 50, "Set the number of determinants in the initial guess"
        " space for the DL solver"
    )

    options.add_int("DL_COLLAPSE_PER_ROOT", 2, "The number of trial vector to retain after collapsing")

    options.add_int("DL_SUBSPACE_PER_ROOT", 10, "The maxim number of trial vectors")

    options.add_int(
        "SIGMA_VECTOR_MAX_MEMORY", 67108864,
        "The maximum number of doubles stored in memory in the sigma vector algorithm"
    )


def register_asci_options(options):
    options.set_group("ASCI")
    options.add_double("ASCI_E_CONVERGENCE", 1e-5, "ASCI energy convergence threshold")

    options.add_int("ASCI_TDET", 2000, "ASCI Max det")

    options.add_int("ASCI_CDET", 200, "ASCI Max reference det")

    options.add_double("ASCI_PRESCREEN_THRESHOLD", 1e-12, "ASCI prescreening threshold")


def register_fci_mo_options(options):
    options.set_group("FCIMO")
    options.add_str("FCIMO_ACTV_TYPE", "COMPLETE", ["COMPLETE", "CIS", "CISD", "DOCI"], "The active space type")

    options.add_bool("FCIMO_CISD_NOHF", True, "Ground state: HF;"
                     " Excited states: no HF determinant in CISD space")

    options.add_str("FCIMO_IPEA", "NONE", ["NONE", "IP", "EA"], "Generate IP/EA CIS/CISD space")

    options.add_double("FCIMO_PRINT_CIVEC", 0.05, "The printing threshold for CI vectors")

    # options.add_bool("FCIMO_IAO_ANALYSIS", False, "Intrinsic atomic orbital analysis")


def register_detci_options(options):
    options.set_group("DETCI")

    options.add_double("DETCI_PRINT_CIVEC", 0.05, "The printing threshold for CI vectors")
    options.add_bool("DETCI_CISD_NO_HF", False, "Exclude HF determinant in active CID/CISD space")


def register_integral_options(options):
    options.set_group("Integrals")
    options.add_str(
        "INT_TYPE", "CONVENTIONAL", ["CONVENTIONAL", "CHOLESKY", "DF", "DISKDF", "FCIDUMP"],
        "The type of molecular integrals used in a computation"
        "- CONVENTIONAL Conventional four-index two-electron integrals"
        "- DF Density fitted two-electron integrals"
        "- CHOLESKY Cholesky decomposed two-electron integrals"
        "- FCIDUMP Read integrals from a file in the FCIDUMP format"
    )

    options.add_str('FCIDUMP_FILE', 'INTDUMP', 'The file that stores the FCIDUMP integrals')
    options.add_int_list(
        'FCIDUMP_DOCC',
        'The number of doubly occupied orbitals assumed for a FCIDUMP file. This information is used to build orbital energies.'
    )
    options.add_int_list(
        'FCIDUMP_SOCC',
        'The number of singly occupied orbitals assumed for a FCIDUMP file. This information is used to build orbital energies.'
    )

    options.add_bool("PRINT_INTS", False, "Print the one- and two-electron integrals?")


def register_dsrg_options(options):
    options.set_group("DSRG")

    options.add_double("DSRG_S", 0.5, "The value of the DSRG flow parameter s")

    options.add_double("DSRG_POWER", 2.0, "The power of the parameter s in the regularizer")

    options.add_str(
        "CORR_LEVEL", "PT2",
        ["PT2", "PT3", "LDSRG2", "LDSRG2_QC", "LSRG2", "SRG_PT2", "QDSRG2", "LDSRG2_P3", "QDSRG2_P3"],
        "Correlation level of MR-DSRG (used in mrdsrg code, "
        "LDSRG2_P3 and QDSRG2_P3 not implemented)"
    )

    options.add_str(
        "SOURCE", "STANDARD", ["STANDARD", "LABS", "DYSON", "AMP", "EMP2", "LAMP", "LEMP2"],
        "Source operator used in DSRG (AMP, EMP2, LAMP, LEMP2 "
        "only available in toy code mcsrgpt2)"
    )

    options.add_int(
        "DSRG_RSC_NCOMM", 20, "The maximum number of commutators in the recursive single commutator approximation"
    )

    options.add_double(
        "DSRG_RSC_THRESHOLD", 1.0e-12, "The treshold for terminating the recursive single commutator approximation"
    )

    options.add_str(
        "T_ALGORITHM", "DSRG", ["DSRG", "DSRG_NOSEMI", "SELEC", "ISA"],
        "The way of forming T amplitudes (DSRG_NOSEMI, SELEC, ISA "
        "only available in toy code mcsrgpt2)"
    )

    options.add_str(
        "DSRG_PT2_H0TH", "FDIAG", ["FDIAG", "FFULL", "FDIAG_VACTV", "FDIAG_VDIAG"],
        "Different Zeroth-order Hamiltonian of DSRG-MRPT (used in mrdsrg code)"
    )

    options.add_bool("DSRG_DIPOLE", False, "Compute (if true) DSRG dipole moments")

    options.add_int("DSRG_MAXITER", 50, "Max iterations for nonperturbative"
                    " MR-DSRG amplitudes update")

    options.add_double("R_CONVERGENCE", 1.0e-6, "Residue convergence criteria for amplitudes")

    options.add_str("RELAX_REF", "NONE", ["NONE", "ONCE", "TWICE", "ITERATE"], "Relax the reference for MR-DSRG")

    options.add_int("MAXITER_RELAX_REF", 15, "Max macro iterations for DSRG reference relaxation")

    options.add_double("RELAX_E_CONVERGENCE", 1.0e-8, "The energy relaxation convergence criterion")

    options.add_bool(
        "DSRG_DUMP_RELAXED_ENERGIES", False, "Dump the energies after each reference relaxation step to JSON."
    )

    options.add_int("TAYLOR_THRESHOLD", 3, "DSRG Taylor expansion threshold for small denominator")

    options.add_int("NTAMP", 15, "Number of largest amplitudes printed in the summary")

    options.add_double("INTRUDER_TAMP", 0.10, "Threshold for amplitudes considered as intruders for printing")

    options.add_str("DSRG_TRANS_TYPE", "UNITARY", ["UNITARY", "CC"], "DSRG transformation type")

    options.add_str(
        "SMART_DSRG_S", "DSRG_S", ["DSRG_S", "MIN_DELTA1", "MAX_DELTA1", "DAVG_MIN_DELTA1", "DAVG_MAX_DELTA1"],
        "Automatically adjust the flow parameter according to denominators"
    )

    options.add_bool("PRINT_TIME_PROFILE", False, "Print detailed timings in dsrg-mrpt3")

    options.add_str(
        "DSRG_MULTI_STATE", "SA_FULL", ["SA_FULL", "SA_SUB", "MS", "XMS"],
        "Multi-state DSRG options (MS and XMS recouple states after single-state computations)\n"
        "  - State-average approach\n"
        "    - SA_SUB:  form H_MN = <M|Hbar|N>; M, N are CAS states of interest\n"
        "    - SA_FULL: redo a CASCI\n"
        "  - Multi-state approach (currently only for MRPT2)\n"
        "    - MS:  form 2nd-order Heff_MN = <M|H|N> + 0.5 * [<M|(T_M)^+ H|N> + <M|H T_N|N>]\n"
        "    - XMS: rotate references such that <M|F|N> is diagonal before MS procedure"
    )

    options.add_bool("FORM_HBAR3", False, "Form 3-body Hbar (only used in dsrg-mrpt2 with SA_SUB for testing)")

    options.add_bool("FORM_MBAR3", False, "Form 3-body mbar (only used in dsrg-mrpt2 for testing)")

    options.add_bool(
        "DSRGPT", True, "Renormalize (if true) the integrals for purturbitive"
        " calculation (only in toy code mcsrgpt2)"
    )

    options.add_str(
        "INTERNAL_AMP", "NONE", ["NONE", "SINGLES_DOUBLES", "SINGLES", "DOUBLES"],
        "Include internal amplitudes for VCIS/VCISD-DSRG acording"
        " to excitation level"
    )

    options.add_str(
        "INTERNAL_AMP_SELECT", "AUTO", ["AUTO", "ALL", "OOVV"],
        "Excitation types considered when internal amplitudes are included\n"
        "- Select only part of the asked internal amplitudes (IAs) in V-CIS/CISD\n"
        "  - AUTO: all IAs that changes excitations (O->V; OO->VV, OO->OV, OV->VV)\n"
        "  - ALL:  all IAs (O->O, V->V, O->V; OO->OO, OV->OV, VV->VV, OO->VV, OO->OV, OV->VV)\n"
        "  - OOVV: pure external (O->V; OO->VV)"
    )

    options.add_str(
        "T1_AMP", "DSRG", ["DSRG", "SRG", "ZERO"], "The way of forming T1 amplitudes (only in toy code mcsrgpt2)"
    )

    options.add_double(
        "ISA_B", 0.02, "Intruder state avoidance parameter when use ISA to"
        " form amplitudes (only in toy code mcsrgpt2)"
    )

    options.add_str(
        "CCVV_SOURCE", "NORMAL", ["ZERO", "NORMAL"],
        "Definition of source operator: special treatment for the CCVV term"
    )

    options.add_str(
        "CCVV_ALGORITHM", "FLY_AMBIT", [
            "CORE", "FLY_AMBIT", "FLY_LOOP", "BATCH_CORE", "BATCH_VIRTUAL", "BATCH_CORE_GA", "BATCH_VIRTUAL_GA",
            "BATCH_VIRTUAL_MPI", "BATCH_CORE_MPI", "BATCH_CORE_REP", "BATCH_VIRTUAL_REP"
        ], "Algorithm to compute the CCVV term in DSRG-MRPT2 (only in three-dsrg-mrpt2 code)"
    )

    options.add_bool("AO_DSRG_MRPT2", False, "Do AO-DSRG-MRPT2 if true (not available)")

    options.add_int("CCVV_BATCH_NUMBER", -1, "Batches for CCVV_ALGORITHM")

    options.add_bool("DSRG_MRPT2_DEBUG", False, "Excssive printing for three-dsrg-mrpt2")

    options.add_str(
        "THREEPDC_ALGORITHM", "CORE", ["CORE", "BATCH"], "Algorithm for evaluating 3-body cumulants in three-dsrg-mrpt2"
    )

    options.add_bool("THREE_MRPT2_TIMINGS", False, "Detailed printing (if true) in three-dsrg-mrpt2")

    options.add_bool(
        "PRINT_DENOM2", False, "Print (if true) (1 - exp(-2*s*D)) / D, renormalized denominators in DSRG-MRPT2"
    )

    options.add_bool("DSRG_HBAR_SEQ", False, "Evaluate H_bar sequentially if true")

    options.add_bool("DSRG_NIVO", False, "NIVO approximation: Omit tensor blocks with >= 3 virtual indices if true")

    options.add_bool("PRINT_1BODY_EVALS", False, "Print eigenvalues of 1-body effective H")

    options.add_bool("DSRG_MRPT3_BATCHED", False, "Force running the DSRG-MRPT3 code using the batched algorithm")

    options.add_bool("IGNORE_MEMORY_ERRORS", False, "Continue running DSRG-MRPT3 even if memory exceeds")

    options.add_int(
        "DSRG_DIIS_START", 2, "Iteration cycle to start adding error vectors for"
        " DSRG DIIS (< 1 for not doing DIIS)"
    )

    options.add_int("DSRG_DIIS_FREQ", 1, "Frequency of extrapolating error vectors for DSRG DIIS")

    options.add_int("DSRG_DIIS_MIN_VEC", 3, "Minimum size of DIIS vectors")

    options.add_int("DSRG_DIIS_MAX_VEC", 8, "Maximum size of DIIS vectors")

    options.add_bool("DSRG_RESTART_AMPS", True, "Restart DSRG amplitudes from a previous step")

    options.add_bool("DSRG_READ_AMPS", False, "Read initial amplitudes from the current directory")

    options.add_bool("DSRG_DUMP_AMPS", False, "Dump converged amplitudes to the current directory")

    options.add_str(
        "DSRG_T1_AMPS_GUESS", "PT2", ["PT2", "ZERO"],
        "The initial guess of T1 amplitudes for nonperturbative DSRG methods"
    )

    options.add_str(
        "DSRG_3RDM_ALGORITHM", "EXPLICIT", ["EXPLICIT", "DIRECT"],
        "Algorithm to compute 3-RDM contributions in fully contracted [H2, T2]"
    )

    options.add_bool("DSRG_RDM_MS_AVG", False, "Form Ms-averaged density if true")


def register_dwms_options(options):
    options.set_group("DWMS")
    options.add_double(
        "DWMS_ZETA", 0.0, "Automatic Gaussian width cutoff for the density weights\n"
        "Weights of state α:\n"
        "Wi = exp(-ζ * (Eα - Ei)^2) / sum_j exp(-ζ * (Eα - Ej)^2)"
        "Energies (Eα, Ei, Ej) can be CASCI or SA-DSRG-PT2/3 energies."
    )

    options.add_str("DWMS_CORRLV", "PT2", ["PT2", "PT3"], "DWMS-DSRG-PT level")

    options.add_str(
        "DWMS_REFERENCE", "CASCI", ["CASCI", "PT2", "PT3", "PT2D"],
        "Energies to compute dynamic weights and CI vectors to do multi-state\n"
        "  CAS: CASCI energies and CI vectors\n"
        "  PT2: SA-DSRG-PT2 energies and SA-DSRG-PT2/CASCI vectors\n"
        "  PT3: SA-DSRG-PT3 energies and SA-DSRG-PT3/CASCI vectors\n"
        "  PT2D: Diagonal SA-DSRG-PT2c effective Hamiltonian elements and original CASCI vectors"
    )

    options.add_str(
        "DWMS_ALGORITHM", "SA", ["MS", "XMS", "SA", "XSA", "SH-0", "SH-1"], "DWMS algorithms:\n"
        "  - SA: state average Hαβ = 0.5 * ( <α|Hbar(β)|β> + <β|Hbar(α)|α> )\n"
        "  - XSA: extended state average (rotate Fαβ to a diagonal form)\n"
        "  - MS: multi-state (single-state single-reference)\n"
        "  - XMS: extended multi-state (single-state single-reference)\n"
        "  - To Be Deprecated:\n"
        "    - SH-0: separated diagonalizations, non-orthogonal final solutions\n"
        "    - SH-1: separated diagonalizations, orthogonal final solutions"
    )

    options.add_bool(
        "DWMS_DELTA_AMP", False, "Consider (if true) amplitudes difference between states"
        " X(αβ) = A(β) - A(α) in SA algorithm,"
        " testing in non-DF DSRG-MRPT2"
    )

    options.add_bool(
        "DWMS_ITERATE", False, "Iterative update the reference CI coefficients in"
        " SA algorithm, testing in non-DF DSRG-MRPT2"
    )

    options.add_int(
        "DWMS_MAXITER", 10, "Max number of iteration in the update of the reference"
        " CI coefficients in SA algorithm,"
        " testing in non-DF DSRG-MRPT2"
    )

    options.add_double("DWMS_E_CONVERGENCE", 1.0e-7, "Energy convergence criteria for DWMS iteration")


def register_localize_options(options):
    options.set_group("Localize")
    options.add_str("LOCALIZE", "PIPEK_MEZEY", ["PIPEK_MEZEY", "BOYS"], "The method used to localize the orbitals")
    options.add_int_list("LOCALIZE_SPACE", "Sets the orbital space for localization")


def register_casscf_options(options):
    options.set_group("CASSCF")

    options.add_int("CASSCF_MAXITER", 100, "The maximum number of CASSCF macro iterations")

    options.add_int("CASSCF_MICRO_MAXITER", 40, "The maximum number of CASSCF micro iterations")

    options.add_int("CASSCF_MICRO_MINITER", 6, "The minimum number of CASSCF micro iterations")

    options.add_int("CPSCF_MAXITER", 50, "Max iteration of solving coupled perturbed SCF equation")

    options.add_double("CPSCF_CONVERGENCE", 1e-8, "Convergence criterion for CP-SCF equation")

    options.add_double("CASSCF_E_CONVERGENCE", 1e-8, "The energy convergence criterion (two consecutive energies)")

    options.add_double(
        "CASSCF_G_CONVERGENCE", 1e-7, "The orbital gradient convergence criterion (RMS of gradient vector)"
    )

    options.add_bool("CASSCF_DEBUG_PRINTING", False, "Enable debug printing if True")

    options.add_bool("CASSCF_NO_ORBOPT", False, "No orbital optimization if true")

    options.add_bool("CASSCF_INTERNAL_ROT", False, "Keep GASn-GASn orbital rotations if true")

    # Zero mixing for orbital pairs
    # Format: [[irrep1, mo1, mo2], [irrep1, mo3, mo4], ...]
    # Irreps are 0-based, while MO indices are 1-based!
    # MO indices are relative indices within the irrep, e.g., 3A1 and 2A1: [[0, 3, 2]]
    options.add_list("CASSCF_ZERO_ROT", "An array of MOs [[irrep1, mo1, mo2], [irrep2, mo3, mo4], ...]")

    options.add_str(
        "CASSCF_FINAL_ORBITAL", "CANONICAL", ["CANONICAL", "NATURAL", "UNSPECIFIED"],
        "Constraints for redundant orbital pairs at the end of macro iteration"
    )

    options.add_str("CASSCF_CI_SOLVER", "FCI", "The active space solver to use in CASSCF")

    options.add_int(
        "CASSCF_CI_FREQ", 1, "How often to solve CI?\n"
        "< 1: do CI in the first macro iteration ONLY\n"
        "= n: do CI every n macro iteration"
    )

    options.add_bool("CASSCF_REFERENCE", False, "Run a FCI followed by CASSCF computation?")

    options.add_int(
        "CASSCF_MULTIPLICITY", 0, """Multiplicity for the CASSCF solution (if different from multiplicity)
    You should not use this if you are interested in having a CASSCF
    solution with the same multiplicitity as the DSRG-MRPT2"""
    )

    options.add_bool("CASSCF_SOSCF", False, "Run a complete SOSCF (form full Hessian)?")
    options.add_bool("OPTIMIZE_FROZEN_CORE", False, "Ignore frozen core option and optimize orbitals?")

    options.add_bool("RESTRICTED_DOCC_JK", True, "Use JK builder for restricted docc (EXPERT)?")

    options.add_double("CASSCF_MAX_ROTATION", 0.2, "Max value in orbital update vector")

    options.add_str(
        "CASSCF_ORB_ORTHO_TRANS", "CAYLEY", ["CAYLEY", "POWER", "PADE"],
        "Ways to compute the orthogonal transformation U from orbital rotation R"
    )

    options.add_str(
        "ORB_ROTATION_ALGORITHM", "DIAGONAL", ["DIAGONAL", "AUGMENTED_HESSIAN"], "Orbital rotation algorithm"
    )

    options.add_bool("CASSCF_DO_DIIS", True, "Use DIIS in CASSCF orbital optimization")
    options.add_int("CASSCF_DIIS_MIN_VEC", 3, "Minimum size of DIIS vectors for orbital rotations")
    options.add_int("CASSCF_DIIS_MAX_VEC", 8, "Maximum size of DIIS vectors for orbital rotations")
    options.add_int("CASSCF_DIIS_START", 15, "Iteration number to start adding error vectors (< 1 will not do DIIS)")
    options.add_int("CASSCF_DIIS_FREQ", 1, "How often to do DIIS extrapolation")
    options.add_double("CASSCF_DIIS_NORM", 1e-3, "Do DIIS when the orbital gradient norm is below this value")

    options.add_bool("CASSCF_CI_STEP", False, "Do a CAS step for every CASSCF_CI_FREQ")

    options.add_int("CASSCF_CI_STEP_START", -1, "When to start skipping CI steps")

    options.add_bool("MONITOR_SA_SOLUTION", False, "Monitor the CAS-CI solutions through iterations")

    options.add_int_list(
        "CASSCF_ACTIVE_FROZEN_ORBITAL",
        "A list of active orbitals to be frozen in the MCSCF optimization (in Pitzer order,"
        " zero based). Useful when doing core-excited state computations."
    )

    options.add_bool("CASSCF_DIE_IF_NOT_CONVERGED", True, "Stop Forte if MCSCF is not converged")


def register_old_options(options):
    options.set_group("Old")
    options.add_bool("NAT_ORBS_PRINT", False, "View the natural orbitals with their symmetry information")

    options.add_bool("NAT_ACT", False, "Use Natural Orbitals to suggest active space?")

    options.add_double("MP2NO_OCC_THRESHOLD", 0.98, "Occupancy smaller than which is considered as active")
    options.add_double("MP2NO_VIR_THRESHOLD", 0.02, "Occupancy greater than which is considered as active")

    options.add_bool("MEMORY_SUMMARY", False, "Print summary of memory")

    options.add_str("REFERENCE", "", "The SCF refernce type")

    options.add_int("DIIS_MAX_VECS", 5, "The maximum number of DIIS vectors")
    options.add_int("DIIS_MIN_VECS", 2, "The minimum number of DIIS vectors")
    options.add_int("MAXITER", 100, "The maximum number of iterations")

    options.add_bool("USE_DMRGSCF", False, "Use the older DMRGSCF algorithm?")

    #    /*- Semicanonicalize orbitals -*/
    options.add_bool("SEMI_CANONICAL", True, "Semicanonicalize orbitals for each elementary orbital space")
    options.add_bool(
        "SEMI_CANONICAL_MIX_INACTIVE", False, "Treat frozen and restricted orbitals together for semi-canonicalization"
    )
    options.add_bool("SEMI_CANONICAL_MIX_ACTIVE", False, "Treat all GAS orbitals together for semi-canonicalization")

    #    /*- Two-particle density cumulant -*/
    options.add_str("TWOPDC", "MK", ["MK", "ZERO"], "The form of the two-particle density cumulant")
    options.add_str("THREEPDC", "MK", ["MK", "MK_DECOMP", "ZERO"], "The form of the three-particle density cumulant")
    #    /*- Select a modified commutator -*/
    options.add_str("SRG_COMM", "STANDARD", "STANDARD FO FO2")

    #    /*- The initial time step used by the ode solver -*/
    options.add_double("SRG_DT", 0.001, "The initial time step used by the ode solver")
    #    /*- The absolute error tollerance for the ode solver -*/
    options.add_double("SRG_ODEINT_ABSERR", 1.0e-12, "The absolute error tollerance for the ode solver")
    #    /*- The absolute error tollerance for the ode solver -*/
    options.add_double("SRG_ODEINT_RELERR", 1.0e-12, "The absolute error tollerance for the ode solver")
    #    /*- Select a modified commutator -*/
    options.add_str("SRG_COMM", "STANDARD", ["STANDARD", "FO", "FO2"], "Select a modified commutator")

    options.add_str(
        "SRG_ODEINT", "FEHLBERG78", ["DOPRI5", "CASHKARP", "FEHLBERG78"],
        "The integrator used to propagate the SRG equations"
    )
    #    /*- The end value of the integration parameter s -*/
    options.add_double("SRG_SMAX", 10.0, "The end value of the integration parameter s")


def register_psi_options(options):
    options.add_str('BASIS', '', 'The primary basis set')
    options.add_str('BASIS_RELATIVISTIC', '', 'The basis set used to run relativistic computations')
    options.add_str("DF_INTS_IO", "NONE", ['NONE', 'SAVE', 'LOAD'], 'IO caching for CP corrections')
    options.add_str('DF_BASIS_MP2', '', 'Auxiliary basis set for density fitting computations')
    options.add_double("INTS_TOLERANCE", 1.0e-12, "Schwarz screening threshold")
    options.add_double("DF_FITTING_CONDITION", 1.0e-10, "Eigenvalue threshold for RI basis")
    options.add_double("CHOLESKY_TOLERANCE", 1.0e-6, "Tolerance for Cholesky integrals")


def register_gas_options(options):
    options.set_group("GAS")
    options.add_int_list("GAS1MAX", "The maximum number of electrons in GAS1 for different states")
    options.add_int_list("GAS1MIN", "The minimum number of electrons in GAS1 for different states")
    options.add_int_list("GAS2MAX", "The maximum number of electrons in GAS2 for different states")
    options.add_int_list("GAS2MIN", "The minimum number of electrons in GAS2 for different states")
    options.add_int_list("GAS3MAX", "The maximum number of electrons in GAS3 for different states")
    options.add_int_list("GAS3MIN", "The minimum number of electrons in GAS3 for different states")
    options.add_int_list("GAS4MAX", "The maximum number of electrons in GAS4 for different states")
    options.add_int_list("GAS4MIN", "The minimum number of electrons in GAS4 for different states")
    options.add_int_list("GAS5MAX", "The maximum number of electrons in GAS5 for different states")
    options.add_int_list("GAS5MIN", "The minimum number of electrons in GAS5 for different states")
    options.add_int_list("GAS6MAX", "The maximum number of electrons in GAS6 for different states")
    options.add_int_list("GAS6MIN", "The minimum number of electrons in GAS6 for different states")


def register_dmrg_options(options):
    options.set_group("DMRG")
    options.add_int_list(
        "DMRG_SWEEP_STATES", "Number of reduced renormalized basis states kept during successive DMRG instructions"
    )
    options.add_int_list(
        "DMRG_SWEEP_MAX_SWEEPS", "Max number of sweeps to stop an instruction during successive DMRG instructions"
    )
    options.add_double_list(
        "DMRG_SWEEP_ENERGY_CONV", "Energy convergence to stop an instruction during successive DMRG instructions"
    )
    options.add_double_list("DMRG_SWEEP_NOISE_PREFAC", "The noise prefactors for successive DMRG instructions")
    options.add_double_list(
        "DMRG_SWEEP_DVDSON_RTOL", "The residual tolerances for the Davidson diagonalization during DMRG instructions"
    )
    options.add_bool(
        "DMRG_PRINT_CORR", False, "Whether or not to print the correlation functions after the DMRG calculation"
    )

    #    /*- The minimum excitation level (Default value: 0) -*/
    #    options.add_int("MIN_EXC_LEVEL", 0)

    #    /*- The maximum excitation level (Default value: 0 = number of
    #     * electrons) -*/
    #    options.add_int("MAX_EXC_LEVEL", 0)

    #    /*- The algorithm used to screen the determinant
    #     *  - DENOMINATORS uses the MP denominators to screen strings
    #     *  - SINGLES generates the space by a series of single excitations -*/
    #    options.add_str("EXPLORER_ALGORITHM", "DENOMINATORS", "DENOMINATORS SINGLES")

    #    /*- The energy threshold for the determinant energy in Hartree -*/
    #    options.add_double("DET_THRESHOLD", 1.0)

    #    /*- The energy threshold for the MP denominators energy in Hartree -*/
    #    options.add_double("DEN_THRESHOLD", 1.5)

    #    /*- The criteria used to screen the strings -*/
    #    options.add_str("SCREENING_TYPE", "MP", "MP DET")

    #    // Options for the diagonalization of the Hamiltonian //
    #    /*- Determines if this job will compute the energy -*/
    #    options.add_bool("COMPUTE_ENERGY", True)

    #    /*- The form of the Hamiltonian matrix.
    #     *  - FIXED diagonalizes a matrix of fixed dimension
    #     *  - SMOOTH forms a matrix with smoothed matrix elements -*/
    #    options.add_str("H_TYPE", "FIXED_ENERGY", "FIXED_ENERGY FIXED_SIZE")

    #    /*- Determines if this job will compute the energy -*/
    #    options.add_str("ENERGY_TYPE", "FULL",
    #                    "FULL SELECTED LOWDIN SPARSE RENORMALIZE "
    #                    "RENORMALIZE_FIXED LMRCISD LMRCIS IMRCISD "
    #                    "IMRCISD_SPARSE LMRCISD_SPARSE LMRCIS_SPARSE "
    #                    "FACTORIZED_CI")

    #    /*- The form of the Hamiltonian matrix.
    #     *  - FIXED diagonalizes a matrix of fixed dimension
    #     *  - SMOOTH forms a matrix with smoothed matrix elements -*/

    #    //    options.add_int("IMRCISD_TEST_SIZE", 0)
    #    //    options.add_int("IMRCISD_SIZE", 0)

    #    /*- The number of determinants used to build the Hamiltonian -*/
    #    options.add_int("NDETS", 100)

    #    /*- The maximum dimension of the Hamiltonian -*/
    #    options.add_int("MAX_NDETS", 1000000)

    #    /*- The energy threshold for the model space -*/
    #    options.add_double("SPACE_M_THRESHOLD", 1000.0)

    #    /*- The energy threshold for the intermdiate space -*/
    #    options.add_double("SPACE_I_THRESHOLD", 1000.0)

    #    /*- The energy threshold for the intermdiate space -*/
    #    options.add_double("T2_THRESHOLD", 0.000001)

    #    /*- The number of steps used in the renormalized Lambda CI -*/
    #    options.add_int("RENORMALIZATION_STEPS", 10)

    #    /*- The energy threshold for smoothing the Hamiltonian.
    #     *  Determinants with energy < DET_THRESHOLD - SMO_THRESHOLD will be
    #     * included in H
    #     *  Determinants with DET_THRESHOLD - SMO_THRESHOLD < energy <
    #     * DET_THRESHOLD will be included in H but smoothed
    #     *  Determinants with energy > DET_THRESHOLD will not be included in H
    #     * -*/
    #    options.add_double("SMO_THRESHOLD", 0.0)

    #    /*- The method used to smooth the Hamiltonian -*/
    #    options.add_bool("SMOOTH", False)

    #    /*- The method used to smooth the Hamiltonian -*/
    #    options.add_bool("SELECT", False)

    #    /*- The energy convergence criterion -*/
    #    options.add_double("E_CONVERGENCE", 1.0e-8)

    #    options.add_bool("MOLDEN_WRITE_FORTE", False)
    #    // Natural Orbital selection criteria.  Used to fine tune how many
    #    // active orbitals there are

    #    /*- Typically, a occupied orbital with a NO occupation of <0.98 is
    #     * considered active -*/
    #    options.add_double("OCC_NATURAL", 0.98)
    #    /*- Typically, a virtual orbital with a NO occupation of > 0.02 is
    #     * considered active -*/
    #    options.add_double("VIRT_NATURAL", 0.02)

    #    /*- The amount of information printed
    #        to the output file -*/
    #    options.add_int("PRINT", 0)
    #    /*-  -*/


#    // Options for the Cartographer class //
#    /*- Density of determinants format -*/
#    options.add_str("DOD_FORMAT", "HISTOGRAM", "GAUSSIAN HISTOGRAM")
#    /*- Number of bins used to form the DOD plot -*/
#    options.add_int("DOD_BINS", 2000)
#    /*- Width of the DOD Gaussian/histogram.  Default 0.02 Hartree ~ 0.5 eV
#     * -*/
#    options.add_double("DOD_BIN_WIDTH", 0.05)
#    /*- Write the determinant occupation? -*/
#    options.add_bool("WRITE_OCCUPATION", True)
#    /*- Write the determinant energy? -*/
#    options.add_bool("WRITE_DET_ENERGY", True)
#    /*- Write the denominator energy? -*/
#    options.add_bool("WRITE_DEN_ENERGY", False)
#    /*- Write the excitation level? -*/
#    options.add_bool("WRITE_EXC_LEVEL", False)
#    /*- Write information only for a given excitation level.
#        0 (default) means print all -*/
#    options.add_int("RESTRICT_EXCITATION", 0)
#    /*- The energy buffer for building the Hamiltonian matrix in Hartree -*/
#    options.add_double("H_BUFFER", 0.0)

#    /*- The maximum number of iterations -*/
#    options.add_int("MAXITER", 100)

#    // Options for the Genetic Algorithm CI //
#    /*- The size of the population -*/
#    //    options.add_int("NPOP", 100)

#    //////////////////////////////////////////////////////////////
#    ///         OPTIONS FOR ALTERNATIVES FOR CASSCF ORBITALS
#    //////////////////////////////////////////////////////////////
#    /*- What type of alternative CASSCF Orbitals do you want -*/
#    options.add_str("ALTERNATIVE_CASSCF", "NONE", "IVO FTHF NONE")
#    options.add_double("TEMPERATURE", 50000)

#    //////////////////////////////////////////////////////////////
#    ///         OPTIONS FOR THE CASSCF CODE
#    //////////////////////////////////////////////////////////////

#    /*- The CI solver to use -*/

#    //////////////////////////////////////////////////////////////
#    ///         OPTIONS FOR THE DMRGSOLVER
#    //////////////////////////////////////////////////////////////

#    options.add_int("DMRG_WFN_MULTP", -1)

#    /*- The DMRGSCF wavefunction irrep uses the same conventions as PSI4.
#    How convenient :-).
#        Just to avoid confusion, it's copied here. It can also be found on
#        http://sebwouters.github.io/CheMPS2/classCheMPS2_1_1Irreps.html .

#        Symmetry Conventions        Irrep Number & Name
#        Group Number & Name         0 	1 	2 	3 	4 5
#    6
#    7
#        0: c1                       A
#        1: ci                       Ag 	Au
#        2: c2                       A 	B
#        3: cs                       A' 	A''
#        4: d2                       A 	B1 	B2 	B3
#        5: c2v                      A1 	A2 	B1 	B2
#        6: c2h                      Ag 	Bg 	Au 	Bu
#        7: d2h                      Ag 	B1g 	B2g 	B3g 	Au
#    B1u 	B2u 	B3u
#    -*/
#    options.add_int("DMRG_WFN_IRREP", -1)
#    /*- FrozenDocc for DMRG (frozen means restricted) -*/
#    options.add_list("DMRG_FROZEN_DOCC")

#    /*- The number of reduced renormalized basis states to be
#        retained during successive DMRG instructions -*/
#    options.add_list("DMRG_STATES")

#    /*- The energy convergence to stop an instruction
#        during successive DMRG instructions -*/
#    options.add_list("DMRG_ECONV")

#    /*- The maximum number of sweeps to stop an instruction
#        during successive DMRG instructions -*/
#    options.add_list("DMRG_MAXSWEEPS")
#    /*- The Davidson R tolerance (Wouters says this will cause RDms to be
#     * close to exact -*/
#    options.add_list("DMRG_DAVIDSON_RTOL")

#    /*- The noiseprefactors for successive DMRG instructions -*/
#    options.add_list("DMRG_NOISEPREFACTORS")

#    /*- Whether or not to print the correlation functions after the DMRG
#     * calculation -*/
#    options.add_bool("DMRG_PRINT_CORR", False)

#    /*- Whether or not to create intermediary MPS checkpoints -*/
#    options.add_bool("MPS_CHKPT", False)

#    /*- Convergence threshold for the gradient norm. -*/
#    options.add_double("DMRG_CONVERGENCE", 1e-6)

#    /*- Whether or not to store the unitary on disk (convenient for
#     * restarting). -*/
#    options.add_bool("DMRG_STORE_UNIT", True)

#    /*- Whether or not to use DIIS for DMRGSCF. -*/
#    options.add_bool("DMRG_DO_DIIS", False)

#    /*- When the update norm is smaller than this value DIIS starts. -*/
#    options.add_double("DMRG_DIIS_BRANCH", 1e-2)

#    /*- Whether or not to store the DIIS checkpoint on disk (convenient for
#     * restarting). -*/
#    options.add_bool("DMRG_STORE_DIIS", True)

#    /*- Maximum number of DMRGSCF iterations -*/
#    options.add_int("DMRGSCF_MAX_ITER", 100)

#    /*- Which root is targeted: 1 means ground state, 2 first excited state,
#     * etc. -*/
#    options.add_int("DMRG_WHICH_ROOT", 1)

#    /*- Whether or not to use state-averaging for roots >=2 with DMRG-SCF.
#     * -*/
#    options.add_bool("DMRG_AVG_STATES", True)

#    /*- Which active space to use for DMRGSCF calculations:
#           --> input with SCF rotations (INPUT)
#           --> natural orbitals (NO)
#           --> localized and ordered orbitals (LOC) -*/
#    options.add_str("DMRG_ACTIVE_SPACE", "INPUT", "INPUT NO LOC")

#    /*- Whether to start the active space localization process from a random
#     * unitary or the unit matrix. -*/
#    options.add_bool("DMRG_LOC_RANDOM", True)
#    /*-  -*/
#    //////////////////////////////////////////////////////////////
#    ///         OPTIONS FOR THE FULL CI QUANTUM MONTE-CARLO
#    //////////////////////////////////////////////////////////////
#    /*- The maximum value of beta -*/
#    options.add_double("START_NUM_WALKERS", 1000.0)
#    /*- Spawn excitation type -*/
#    options.add_str("SPAWN_TYPE", "RANDOM", "RANDOM ALL GROUND_AND_RANDOM")
#    /*- The number of walkers for shift -*/
#    options.add_double("SHIFT_NUM_WALKERS", 10000.0)
#    options.add_int("SHIFT_FREQ", 10)
#    options.add_double("SHIFT_DAMP", 0.1)
#    /*- Clone/Death scope -*/
#    options.add_bool("DEATH_PARENT_ONLY", False)
#    /*- initiator -*/
#    options.add_bool("USE_INITIATOR", False)
#    options.add_double("INITIATOR_NA", 3.0)
#    /*- Iterations in between variational estimation of the energy -*/
#    options.add_int("VAR_ENERGY_ESTIMATE_FREQ", 1000)
#    /*- Iterations in between printing information -*/
#    options.add_int("PRINT_FREQ", 100)

#    //////////////////////////////////////////////////////////////
#    ///
#    ///              OPTIONS FOR THE SRG MODULE
#    ///
#    //////////////////////////////////////////////////////////////
#    /*- The type of operator to use in the SRG transformation -*/
#    options.add_str("SRG_MODE", "DSRG", "DSRG CT")
#    /*- The type of operator to use in the SRG transformation -*/
#    options.add_str("SRG_OP", "UNITARY", "UNITARY CC")
#    /*- The flow generator to use in the SRG equations -*/
#    options.add_str("SRG_ETA", "WHITE", "WEGNER_BLOCK WHITE")
#    /*- The integrator used to propagate the SRG equations -*/

#    /*-  -*/

#    // --------------------------- SRG EXPERT OPTIONS
#    // ---------------------------

#    /*- Save Hbar? -*/
#    options.add_bool("SAVE_HBAR", False)

#    //////////////////////////////////////////////////////////////
#    ///         OPTIONS FOR THE PILOT FULL CI CODE
#    //////////////////////////////////////////////////////////////

#    /*- The density convergence criterion -*/
#    options.add_double("D_CONVERGENCE", 1.0e-8)

#    //////////////////////////////////////////////////////////////
#    ///         OPTIONS FOR THE V2RDM INTERFACE
#    //////////////////////////////////////////////////////////////
#    /*- Write Density Matrices or Cumulants to File -*/
#    options.add_str("WRITE_DENSITY_TYPE", "NONE", "NONE DENSITY CUMULANT")
#    /*- Average densities of different spins in V2RDM -*/
#    options.add_bool("AVG_DENS_SPIN", False)

#    //////////////////////////////////////////////////////////////
#    ///              OPTIONS FOR THE MR-DSRG MODULE
#    //////////////////////////////////////////////////////////////

#    /*- The code used to do CAS-CI.
#     *  - CAS   determinant based CI code
#     *  - FCI   string based FCI code
#     *  - DMRG  DMRG code
#     *  - V2RDM V2RDM interface -*/
#    options.add_str("CAS_TYPE", "FCI", "CAS FCI ACI DMRG V2RDM")<|MERGE_RESOLUTION|>--- conflicted
+++ resolved
@@ -46,11 +46,7 @@
     options.add_double("D_CONVERGENCE", 1.0e-6, "The density convergence criterion")
 
     options.add_str(
-<<<<<<< HEAD
-        'ACTIVE_SPACE_SOLVER', '', ['FCI', 'ACI', 'PCI', 'DETCI', 'CAS', 'EXTERNAL'], 'Active space solver type'
-=======
-        'ACTIVE_SPACE_SOLVER', '', ['FCI', 'ACI', 'PCI', 'DETCI', 'CAS', 'DMRG'], 'Active space solver type'
->>>>>>> 843e31c1
+        'ACTIVE_SPACE_SOLVER', '', ['FCI', 'ACI', 'PCI', 'DETCI', 'CAS', 'DMRG', 'EXTERNAL'], 'Active space solver type'
     )  # TODO: why is PCI running even if it is not in this list (Francesco)
     options.add_str(
         'CORRELATION_SOLVER', 'NONE', ['DSRG-MRPT2', 'THREE-DSRG-MRPT2', 'DSRG-MRPT3', 'MRDSRG', 'SA-MRDSRG'],
@@ -84,19 +80,16 @@
         "Initial guess for active space wave functions"
     )
 
-<<<<<<< HEAD
-    options.add_bool("SPIN_AVG_DENSITY", False, "Form spin-averaged density if true")
-
-    options.add_bool("WRITE_AS_H", False,
-                     "Write active-space Hamiltonian matrix to as_ham.json for external computations")
+    options.add_bool(
+        "WRITE_AS_H", False, "Write active-space Hamiltonian matrix to as_ham.json for external computations"
+    )
     options.add_bool("WRITE_RDM", False, "Write RDMs to rdms.json for external computations")
 
+    # TODO: Remove these in the future since they are redundant with READ/DUMP_ORBITALS (although they use different formats json vs. numpy)
     options.add_bool("WRITE_WFN", False, "Write ref_wfn.Ca() to Ca.json for external computations")
 
     options.add_bool("READ_WFN", False, "Read Ca.json for external computations")
 
-=======
->>>>>>> 843e31c1
     options.add_int("PRINT", 1, "Set the print level.")
 
     options.add_bool("READ_ORBITALS", False, "Read orbitals from file if true")
