--- conflicted
+++ resolved
@@ -781,8 +781,6 @@
         "Automatically adjust the flow parameter according to denominators",
     )
 
-    options.add_str("CU_APPROX", "NONE", ["CUD", "CUDS", "NONE", "CU", "CUDSD"], "Three-body density cumulant approximation methods")
-
     options.add_bool("PRINT_TIME_PROFILE", False, "Print detailed timings in dsrg-mrpt3")
 
     options.add_str(
@@ -844,12 +842,6 @@
     )
 
     options.add_str(
-<<<<<<< HEAD
-        "CCVV_ALGORITHM", "FLY_AMBIT", [
-            "CORE", "FLY_AMBIT", "FLY_LOOP", "BATCH_CORE", "BATCH_VIRTUAL", "BATCH_CORE_GA", "BATCH_VIRTUAL_GA",
-            "BATCH_VIRTUAL_MPI", "BATCH_CORE_MPI", "BATCH_CORE_REP", "BATCH_VIRTUAL_REP", "LT-DSRG"
-        ], "Algorithm to compute the CCVV term in DSRG-MRPT2 (only in three-dsrg-mrpt2 code)"
-=======
         "CCVV_ALGORITHM",
         "FLY_AMBIT",
         [
@@ -864,9 +856,9 @@
             "BATCH_CORE_MPI",
             "BATCH_CORE_REP",
             "BATCH_VIRTUAL_REP",
+            "LT-DSRG"
         ],
         "Algorithm to compute the CCVV term in DSRG-MRPT2 (only in three-dsrg-mrpt2 code)",
->>>>>>> 727dd729
     )
 
     options.add_bool("AO_DSRG_MRPT2", False, "Do AO-DSRG-MRPT2 if true (not available)")
