--- conflicted
+++ resolved
@@ -88,15 +88,9 @@
     options.add_double("MS", None, "Projection of spin onto the z axis")
 
     options.add_str(
-<<<<<<< HEAD
-        "ACTIVE_REF_TYPE", "CAS", ["HF", "CAS", "GAS", "GAS_SINGLE", "CIS", "CID", "CISD", "DOCI","GAS_CIS", "GAS_CISD", "GAS_CID"],
+        "ACTIVE_REF_TYPE", "CAS",
+        ["HF", "CAS", "GAS", "GAS_SINGLE", "CIS", "CID", "CISD", "DOCI","GAS_CIS", "GAS_CISD", "GAS_CID"],
         "Initial guess for active space wave functions"
-=======
-        "ACTIVE_REF_TYPE",
-        "CAS",
-        ["HF", "CAS", "GAS", "GAS_SINGLE", "CIS", "CID", "CISD", "DOCI"],
-        "Initial guess for active space wave functions",
->>>>>>> b833258e
     )
      
     options.add_int("GAS_REF_COUNT", 6, "The number of GAS used to build the active space reference (can be used for initial guess for ACI)")
