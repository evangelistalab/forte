--- conflicted
+++ resolved
@@ -451,12 +451,7 @@
     }
 
     std::vector<psi::SharedMatrix> dm_a = ints_->mo_dipole_ints();
-<<<<<<< HEAD
-    std::vector<psi::SharedMatrix> dm_b = dm_a;
-    fill_MOdm(dm_a, dm_b);
-=======
     fill_MOdm(dm_a, dm_a); // beta-spin integrals are equivalent to those of alpha-spin
->>>>>>> 40e7ad26
     compute_dm_ref();
 
     // prepare transformed dipole integrals
