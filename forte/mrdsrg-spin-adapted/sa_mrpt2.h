--- conflicted
+++ resolved
@@ -51,16 +51,11 @@
     /// Compute the corr_level energy with fixed reference
     double compute_energy() override;
 
-<<<<<<< HEAD
     /// Compute the diagonal parts of the unrelaxed 1-RDM
-    void build_1rdm_unrelaxed(psi::SharedMatrix& D1c, psi::SharedMatrix& D1v,
-                              psi::SharedMatrix& D1a);
+    void build_1rdm_unrelaxed(std::shared_ptr<psi::Matrix>& D1c, std::shared_ptr<psi::Matrix>& D1v,
+                              std::shared_ptr<psi::Matrix>& D1a);
     /// Compute the virtual part of the unrelaxed 1-RDM
     psi::SharedMatrix build_1rdm_unrelaxed_virt();
-=======
-    /// Compute the core-core and virtual-virtual parts of the unrelaxed 1-RDM
-    void build_1rdm_unrelaxed(std::shared_ptr<psi::Matrix>& D1c, std::shared_ptr<psi::Matrix>& D1v);
->>>>>>> d1df356c
 
   protected:
     /// Start-up function called in the constructor
@@ -134,13 +129,9 @@
     /// Compute the core-core part of the unrelaxed 1-RDM
     std::shared_ptr<psi::Matrix> build_1rdm_cc();
     /// Compute the virtual-virtual part of the unrelaxed 1-RDM
-<<<<<<< HEAD
-    psi::SharedMatrix build_1rdm_vv();
+    std::shared_ptr<psi::Matrix> build_1rdm_vv();
     /// Compute the active-active part of the unrelaxed 1-RDM
-    psi::SharedMatrix build_1rdm_aa(bool build_aa_large_t2 = false);
-=======
-    std::shared_ptr<psi::Matrix> build_1rdm_vv();
->>>>>>> d1df356c
+    std::shared_ptr<psi::Matrix> build_1rdm_aa(bool build_aa_large_t2 = false);
 
     /// Return a vector of empty ambit Tensor objects
     std::vector<ambit::Tensor> init_tensor_vecs(int number_of_tensors);
