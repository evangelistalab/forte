--- conflicted
+++ resolved
@@ -1657,8 +1657,7 @@
     return tensor_to_matrix(D1v, mo_space_info_->dimension("RESTRICTED_UOCC"));
 }
 
-<<<<<<< HEAD
-psi::SharedMatrix SA_MRPT2::build_1rdm_aa(bool build_aa_large_t2) {
+std::shared_ptr<psi::Matrix> SA_MRPT2::build_1rdm_aa(bool build_aa_large_t2) {
     timer tvv("1RDM-AA");
 
     auto D1a = D1_.block("aa");
@@ -1815,14 +1814,10 @@
     return tensor_to_matrix(D1a, mo_space_info_->dimension("ACTIVE"));
 }
 
-void SA_MRPT2::build_1rdm_unrelaxed(psi::SharedMatrix& D1c, psi::SharedMatrix& D1v,
-                                    psi::SharedMatrix& D1a) {
+void SA_MRPT2::build_1rdm_unrelaxed(std::shared_ptr<psi::Matrix>& D1c,
+                                    std::shared_ptr<psi::Matrix>& D1v,
+                                    std::shared_ptr<psi::Matrix>& D1a) {
     print_h2("Build Spin-Summed Unrelaxed 1-RDM");
-=======
-void SA_MRPT2::build_1rdm_unrelaxed(std::shared_ptr<psi::Matrix>& D1c,
-                                    std::shared_ptr<psi::Matrix>& D1v) {
-    print_h2("Build Spin-Summed Unrelaxed 1-RDM (CC and VV)");
->>>>>>> d1df356c
 
     D1_ = BTF_->build(tensor_type_, "D1u", {"cc", "aa", "vv"});
     D1_.block("cc").iterate([&](const std::vector<size_t> i, double& value) {
