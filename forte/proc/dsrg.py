#
# @BEGIN LICENSE
#
# Forte: an open-source plugin to Psi4 (https://github.com/psi4/psi4)
# that implements a variety of quantum chemistry methods for strongly
# correlated electrons.
#
# Copyright (c) 2012-2023 by its authors (see COPYING, COPYING.LESSER, AUTHORS).
#
#  The copyrights for code used from other parties are included in
# the corresponding files.
#
# This program is free software: you can redistribute it and/or modify
# it under the terms of the GNU Lesser General Public License as published by
# the Free Software Foundation, either version 3 of the License, or
# (at your option) any later version.
#
# This program is distributed in the hope that it will be useful,
# but WITHOUT ANY WARRANTY; without even the implied warranty of
# MERCHANTABILITY or FITNESS FOR A PARTICULAR PURPOSE.  See the
# GNU Lesser General Public License for more details.
#
# You should have received a copy of the GNU Lesser General Public License
# along with this program.  If not, see http://www.gnu.org/licenses/.
#
# @END LICENSE
#

import numpy as np
import warnings
import math
import json
import psi4

import forte
from forte.proc.external_active_space_solver import write_external_active_space_file
from forte.proc.dsrg_fno import dsrg_fno_procrouting


class ProcedureDSRG:
    def __init__(self, active_space_solver, state_weights_map, mo_space_info, ints, options, scf_info):
        """
        Procedure to perform a DSRG computation.
        :param active_space_solver: the Forte ActiveSpaceSolver object
        :param state_weights_map: the map between state and its weights
        :param mo_space_info: the Forte MOSpaceInfo object
        :param ints: the ForteIntegral object
        :param options: the ForteOptions object
        :param scf_info: the Forte SCFInfo object
        """

        # Read options
        self.solver_type = options.get_str("CORRELATION_SOLVER")
        if self.solver_type in ["SA-MRDSRG", "SA_MRDSRG", "DSRG_MRPT", "DSRG-MRPT"]:
            self.rdm_type = forte.RDMsType.spin_free
        else:
            self.rdm_type = (
                forte.RDMsType.spin_free if options.get_bool("DSRG_RDM_MS_AVG") else forte.RDMsType.spin_dependent
            )

        self.do_semicanonical = options.get_bool("SEMI_CANONICAL")

        self.do_multi_state = False if options.get_str("CALC_TYPE") == "SS" else True

        self.relax_ref = options.get_str("RELAX_REF")
        if self.relax_ref == "NONE" and self.do_multi_state:
            self.relax_ref = "ONCE"

        self.max_rdm_level = 3 if options.get_str("THREEPDC") != "ZERO" else 2
        if options.get_str("DSRG_3RDM_ALGORITHM") == "DIRECT":
            as_type = options.get_str("ACTIVE_SPACE_SOLVER")
            if as_type == "CAS" and self.solver_type in ["SA-MRDSRG", "SA_MRDSRG"]:
                self.max_rdm_level = 2
            else:
                psi4.core.print_out(f"\n  DSRG 3RDM direct algorithm only available for CAS/SA-MRDSRG")
                psi4.core.print_out(f"\n  Set DSRG_3RDM_ALGORITHM to 'EXPLICIT' (default)")
                options.set_str("DSRG_3RDM_ALGORITHM", "EXPLICIT")

        self.relax_convergence = float("inf")
        self.e_convergence = options.get_double("E_CONVERGENCE")

        self.restart_amps = options.get_bool("DSRG_RESTART_AMPS")

        if self.relax_ref == "NONE":
            self.relax_maxiter = 0
        elif self.relax_ref == "ONCE":
            self.relax_maxiter = 1
        elif self.relax_ref == "TWICE":
            self.relax_maxiter = 2
        else:
            self.relax_maxiter = options.get_int("MAXITER_RELAX_REF")
            self.relax_convergence = options.get_double("RELAX_E_CONVERGENCE")

        self.save_relax_energies = options.get_bool("DSRG_DUMP_RELAXED_ENERGIES")

        # Filter out levels for analytic gradients
        if options.get_str("DERTYPE") != "NONE":
            if self.relax_ref != "NONE" or self.solver_type != "DSRG-MRPT2":
                raise NotImplementedError("Analytic energy gradients are only implemented for unrelaxed DSRG-MRPT2!")

        # Filter out some ms-dsrg algorithms
        ms_dsrg_algorithm = options.get_str("DSRG_MULTI_STATE")
        if self.do_multi_state and ("SA" not in ms_dsrg_algorithm):
            raise NotImplementedError("MS or XMS is disabled due to the reconstruction.")
        if ms_dsrg_algorithm == "SA_SUB" and self.relax_ref != "ONCE":
            raise NotImplementedError("SA_SUB only supports relax once at present. Relaxed SA density not implemented.")
        self.multi_state_type = ms_dsrg_algorithm

        # Filter out some methods for computing dipole moments
        do_dipole = options.get_bool("DSRG_DIPOLE")
        if do_dipole and (self.solver_type not in ["DSRG-MRPT2", "DSRG-MRPT3"]):
            do_dipole = False
            psi4.core.print_out(f"\n  Skip computation for dipole moment (not implemented for {self.solver_type})!")
            warnings.warn(f"Dipole moment is not implemented for {self.solver_type}.", UserWarning)
        if do_dipole and self.do_multi_state:
            do_dipole = False
            psi4.core.print_out("\n  !DSRG transition dipoles are disabled temporarily.")
            warnings.warn("DSRG transition dipoles are disabled temporarily.", UserWarning)
        self.do_dipole = do_dipole
        self.dipoles = []

        self.max_dipole_level = options.get_int("DSRG_MAX_DIPOLE_LEVEL")
        self.max_quadrupole_level = options.get_int("DSRG_MAX_QUADRUPOLE_LEVEL")

        # Set up Forte objects
        self.active_space_solver = active_space_solver
        self.state_weights_map = state_weights_map
        self.states = sorted(state_weights_map.keys())
        self.mo_space_info = mo_space_info
        self.ints = ints
        self.options = options
        self.scf_info = scf_info

        # Set PT2 FNO shifts
        self.fno_pt2_energy_shift = 0.0
        self.fno_pt2_Heff_shift = None

        # DSRG solver related
        self.dsrg_solver = None
        self.Heff_implemented = False
        self.Meff_implemented = False
        self.converged = False
        self.energies = []  # energies along the relaxation steps
        self.energies_environment = {}  # energies pushed to Psi4 environment globals

        # Compute RDMs from initial ActiveSpaceSolver
        self.rdms = active_space_solver.compute_average_rdms(state_weights_map, self.max_rdm_level, self.rdm_type)

        # Save a copy CI vectors
        try:
            self.state_ci_wfn_map = active_space_solver.state_ci_wfn_map()
        except RuntimeError as err:
            print("Warning DSRG Python driver:", err)
            self.state_ci_wfn_map = None

        # Semi-canonicalize orbitals and rotation matrices
        self.semi = forte.SemiCanonical(mo_space_info, ints, options)
        if self.do_semicanonical:
            self.semi.semicanonicalize(self.rdms)
        self.Ua, self.Ub = self.semi.Ua_t(), self.semi.Ub_t()

        # Perform FNO-DSRG
        if options.get_bool("DSRG_FNO"):
            fno_data = dsrg_fno_procrouting(state_weights_map, scf_info, options, ints,
                                            mo_space_info, active_space_solver, self.rdms,
                                            self.Ua)
            self.mo_space_info, self.ints, dept2, dhpt2 = fno_data
            if options.get_bool("DSRG_FNO_PT2_CORRECTION"):
                self.fno_pt2_energy_shift = dept2
                self.fno_pt2_Heff_shift = dhpt2
                psi4.core.set_scalar_variable("FNO ENERGY CORRECTION", dept2)
            self.semi = forte.SemiCanonical(self.mo_space_info, self.ints, options)

    def make_dsrg_solver(self):
        """Make a DSRG solver."""
        args = (self.rdms, self.scf_info, self.options, self.ints, self.mo_space_info)

        if self.solver_type in ["MRDSRG", "DSRG-MRPT2", "DSRG-MRPT3", "THREE-DSRG-MRPT2"]:
            self.dsrg_solver = forte.make_dsrg_method(*args)
            self.dsrg_solver.set_state_weights_map(self.state_weights_map)
            self.dsrg_solver.set_active_space_solver(self.active_space_solver)
            self.Heff_implemented = True
        elif self.solver_type in ["SA-MRDSRG", "SA_MRDSRG"]:
            self.dsrg_solver = forte.make_sadsrg_method(*args)
            self.dsrg_solver.set_state_weights_map(self.state_weights_map)
            self.dsrg_solver.set_active_space_solver(self.active_space_solver)
            self.Heff_implemented = True
            self.Meff_implemented = True
        elif self.solver_type in ["MRDSRG_SO", "MRDSRG-SO"]:
            self.dsrg_solver = forte.make_dsrg_so_y(*args)
        elif self.solver_type == "SOMRDSRG":
            self.dsrg_solver = forte.make_dsrg_so_f(*args)
        elif self.solver_type in ["DSRG_MRPT", "DSRG-MRPT"]:
            self.dsrg_solver = forte.make_dsrg_spin_adapted(*args)
        else:
            raise NotImplementedError(f"{self.solver_type} not available!")

    def dsrg_setup(self):
        """Set up DSRG parameters before computations."""

        if self.solver_type in ["SA-MRDSRG", "SA_MRDSRG"]:
            self.dsrg_solver.set_Uactv(self.Ua)

        if self.solver_type in ["MRDSRG", "DSRG-MRPT2", "DSRG-MRPT3", "THREE-DSRG-MRPT2"]:
            self.dsrg_solver.set_Uactv(self.Ua, self.Ub)

    def dsrg_cleanup(self):
        """Clean up for reference relaxation."""
        if self.Heff_implemented:
            self.dsrg_solver.clean_checkpoints()

    def compute_energy(self):
        """Compute energy with reference relaxation and return current DSRG energy."""
        # Notes (York):
        # cases to run active space solver: reference relaxation, state-average dsrg
        # cases to run contracted ci solver (will be put in ActiveSpaceSolver): contracted state-average dsrg

        e_relax = 0.0  # initialize this to avoid PyCharm warning
        self.energies = []
        self.dipoles = []

        # Perform the initial un-relaxed DSRG
        self.make_dsrg_solver()
        self.dsrg_setup()
<<<<<<< HEAD
        e_dsrg = self.dsrg_solver.compute_energy() + self.fno_pt2_energy_shift
        if self.fno_pt2_energy_shift != 0.0:
            psi4.core.print_out(f"\n\n    DSRG-MRPT2 FNO energy correction:  {self.fno_pt2_energy_shift:20.15f}")
            psi4.core.print_out(f"\n    DSRG-MRPT2 FNO corrected energy:   {e_dsrg:20.15f}")
=======
        psi4.core.print_out(f"\n  =>** Before self.dsrg_solver.compute_energy() **<=\n")
        e_dsrg = self.dsrg_solver.compute_energy()
>>>>>>> 727dd729
        psi4.core.set_scalar_variable("UNRELAXED ENERGY", e_dsrg)

        psi4.core.print_out(f"\n  =>** After self.dsrg_solver.compute_energy() **<=\n")

        self.energies_environment[0] = {k: v for k, v in psi4.core.variables().items() if "ROOT" in k}

        # Spit out energy if reference relaxation not implemented
        if not self.Heff_implemented:
            self.relax_maxiter = 0

        # Reference relaxation procedure
        for n in range(self.relax_maxiter):
            psi4.core.print_out(f"\n  =>** In reference relaxation loop **<=\n")
            # Grab the effective Hamiltonian in the active space
            # Note: The active integrals (ints_dressed) are in the original basis
            #       (before semi-canonicalization in the init function),
            #       so that the CI vectors are comparable before and after DSRG dressing.
            #       However, the ForteIntegrals object and the dipole integrals always refer to the current semi-canonical basis.
            #       so to compute the dipole moment correctly, we need to make the RDMs and orbital basis consistent
            ints_dressed = self.dsrg_solver.compute_Heff_actv()
            if self.fno_pt2_Heff_shift is not None:
                ints_dressed.add(self.fno_pt2_Heff_shift, 1.0)
                psi4.core.print_out("\n\n  Applied DSRG-MRPT2 FNO corrections to dressed integrals.")
            if self.Meff_implemented and (self.max_dipole_level > 0 or self.max_quadrupole_level > 0):
                asmpints = self.dsrg_solver.compute_mp_eff_actv()

            if self.options.get_str("ACTIVE_SPACE_SOLVER") == "EXTERNAL":
                state_map = forte.to_state_nroots_map(self.state_weights_map)
                write_external_active_space_file(ints_dressed, state_map, self.mo_space_info, "dsrg_ints.json")
                msg = "External solver: save DSRG dressed integrals to dsrg_ints.json"
                print(msg)
                psi4.core.print_out(msg)

                if self.options.get_bool("EXTERNAL_PARTIAL_RELAX"):
                    active_space_solver_2 = forte.make_active_space_solver(
                        self.options.get_str("EXT_RELAX_SOLVER"),
                        state_map,
                        self.scf_info,
                        self.mo_space_info,
                        self.options,
                        ints_dressed,
                    )
                    active_space_solver_2.set_Uactv(self.Ua, self.Ub)
                    e_relax = list(active_space_solver_2.compute_energy().values())[0][0]
                self.energies.append((e_dsrg, e_relax))
                break

            if self.do_multi_state and self.options.get_bool("SAVE_SA_DSRG_INTS"):
                state_map = forte.to_state_nroots_map(self.state_weights_map)
                write_external_active_space_file(ints_dressed, state_map, self.mo_space_info, "dsrg_ints.json")
                msg = "\n\nSave SA-DSRG dressed integrals to dsrg_ints.json\n\n"
                print(msg)
                psi4.core.print_out(msg)

            # Spit out contracted SA-DSRG energy
            if self.do_multi_state and self.multi_state_type == "SA_SUB":
                max_rdm_level = 3 if self.options.get_bool("FORM_HBAR3") else 2
                state_energies_list = self.active_space_solver.compute_contracted_energy(ints_dressed, max_rdm_level)
                e_relax = forte.compute_average_state_energy(state_energies_list, self.state_weights_map)
                self.energies.append((e_dsrg, e_relax))
                break

            # Call the active space solver using the dressed integrals
            self.active_space_solver.set_active_space_integrals(ints_dressed)
            # pass to the active space solver the unitary transformation between the original basis
            # and the current semi-canonical basis
            self.active_space_solver.set_Uactv(self.Ua, self.Ub)
            state_energies_list = self.active_space_solver.compute_energy()

            if self.Meff_implemented:
                if self.max_dipole_level > 0:
                    self.active_space_solver.compute_multipole_moment(asmpints, 1)
                if self.max_quadrupole_level > 0:
<<<<<<< HEAD
                    self.active_space_solver.compute_multipole_moment(asmpints, 2)
=======
                    self.active_space_solver.compute_quadrupole_moment(asmpints)
>>>>>>> 727dd729
                if self.max_dipole_level > 0:
                    self.active_space_solver.compute_fosc_same_orbs(asmpints)

            # Reorder weights if needed
            if self.state_ci_wfn_map is not None:
                state_ci_wfn_map = self.active_space_solver.state_ci_wfn_map()
                self.reorder_weights(state_ci_wfn_map)
                self.state_ci_wfn_map = state_ci_wfn_map

            e_relax = forte.compute_average_state_energy(state_energies_list, self.state_weights_map)
            self.energies.append((e_dsrg, e_relax))

            # Compute relaxed dipole
            if self.do_dipole:
                self.rdms = self.active_space_solver.compute_average_rdms(
                    self.state_weights_map, self.max_rdm_level, self.rdm_type
                )
                dm_u = ProcedureDSRG.grab_dipole_unrelaxed()
                dm_r = self.compute_dipole_relaxed()
                self.dipoles.append((dm_u, dm_r))

            # Save energies that have been pushed to Psi4 environment
            self.energies_environment[n + 1] = {k: v for k, v in psi4.core.variables().items() if "ROOT" in k}
            self.energies_environment[n + 1]["DSRG FIXED"] = e_dsrg
            self.energies_environment[n + 1]["DSRG RELAXED"] = e_relax

            # Test convergence and break loop
            if self.test_relaxation_convergence(n):
                break

            # Continue to solve DSRG equations

            # - Compute RDMs from the active space solver (the RDMs are already available if we computed the relaxed dipole)
            #   These RDMs are computed in the original basis
            if self.do_multi_state or (not self.do_dipole):
                self.rdms = self.active_space_solver.compute_average_rdms(
                    self.state_weights_map, self.max_rdm_level, self.rdm_type
                )

            # - Transform RDMs to the semi-canonical basis used in the last step (stored in self.Ua/self.Ub)
            #   We do this because the integrals and amplitudes are all expressed in the previous semi-canonical basis
            self.rdms.rotate(self.Ua, self.Ub)

            # - Semi-canonicalize RDMs and orbitals
            if self.do_semicanonical:
                self.semi.semicanonicalize(self.rdms)
                # Do NOT read previous orbitals if fixing orbital ordering and phases failed
                if (not self.semi.fix_orbital_success()) and self.Heff_implemented:
                    psi4.core.print_out(
                        "\n  DSRG checkpoint files removed due to the unsuccessful"
                        " attempt to fix orbital phase and order."
                    )
                    self.dsrg_solver.clean_checkpoints()

                # update the orbital transformation matrix that connects the original orbitals
                # to the current semi-canonical ones. We do this only if we did a semi-canonicalization
                temp = self.Ua.clone()
                self.Ua["ik"] = temp["ij"] * self.semi.Ua_t()["jk"]
                temp.copy(self.Ub)
                self.Ub["ik"] = temp["ij"] * self.semi.Ub_t()["jk"]

            # - Compute the DSRG energy
            self.make_dsrg_solver()
            self.dsrg_setup()
            self.dsrg_solver.set_read_cwd_amps(not self.restart_amps)  # don't read from cwd if checkpoint available
            e_dsrg = self.dsrg_solver.compute_energy() + self.fno_pt2_energy_shift
            if self.fno_pt2_energy_shift != 0.0:
                psi4.core.print_out(f"\n\n    DSRG-MRPT2 FNO energy correction:  {self.fno_pt2_energy_shift:20.15f}")
                psi4.core.print_out(f"\n    DSRG-MRPT2 FNO corrected energy:   {e_dsrg:20.15f}")

        self.dsrg_cleanup()

        # dump reference relaxation energies to json file
        if self.save_relax_energies:
            with open("dsrg_relaxed_energies.json", "w") as w:
                json.dump(self.energies_environment, w, sort_keys=True, indent=4)

        e_current = e_dsrg if len(self.energies) == 0 else e_relax
        psi4.core.set_scalar_variable("CURRENT ENERGY", e_current)

        return e_current

    def compute_gradient(self, ci_vectors):
        """
        Compute DSRG-MRPT2 analytic gradients.
        :param ci_vectors: the wave functions (vector of ambit::Tensor) from an ActiveSpaceSolver
        """
        if self.dsrg_solver is None:
            raise ValueError("Please compute energy before calling compute_gradient")

        self.dsrg_solver.set_ci_vectors(ci_vectors)
        self.dsrg_solver.compute_gradient()

    def compute_dipole_relaxed(self):
        """Compute dipole moments."""
        dipole_moments = self.dsrg_solver.nuclear_dipole()
        dipole_dressed = self.dsrg_solver.deGNO_DMbar_actv()
        for i in range(3):
            dipole_moments[i] += dipole_dressed[i].contract_with_rdms(self.rdms)
        dm_total = math.sqrt(sum([i * i for i in dipole_moments]))
        dipole_moments.append(dm_total)
        return dipole_moments

    @staticmethod
    def grab_dipole_unrelaxed():
        """Grab dipole moment from C++ results."""
        dipole = psi4.core.variable("UNRELAXED DIPOLE")
        return dipole[0], dipole[1], dipole[2], np.linalg.norm(dipole)

    def test_relaxation_convergence(self, n):
        """
        Test convergence for reference relaxation.
        :param n: iteration number (start from 0)
        :return: True if converged
        """
        if n == 0 and self.relax_ref == "ONCE":
            self.converged = True

        if n == 1 and self.relax_ref == "TWICE":
            self.converged = True

        if n != 0 and self.relax_ref == "ITERATE":
            e_diff_u = abs(self.energies[-1][0] - self.energies[-2][0])
            e_diff_r = abs(self.energies[-1][1] - self.energies[-2][1])
            e_diff = abs(self.energies[-1][0] - self.energies[-1][1])
            if all(e < self.relax_convergence for e in [e_diff_u, e_diff_r, e_diff]):
                self.converged = True

        return self.converged

    def reorder_weights(self, state_ci_wfn_map):
        """
        Check CI overlap and reorder weights between consecutive relaxation steps.
        :param state_ci_wfn_map: the map to be compared to self.state_ci_wfn_map
        """
        # bypass this check if state to CI vectors map not available
        if self.state_ci_wfn_map is None:
            return

        for state in self.states:
            twice_ms = state.twice_ms()
            if twice_ms < 0:
                continue

            # compute overlap between two sets of CI vectors <this|prior>
            overlap = psi4.core.doublet(state_ci_wfn_map[state], self.state_ci_wfn_map[state], True, False)
            overlap.name = f"CI Overlap of {state}"

            # check overlap and determine if we need to permute states
            overlap_np = np.abs(overlap.to_array())
            max_values = np.max(overlap_np, axis=1)
            permutation = np.argmax(overlap_np, axis=1)
            psi4.core.print_out(f"\n\n  Permutations: {permutation}")
            check_pass = len(permutation) == len(set(permutation)) and np.all(max_values > 0.5)

            if not check_pass:
                msg = "Relaxed states are likely wrong. Please increase the number of roots."
                warnings.warn(f"{msg}", UserWarning)
                psi4.core.print_out(f"\n\n  Forte Warning: {msg}")
                psi4.core.print_out(f"\n\n  ==> Overlap of CI Vectors <this|prior> <==\n\n")
                overlap.print_out()
            else:
                if list(permutation) == list(range(len(permutation))):
                    continue

                msg = "Weights will be permuted to ensure consistency before and after relaxation."
                psi4.core.print_out(f"\n\n  Forte Warning: {msg}\n")

                weights_old = self.state_weights_map[state]
                weights_new = [weights_old[i] for i in permutation]
                self.state_weights_map[state] = weights_new

                psi4.core.print_out(f"\n  ==> Weights for {state} <==\n")
                psi4.core.print_out(f"\n    Root    Old       New")
                psi4.core.print_out(f"\n    {'-' * 24}")
                for i, w_old in enumerate(weights_old):
                    w_new = weights_new[i]
                    psi4.core.print_out(f"\n    {i:4d} {w_old:9.3e} {w_new:9.3e}")
                psi4.core.print_out(f"\n    {'-' * 24}\n")

                # try to fix ms < 0
                if twice_ms > 0:
                    state_spin = forte.StateInfo(
                        state.nb(),
                        state.na(),
                        state.multiplicity(),
                        -twice_ms,
                        state.irrep(),
                        state.irrep_label(),
                        state.gas_min(),
                        state.gas_max(),
                    )
                    if state_spin in self.state_weights_map:
                        self.state_weights_map[state_spin] = weights_new

    def print_summary(self):
        """Print energies and dipole moment to output file."""
        if self.relax_maxiter < 1:
            return

        if (not self.do_multi_state) or self.relax_maxiter > 1:
            psi4.core.print_out(f"\n\n  => {self.solver_type} Reference Relaxation Energy Summary <=\n")
            indent = " " * 4
            dash = "-" * 71
            title = f"{indent}{' ':5}  {'Fixed Ref. (a.u.)':>31}  {'Relaxed Ref. (a.u.)':>31}\n"
            title += f"{indent}{' ' * 5}  {'-' * 31}  {'-' * 31}\n"
            title += f"{indent}{'Iter.':5}  {'Total Energy':>20} {'Delta':>10}  {'Total Energy':>20} {'Delta':>10}\n"
            psi4.core.print_out("\n{}".format(title + indent + dash))

            e0_old, e1_old = 0.0, 0.0
            for n, pair in enumerate(self.energies, 1):
                e0, e1 = pair
                e0_diff, e1_diff = e0 - e0_old, e1 - e1_old
                psi4.core.print_out(f"\n{indent}{n:>5}  {e0:>20.12f} {e0_diff:>10.3e}  {e1:>20.12f} {e1_diff:>10.3e}")
                e0_old, e1_old = e0, e1

            psi4.core.print_out(f"\n{indent}{dash}")

        def print_dipole(name, dipole_xyzt):
            out = f"\n    {self.solver_type} {name.lower()} dipole moment:"
            out += "\n      X: {:10.6f}  Y: {:10.6f}  Z: {:10.6f}  Total: {:10.6f}\n".format(*dipole_xyzt)
            return out

        if self.do_dipole and (not self.do_multi_state):
            psi4.core.print_out(f"\n\n  => {self.solver_type} Reference Relaxation Dipole Summary <=\n")

            psi4.core.print_out(print_dipole("unrelaxed", self.dipoles[0][0]))
            psi4.core.print_out(print_dipole("partially relaxed", self.dipoles[0][1]))

            if self.relax_maxiter > 1:
                psi4.core.print_out(print_dipole("relaxed", self.dipoles[1][0]))

            if self.relax_ref == "ITERATE" and self.converged:
                psi4.core.print_out(print_dipole("fully relaxed", self.dipoles[-1][1]))

    def push_to_psi4_environment(self):
        """Push results to Psi4 environment."""
        if self.relax_maxiter < 1:
            return

        psi4.core.set_scalar_variable("UNRELAXED ENERGY", self.energies[0][0])
        psi4.core.set_scalar_variable("PARTIALLY RELAXED ENERGY", self.energies[0][1])

        if self.do_dipole and (not self.do_multi_state):
            psi4.core.set_scalar_variable("UNRELAXED DIPOLE", self.dipoles[0][0][-1])
            psi4.core.set_scalar_variable("PARTIALLY RELAXED DIPOLE", self.dipoles[0][1][-1])

        if self.relax_maxiter > 1:
            psi4.core.set_scalar_variable("RELAXED ENERGY", self.energies[1][0])
            if self.do_dipole and (not self.do_multi_state):
                psi4.core.set_scalar_variable("RELAXED DIPOLE", self.dipoles[1][0][-1])

            if self.relax_ref == "ITERATE":
                if not self.converged:
                    psi4.core.set_scalar_variable("CURRENT UNRELAXED ENERGY", self.energies[-1][0])
                    psi4.core.set_scalar_variable("CURRENT RELAXED ENERGY", self.energies[-1][1])
                    raise psi4.p4util.PsiException(f"DSRG relaxation does not converge in {self.relax_maxiter} cycles")
                else:
                    psi4.core.set_scalar_variable("FULLY RELAXED ENERGY", self.energies[-1][1])

                    if self.do_dipole and (not self.do_multi_state):
<<<<<<< HEAD
                        psi4.core.set_scalar_variable('FULLY RELAXED DIPOLE', self.dipoles[-1][1][-1])

    def set_fno_shift(self, e_shift, h_shift):
        """ Set energy and integral shifts due to FNO. """
        self.fno_pt2_energy_shift = e_shift
        self.fno_pt2_Heff_shift = h_shift
        psi4.core.set_scalar_variable("FNO ENERGY CORRECTION", e_shift)
=======
                        psi4.core.set_scalar_variable("FULLY RELAXED DIPOLE", self.dipoles[-1][1][-1])
>>>>>>> 727dd729
<|MERGE_RESOLUTION|>--- conflicted
+++ resolved
@@ -72,8 +72,8 @@
             if as_type == "CAS" and self.solver_type in ["SA-MRDSRG", "SA_MRDSRG"]:
                 self.max_rdm_level = 2
             else:
-                psi4.core.print_out(f"\n  DSRG 3RDM direct algorithm only available for CAS/SA-MRDSRG")
-                psi4.core.print_out(f"\n  Set DSRG_3RDM_ALGORITHM to 'EXPLICIT' (default)")
+                psi4.core.print_out("\n  DSRG 3RDM direct algorithm only available for CAS/SA-MRDSRG")
+                psi4.core.print_out("\n  Set DSRG_3RDM_ALGORITHM to 'EXPLICIT' (default)")
                 options.set_str("DSRG_3RDM_ALGORITHM", "EXPLICIT")
 
         self.relax_convergence = float("inf")
@@ -222,18 +222,14 @@
         # Perform the initial un-relaxed DSRG
         self.make_dsrg_solver()
         self.dsrg_setup()
-<<<<<<< HEAD
+        psi4.core.print_out("\n  =>** Before self.dsrg_solver.compute_energy() **<=\n")
         e_dsrg = self.dsrg_solver.compute_energy() + self.fno_pt2_energy_shift
         if self.fno_pt2_energy_shift != 0.0:
             psi4.core.print_out(f"\n\n    DSRG-MRPT2 FNO energy correction:  {self.fno_pt2_energy_shift:20.15f}")
             psi4.core.print_out(f"\n    DSRG-MRPT2 FNO corrected energy:   {e_dsrg:20.15f}")
-=======
-        psi4.core.print_out(f"\n  =>** Before self.dsrg_solver.compute_energy() **<=\n")
-        e_dsrg = self.dsrg_solver.compute_energy()
->>>>>>> 727dd729
         psi4.core.set_scalar_variable("UNRELAXED ENERGY", e_dsrg)
 
-        psi4.core.print_out(f"\n  =>** After self.dsrg_solver.compute_energy() **<=\n")
+        psi4.core.print_out("\n  =>** After self.dsrg_solver.compute_energy() **<=\n")
 
         self.energies_environment[0] = {k: v for k, v in psi4.core.variables().items() if "ROOT" in k}
 
@@ -243,7 +239,7 @@
 
         # Reference relaxation procedure
         for n in range(self.relax_maxiter):
-            psi4.core.print_out(f"\n  =>** In reference relaxation loop **<=\n")
+            psi4.core.print_out("\n  =>** In reference relaxation loop **<=\n")
             # Grab the effective Hamiltonian in the active space
             # Note: The active integrals (ints_dressed) are in the original basis
             #       (before semi-canonicalization in the init function),
@@ -304,11 +300,7 @@
                 if self.max_dipole_level > 0:
                     self.active_space_solver.compute_multipole_moment(asmpints, 1)
                 if self.max_quadrupole_level > 0:
-<<<<<<< HEAD
                     self.active_space_solver.compute_multipole_moment(asmpints, 2)
-=======
-                    self.active_space_solver.compute_quadrupole_moment(asmpints)
->>>>>>> 727dd729
                 if self.max_dipole_level > 0:
                     self.active_space_solver.compute_fosc_same_orbs(asmpints)
 
@@ -468,7 +460,7 @@
                 msg = "Relaxed states are likely wrong. Please increase the number of roots."
                 warnings.warn(f"{msg}", UserWarning)
                 psi4.core.print_out(f"\n\n  Forte Warning: {msg}")
-                psi4.core.print_out(f"\n\n  ==> Overlap of CI Vectors <this|prior> <==\n\n")
+                psi4.core.print_out("\n\n  ==> Overlap of CI Vectors <this|prior> <==\n\n")
                 overlap.print_out()
             else:
                 if list(permutation) == list(range(len(permutation))):
@@ -482,7 +474,7 @@
                 self.state_weights_map[state] = weights_new
 
                 psi4.core.print_out(f"\n  ==> Weights for {state} <==\n")
-                psi4.core.print_out(f"\n    Root    Old       New")
+                psi4.core.print_out("\n    Root    Old       New")
                 psi4.core.print_out(f"\n    {'-' * 24}")
                 for i, w_old in enumerate(weights_old):
                     w_new = weights_new[i]
@@ -570,14 +562,10 @@
                     psi4.core.set_scalar_variable("FULLY RELAXED ENERGY", self.energies[-1][1])
 
                     if self.do_dipole and (not self.do_multi_state):
-<<<<<<< HEAD
                         psi4.core.set_scalar_variable('FULLY RELAXED DIPOLE', self.dipoles[-1][1][-1])
 
     def set_fno_shift(self, e_shift, h_shift):
         """ Set energy and integral shifts due to FNO. """
         self.fno_pt2_energy_shift = e_shift
         self.fno_pt2_Heff_shift = h_shift
-        psi4.core.set_scalar_variable("FNO ENERGY CORRECTION", e_shift)
-=======
-                        psi4.core.set_scalar_variable("FULLY RELAXED DIPOLE", self.dipoles[-1][1][-1])
->>>>>>> 727dd729
+        psi4.core.set_scalar_variable("FNO ENERGY CORRECTION", e_shift)