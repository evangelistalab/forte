#
# @BEGIN LICENSE
#
# Forte: an open-source plugin to Psi4 (https://github.com/psi4/psi4)
# that implements a variety of quantum chemistry methods for strongly
# correlated electrons.
#
# Copyright (c) 2012-2023 by its authors (see COPYING, COPYING.LESSER, AUTHORS).
#
#  The copyrights for code used from other parties are included in
# the corresponding files.
#
# This program is free software: you can redistribute it and/or modify
# it under the terms of the GNU Lesser General Public License as published by
# the Free Software Foundation, either version 3 of the License, or
# (at your option) any later version.
#
# This program is distributed in the hope that it will be useful,
# but WITHOUT ANY WARRANTY; without even the implied warranty of
# MERCHANTABILITY or FITNESS FOR A PARTICULAR PURPOSE.  See the
# GNU Lesser General Public License for more details.
#
# You should have received a copy of the GNU Lesser General Public License
# along with this program.  If not, see http://www.gnu.org/licenses/.
#
# @END LICENSE
#

import numpy as np
import warnings
import math
import json
import psi4

import forte
from forte.proc.external_active_space_solver import write_external_active_space_file
from forte.proc.dsrg_fno import dsrg_fno_procrouting


class ProcedureDSRG:
    def __init__(self, active_space_solver, state_weights_map, mo_space_info, ints, options, scf_info):
        """
        Procedure to perform a DSRG computation.
        :param active_space_solver: the Forte ActiveSpaceSolver object
        :param state_weights_map: the map between state and its weights
        :param mo_space_info: the Forte MOSpaceInfo object
        :param ints: the ForteIntegral object
        :param options: the ForteOptions object
        :param scf_info: the Forte SCFInfo object
        """

        # Read options
        self.solver_type = options.get_str("CORRELATION_SOLVER")
        if self.solver_type in ["SA-MRDSRG", "SA_MRDSRG", "DSRG_MRPT", "DSRG-MRPT"]:
            self.rdm_type = forte.RDMsType.spin_free
        else:
            self.rdm_type = (
                forte.RDMsType.spin_free if options.get_bool("DSRG_RDM_MS_AVG") else forte.RDMsType.spin_dependent
            )

        self.do_semicanonical = options.get_bool("SEMI_CANONICAL")

        self.do_multi_state = False if options.get_str("CALC_TYPE") == "SS" else True

        self.relax_ref = options.get_str("RELAX_REF")
        if self.relax_ref == "NONE" and self.do_multi_state:
            self.relax_ref = "ONCE"

        self.max_rdm_level = 3 if options.get_str("THREEPDC") != "ZERO" else 2
        if options.get_str("DSRG_3RDM_ALGORITHM") == "DIRECT":
            as_type = options.get_str("ACTIVE_SPACE_SOLVER")
            if as_type == "BLOCK2" and self.solver_type in ["SA-MRDSRG", "SA_MRDSRG"]:
                self.max_rdm_level = 2
            else:
<<<<<<< HEAD
                psi4.core.print_out("\n  DSRG 3RDM direct algorithm only available for CAS/SA-MRDSRG")
=======
                psi4.core.print_out("\n  DSRG 3RDM direct algorithm only available for BLOCK2/SA-MRDSRG")
>>>>>>> db6ce588
                psi4.core.print_out("\n  Set DSRG_3RDM_ALGORITHM to 'EXPLICIT' (default)")
                options.set_str("DSRG_3RDM_ALGORITHM", "EXPLICIT")

        self.relax_convergence = float("inf")
        self.e_convergence = options.get_double("E_CONVERGENCE")

        self.restart_amps = options.get_bool("DSRG_RESTART_AMPS")

        if self.relax_ref == "NONE":
            self.relax_maxiter = 0
        elif self.relax_ref == "ONCE":
            self.relax_maxiter = 1
        elif self.relax_ref == "TWICE":
            self.relax_maxiter = 2
        else:
            self.relax_maxiter = options.get_int("MAXITER_RELAX_REF")
            self.relax_convergence = options.get_double("RELAX_E_CONVERGENCE")

        self.save_relax_energies = options.get_bool("DSRG_DUMP_RELAXED_ENERGIES")

        # Filter out levels for analytic gradients
        if options.get_str("DERTYPE") != "NONE":
            if self.relax_ref != "NONE" or self.solver_type != "DSRG-MRPT2":
                raise NotImplementedError("Analytic energy gradients are only implemented for unrelaxed DSRG-MRPT2!")

        # Filter out some ms-dsrg algorithms
        ms_dsrg_algorithm = options.get_str("DSRG_MULTI_STATE")
        if self.do_multi_state and ("SA" not in ms_dsrg_algorithm):
            raise NotImplementedError("MS or XMS is disabled due to the reconstruction.")
        if ms_dsrg_algorithm == "SA_SUB" and self.relax_ref != "ONCE":
            raise NotImplementedError("SA_SUB only supports relax once at present. Relaxed SA density not implemented.")
        self.multi_state_type = ms_dsrg_algorithm

        # Filter out some methods for computing dipole moments
        do_dipole = options.get_bool("DSRG_DIPOLE")
        if do_dipole and (self.solver_type not in ["DSRG-MRPT2", "DSRG-MRPT3"]):
            do_dipole = False
            psi4.core.print_out(f"\n  Skip computation for dipole moment (not implemented for {self.solver_type})!")
            warnings.warn(f"Dipole moment is not implemented for {self.solver_type}.", UserWarning)
        if do_dipole and self.do_multi_state:
            do_dipole = False
            psi4.core.print_out("\n  !DSRG transition dipoles are disabled temporarily.")
            warnings.warn("DSRG transition dipoles are disabled temporarily.", UserWarning)
        self.do_dipole = do_dipole
        self.dipoles = []

        self.max_dipole_level = options.get_int("DSRG_MAX_DIPOLE_LEVEL")
        self.max_quadrupole_level = options.get_int("DSRG_MAX_QUADRUPOLE_LEVEL")

        # Set up Forte objects
        self.active_space_solver = active_space_solver
        self.state_weights_map = state_weights_map
        self.states = sorted(state_weights_map.keys())
        self.mo_space_info = mo_space_info
        self.ints = ints
        self.options = options
        self.scf_info = scf_info

        # Set PT2 FNO shifts
        self.fno_pt2_energy_shift = 0.0
        self.fno_pt2_Heff_shift = None

        # DSRG solver related
        self.dsrg_solver = None
        self.Heff_implemented = False
        self.Meff_implemented = False
        self.converged = False
        self.energies = []  # energies along the relaxation steps
        self.energies_environment = {}  # energies pushed to Psi4 environment globals

        # Compute RDMs from initial ActiveSpaceSolver
        self.rdms = active_space_solver.compute_average_rdms(state_weights_map, self.max_rdm_level, self.rdm_type)

        # Save a copy CI vectors
        try:
            self.state_ci_wfn_map = active_space_solver.state_ci_wfn_map()
        except RuntimeError as err:
            print("Warning DSRG Python driver:", err)
            self.state_ci_wfn_map = None

        inactive_mix = options.get_bool("SEMI_CANONICAL_MIX_INACTIVE")
        active_mix = options.get_bool("SEMI_CANONICAL_MIX_ACTIVE")
        # Semi-canonicalize orbitals and rotation matrices
        self.semi = forte.SemiCanonical(mo_space_info, ints, options, inactive_mix, active_mix)
        if self.do_semicanonical:
            self.semi.semicanonicalize(self.rdms)
        self.Ua, self.Ub = self.semi.Ua_t(), self.semi.Ub_t()

        # Perform FNO-DSRG
        if options.get_bool("DSRG_FNO"):
            fno_data = dsrg_fno_procrouting(state_weights_map, scf_info, options, ints,
                                            mo_space_info, active_space_solver, self.rdms,
                                            self.Ua)
            self.mo_space_info, self.ints, dept2, dhpt2 = fno_data
            if options.get_bool("DSRG_FNO_PT2_CORRECTION"):
                self.fno_pt2_energy_shift = dept2
                self.fno_pt2_Heff_shift = dhpt2
                psi4.core.set_scalar_variable("FNO ENERGY CORRECTION", dept2)
            self.semi = forte.SemiCanonical(self.mo_space_info, self.ints, options)

    def make_dsrg_solver(self):
        """Make a DSRG solver."""
        args = (self.rdms, self.scf_info, self.options, self.ints, self.mo_space_info)

        if self.solver_type in ["MRDSRG", "DSRG-MRPT2", "DSRG-MRPT3", "THREE-DSRG-MRPT2"]:
            self.dsrg_solver = forte.make_dsrg_method(*args)
            self.dsrg_solver.set_state_weights_map(self.state_weights_map)
            self.dsrg_solver.set_active_space_solver(self.active_space_solver)
            self.Heff_implemented = True
        elif self.solver_type in ["SA-MRDSRG", "SA_MRDSRG"]:
            self.dsrg_solver = forte.make_sadsrg_method(*args)
            self.dsrg_solver.set_state_weights_map(self.state_weights_map)
            self.dsrg_solver.set_active_space_solver(self.active_space_solver)
            self.Heff_implemented = True
            self.Meff_implemented = True
        elif self.solver_type in ["MRDSRG_SO", "MRDSRG-SO"]:
            self.dsrg_solver = forte.make_dsrg_so_y(*args)
        elif self.solver_type == "SOMRDSRG":
            self.dsrg_solver = forte.make_dsrg_so_f(*args)
        elif self.solver_type in ["DSRG_MRPT", "DSRG-MRPT"]:
            self.dsrg_solver = forte.make_dsrg_spin_adapted(*args)
        else:
            raise NotImplementedError(f"{self.solver_type} not available!")

    def dsrg_setup(self):
        """Set up DSRG parameters before computations."""

        if self.solver_type in ["SA-MRDSRG", "SA_MRDSRG"]:
            self.dsrg_solver.set_Uactv(self.Ua)

        if self.solver_type in ["MRDSRG", "DSRG-MRPT2", "DSRG-MRPT3", "THREE-DSRG-MRPT2"]:
            self.dsrg_solver.set_Uactv(self.Ua, self.Ub)

    def dsrg_cleanup(self):
        """Clean up for reference relaxation."""
        if self.Heff_implemented:
            self.dsrg_solver.clean_checkpoints()

    def compute_energy(self):
        """Compute energy with reference relaxation and return current DSRG energy."""
        # Notes (York):
        # cases to run active space solver: reference relaxation, state-average dsrg
        # cases to run contracted ci solver (will be put in ActiveSpaceSolver): contracted state-average dsrg

        e_relax = 0.0  # initialize this to avoid PyCharm warning
        self.energies = []
        self.dipoles = []

        # Perform the initial un-relaxed DSRG
        self.make_dsrg_solver()
        self.dsrg_setup()
        psi4.core.print_out("\n  =>** Before self.dsrg_solver.compute_energy() **<=\n")
        e_dsrg = self.dsrg_solver.compute_energy() + self.fno_pt2_energy_shift
        if self.fno_pt2_energy_shift != 0.0:
            psi4.core.print_out(f"\n\n    DSRG-MRPT2 FNO energy correction:  {self.fno_pt2_energy_shift:20.15f}")
            psi4.core.print_out(f"\n    DSRG-MRPT2 FNO corrected energy:   {e_dsrg:20.15f}")
        psi4.core.set_scalar_variable("UNRELAXED ENERGY", e_dsrg)

        psi4.core.print_out("\n  =>** After self.dsrg_solver.compute_energy() **<=\n")

        self.energies_environment[0] = {k: v for k, v in psi4.core.variables().items() if "ROOT" in k}

        # Spit out energy if reference relaxation not implemented
        if not self.Heff_implemented:
            self.relax_maxiter = 0

        # Reference relaxation procedure
        for n in range(self.relax_maxiter):
            psi4.core.print_out("\n  =>** In reference relaxation loop **<=\n")
            # Grab the effective Hamiltonian in the active space
            # Note: The active integrals (ints_dressed) are in the original basis
            #       (before semi-canonicalization in the init function),
            #       so that the CI vectors are comparable before and after DSRG dressing.
            #       However, the ForteIntegrals object and the dipole integrals always refer to the current semi-canonical basis.
            #       so to compute the dipole moment correctly, we need to make the RDMs and orbital basis consistent
            ints_dressed = self.dsrg_solver.compute_Heff_actv()
            if self.fno_pt2_Heff_shift is not None:
                ints_dressed.add(self.fno_pt2_Heff_shift, 1.0)
                psi4.core.print_out("\n\n  Applied DSRG-MRPT2 FNO corrections to dressed integrals.")
            if self.Meff_implemented and (self.max_dipole_level > 0 or self.max_quadrupole_level > 0):
                asmpints = self.dsrg_solver.compute_mp_eff_actv()

            if self.options.get_str("ACTIVE_SPACE_SOLVER") == "EXTERNAL":
                state_map = forte.to_state_nroots_map(self.state_weights_map)
                write_external_active_space_file(ints_dressed, state_map, self.mo_space_info, "dsrg_ints.json")
                msg = "External solver: save DSRG dressed integrals to dsrg_ints.json"
                print(msg)
                psi4.core.print_out(msg)

                if self.options.get_bool("EXTERNAL_PARTIAL_RELAX"):
                    active_space_solver_2 = forte.make_active_space_solver(
                        self.options.get_str("EXT_RELAX_SOLVER"),
                        state_map,
                        self.scf_info,
                        self.mo_space_info,
                        self.options,
                        ints_dressed,
                    )
                    active_space_solver_2.set_Uactv(self.Ua, self.Ub)
                    e_relax = list(active_space_solver_2.compute_energy().values())[0][0]
                self.energies.append((e_dsrg, e_relax))
                break

            if self.do_multi_state and self.options.get_bool("SAVE_SA_DSRG_INTS"):
                state_map = forte.to_state_nroots_map(self.state_weights_map)
                write_external_active_space_file(ints_dressed, state_map, self.mo_space_info, "dsrg_ints.json")
                msg = "\n\nSave SA-DSRG dressed integrals to dsrg_ints.json\n\n"
                print(msg)
                psi4.core.print_out(msg)

            # Spit out contracted SA-DSRG energy
            if self.do_multi_state and self.multi_state_type == "SA_SUB":
                max_rdm_level = 3 if self.options.get_bool("FORM_HBAR3") else 2
                state_energies_list = self.active_space_solver.compute_contracted_energy(ints_dressed, max_rdm_level)
                e_relax = forte.compute_average_state_energy(state_energies_list, self.state_weights_map)
                self.energies.append((e_dsrg, e_relax))
                break

            # Call the active space solver using the dressed integrals
            self.active_space_solver.set_active_space_integrals(ints_dressed)
            # pass to the active space solver the unitary transformation between the original basis
            # and the current semi-canonical basis
            self.active_space_solver.set_Uactv(self.Ua, self.Ub)
            if self.options.get_str("ACTIVE_SPACE_SOLVER") == "BLOCK2":
                self.options.set_bool("READ_ACTIVE_WFN_GUESS", True)
            state_energies_list = self.active_space_solver.compute_energy()

            if self.Meff_implemented:
                if self.max_dipole_level > 0:
                    self.active_space_solver.compute_multipole_moment(asmpints, 1)
                if self.max_quadrupole_level > 0:
                    self.active_space_solver.compute_multipole_moment(asmpints, 2)
                if self.max_dipole_level > 0:
                    self.active_space_solver.compute_fosc_same_orbs(asmpints)

            # Reorder weights if needed
            if self.state_ci_wfn_map is not None:
                state_ci_wfn_map = self.active_space_solver.state_ci_wfn_map()
                self.reorder_weights(state_ci_wfn_map)
                self.state_ci_wfn_map = state_ci_wfn_map

            e_relax = forte.compute_average_state_energy(state_energies_list, self.state_weights_map)
            self.energies.append((e_dsrg, e_relax))

            # Compute relaxed dipole
            if self.do_dipole:
                self.rdms = self.active_space_solver.compute_average_rdms(
                    self.state_weights_map, self.max_rdm_level, self.rdm_type
                )
                dm_u = ProcedureDSRG.grab_dipole_unrelaxed()
                dm_r = self.compute_dipole_relaxed()
                self.dipoles.append((dm_u, dm_r))

            # Save energies that have been pushed to Psi4 environment
            self.energies_environment[n + 1] = {k: v for k, v in psi4.core.variables().items() if "ROOT" in k}
            self.energies_environment[n + 1]["DSRG FIXED"] = e_dsrg
            self.energies_environment[n + 1]["DSRG RELAXED"] = e_relax

            # Test convergence and break loop
            if self.test_relaxation_convergence(n):
                break

            # Continue to solve DSRG equations

            # - Compute RDMs from the active space solver (the RDMs are already available if we computed the relaxed dipole)
            #   These RDMs are computed in the original basis
            if self.do_multi_state or (not self.do_dipole):
                self.rdms = self.active_space_solver.compute_average_rdms(
                    self.state_weights_map, self.max_rdm_level, self.rdm_type
                )

            # - Transform RDMs to the semi-canonical basis used in the last step (stored in self.Ua/self.Ub)
            #   We do this because the integrals and amplitudes are all expressed in the previous semi-canonical basis
            self.rdms.rotate(self.Ua, self.Ub)

            # - Semi-canonicalize RDMs and orbitals
            if self.do_semicanonical:
                self.semi.semicanonicalize(self.rdms)
                # Do NOT read previous orbitals if fixing orbital ordering and phases failed
                if (not self.semi.fix_orbital_success()) and self.Heff_implemented:
                    psi4.core.print_out(
                        "\n  DSRG checkpoint files removed due to the unsuccessful"
                        " attempt to fix orbital phase and order."
                    )
                    self.dsrg_solver.clean_checkpoints()

                # update the orbital transformation matrix that connects the original orbitals
                # to the current semi-canonical ones. We do this only if we did a semi-canonicalization
                temp = self.Ua.clone()
                self.Ua["ik"] = temp["ij"] * self.semi.Ua_t()["jk"]
                temp.copy(self.Ub)
                self.Ub["ik"] = temp["ij"] * self.semi.Ub_t()["jk"]

            # - Compute the DSRG energy
            self.make_dsrg_solver()
            self.dsrg_setup()
            self.dsrg_solver.set_read_cwd_amps(not self.restart_amps)  # don't read from cwd if checkpoint available
            e_dsrg = self.dsrg_solver.compute_energy() + self.fno_pt2_energy_shift
            if self.fno_pt2_energy_shift != 0.0:
                psi4.core.print_out(f"\n\n    DSRG-MRPT2 FNO energy correction:  {self.fno_pt2_energy_shift:20.15f}")
                psi4.core.print_out(f"\n    DSRG-MRPT2 FNO corrected energy:   {e_dsrg:20.15f}")

        self.dsrg_cleanup()

        # dump reference relaxation energies to json file
        if self.save_relax_energies:
            with open("dsrg_relaxed_energies.json", "w") as w:
                json.dump(self.energies_environment, w, sort_keys=True, indent=4)

        e_current = e_dsrg if len(self.energies) == 0 else e_relax
        psi4.core.set_scalar_variable("CURRENT ENERGY", e_current)

        if self.solver_type in ["MRDSRG", "SA-MRDSRG", "SA_MRDSRG"]:
            if not self.dsrg_solver.converged():
                raise RuntimeError("DSRG amplitudes did not converge!")

        return e_current

    def compute_gradient(self, ci_vectors):
        """
        Compute DSRG-MRPT2 analytic gradients.
        :param ci_vectors: the wave functions (vector of ambit::Tensor) from an ActiveSpaceSolver
        """
        if self.dsrg_solver is None:
            raise ValueError("Please compute energy before calling compute_gradient")

        self.dsrg_solver.set_ci_vectors(ci_vectors)
        self.dsrg_solver.compute_gradient()

    def compute_dipole_relaxed(self):
        """Compute dipole moments."""
        dipole_moments = self.dsrg_solver.nuclear_dipole()
        dipole_dressed = self.dsrg_solver.deGNO_DMbar_actv()
        for i in range(3):
            dipole_moments[i] += dipole_dressed[i].contract_with_rdms(self.rdms)
        dm_total = math.sqrt(sum([i * i for i in dipole_moments]))
        dipole_moments.append(dm_total)
        return dipole_moments

    @staticmethod
    def grab_dipole_unrelaxed():
        """Grab dipole moment from C++ results."""
        dipole = psi4.core.variable("UNRELAXED DIPOLE")
        return dipole[0], dipole[1], dipole[2], np.linalg.norm(dipole)

    def test_relaxation_convergence(self, n):
        """
        Test convergence for reference relaxation.
        :param n: iteration number (start from 0)
        :return: True if converged
        """
        if n == 0 and self.relax_ref == "ONCE":
            self.converged = True

        if n == 1 and self.relax_ref == "TWICE":
            self.converged = True

        if n != 0 and self.relax_ref == "ITERATE":
            e_diff_u = abs(self.energies[-1][0] - self.energies[-2][0])
            e_diff_r = abs(self.energies[-1][1] - self.energies[-2][1])
            e_diff = abs(self.energies[-1][0] - self.energies[-1][1])
            if all(e < self.relax_convergence for e in [e_diff_u, e_diff_r, e_diff]):
                self.converged = True

        return self.converged

    def reorder_weights(self, state_ci_wfn_map):
        """
        Check CI overlap and reorder weights between consecutive relaxation steps.
        :param state_ci_wfn_map: the map to be compared to self.state_ci_wfn_map
        """
        # bypass this check if state to CI vectors map not available
        if self.state_ci_wfn_map is None:
            return

        for state in self.states:
            twice_ms = state.twice_ms()
            if twice_ms < 0:
                continue

            # compute overlap between two sets of CI vectors <this|prior>
            overlap = psi4.core.doublet(state_ci_wfn_map[state], self.state_ci_wfn_map[state], True, False)
            overlap.name = f"CI Overlap of {state}"

            # check overlap and determine if we need to permute states
            overlap_np = np.abs(overlap.to_array())
            max_values = np.max(overlap_np, axis=1)
            permutation = np.argmax(overlap_np, axis=1)
            psi4.core.print_out(f"\n\n  Permutations: {permutation}")
            check_pass = len(permutation) == len(set(permutation)) and np.all(max_values > 0.5)

            if not check_pass:
                msg = "Relaxed states are likely wrong. Please increase the number of roots."
                warnings.warn(f"{msg}", UserWarning)
                psi4.core.print_out(f"\n\n  Forte Warning: {msg}")
                psi4.core.print_out("\n\n  ==> Overlap of CI Vectors <this|prior> <==\n\n")
                overlap.print_out()
            else:
                if list(permutation) == list(range(len(permutation))):
                    continue

                msg = "Weights will be permuted to ensure consistency before and after relaxation."
                psi4.core.print_out(f"\n\n  Forte Warning: {msg}\n")

                weights_old = self.state_weights_map[state]
                weights_new = [weights_old[i] for i in permutation]
                self.state_weights_map[state] = weights_new

                psi4.core.print_out(f"\n  ==> Weights for {state} <==\n")
                psi4.core.print_out("\n    Root    Old       New")
                psi4.core.print_out(f"\n    {'-' * 24}")
                for i, w_old in enumerate(weights_old):
                    w_new = weights_new[i]
                    psi4.core.print_out(f"\n    {i:4d} {w_old:9.3e} {w_new:9.3e}")
                psi4.core.print_out(f"\n    {'-' * 24}\n")

                # try to fix ms < 0
                if twice_ms > 0:
                    state_spin = forte.StateInfo(
                        state.nb(),
                        state.na(),
                        state.multiplicity(),
                        -twice_ms,
                        state.irrep(),
                        state.irrep_label(),
                        state.gas_min(),
                        state.gas_max(),
                    )
                    if state_spin in self.state_weights_map:
                        self.state_weights_map[state_spin] = weights_new

    def print_summary(self):
        """Print energies and dipole moment to output file."""
        if self.relax_maxiter < 1:
            return

        if (not self.do_multi_state) or self.relax_maxiter > 1:
            psi4.core.print_out(f"\n\n  => {self.solver_type} Reference Relaxation Energy Summary <=\n")
            indent = " " * 4
            dash = "-" * 71
            title = f"{indent}{' ':5}  {'Fixed Ref. (a.u.)':>31}  {'Relaxed Ref. (a.u.)':>31}\n"
            title += f"{indent}{' ' * 5}  {'-' * 31}  {'-' * 31}\n"
            title += f"{indent}{'Iter.':5}  {'Total Energy':>20} {'Delta':>10}  {'Total Energy':>20} {'Delta':>10}\n"
            psi4.core.print_out("\n{}".format(title + indent + dash))

            e0_old, e1_old = 0.0, 0.0
            for n, pair in enumerate(self.energies, 1):
                e0, e1 = pair
                e0_diff, e1_diff = e0 - e0_old, e1 - e1_old
                psi4.core.print_out(f"\n{indent}{n:>5}  {e0:>20.12f} {e0_diff:>10.3e}  {e1:>20.12f} {e1_diff:>10.3e}")
                e0_old, e1_old = e0, e1

            psi4.core.print_out(f"\n{indent}{dash}")

        def print_dipole(name, dipole_xyzt):
            out = f"\n    {self.solver_type} {name.lower()} dipole moment:"
            out += "\n      X: {:10.6f}  Y: {:10.6f}  Z: {:10.6f}  Total: {:10.6f}\n".format(*dipole_xyzt)
            return out

        if self.do_dipole and (not self.do_multi_state):
            psi4.core.print_out(f"\n\n  => {self.solver_type} Reference Relaxation Dipole Summary <=\n")

            psi4.core.print_out(print_dipole("unrelaxed", self.dipoles[0][0]))
            psi4.core.print_out(print_dipole("partially relaxed", self.dipoles[0][1]))

            if self.relax_maxiter > 1:
                psi4.core.print_out(print_dipole("relaxed", self.dipoles[1][0]))

            if self.relax_ref == "ITERATE" and self.converged:
                psi4.core.print_out(print_dipole("fully relaxed", self.dipoles[-1][1]))

    def push_to_psi4_environment(self):
        """Push results to Psi4 environment."""
        if self.relax_maxiter < 1:
            return

        psi4.core.set_scalar_variable("UNRELAXED ENERGY", self.energies[0][0])
        psi4.core.set_scalar_variable("PARTIALLY RELAXED ENERGY", self.energies[0][1])

        if self.do_dipole and (not self.do_multi_state):
            psi4.core.set_scalar_variable("UNRELAXED DIPOLE", self.dipoles[0][0][-1])
            psi4.core.set_scalar_variable("PARTIALLY RELAXED DIPOLE", self.dipoles[0][1][-1])

        if self.relax_maxiter > 1:
            psi4.core.set_scalar_variable("RELAXED ENERGY", self.energies[1][0])
            if self.do_dipole and (not self.do_multi_state):
                psi4.core.set_scalar_variable("RELAXED DIPOLE", self.dipoles[1][0][-1])

            if self.relax_ref == "ITERATE":
                if not self.converged:
                    psi4.core.set_scalar_variable("CURRENT UNRELAXED ENERGY", self.energies[-1][0])
                    psi4.core.set_scalar_variable("CURRENT RELAXED ENERGY", self.energies[-1][1])
                    raise psi4.p4util.PsiException(f"DSRG relaxation does not converge in {self.relax_maxiter} cycles")
                else:
                    psi4.core.set_scalar_variable("FULLY RELAXED ENERGY", self.energies[-1][1])

                    if self.do_dipole and (not self.do_multi_state):
                        psi4.core.set_scalar_variable('FULLY RELAXED DIPOLE', self.dipoles[-1][1][-1])

    def set_fno_shift(self, e_shift, h_shift):
        """ Set energy and integral shifts due to FNO. """
        self.fno_pt2_energy_shift = e_shift
        self.fno_pt2_Heff_shift = h_shift
        psi4.core.set_scalar_variable("FNO ENERGY CORRECTION", e_shift)<|MERGE_RESOLUTION|>--- conflicted
+++ resolved
@@ -72,11 +72,7 @@
             if as_type == "BLOCK2" and self.solver_type in ["SA-MRDSRG", "SA_MRDSRG"]:
                 self.max_rdm_level = 2
             else:
-<<<<<<< HEAD
-                psi4.core.print_out("\n  DSRG 3RDM direct algorithm only available for CAS/SA-MRDSRG")
-=======
                 psi4.core.print_out("\n  DSRG 3RDM direct algorithm only available for BLOCK2/SA-MRDSRG")
->>>>>>> db6ce588
                 psi4.core.print_out("\n  Set DSRG_3RDM_ALGORITHM to 'EXPLICIT' (default)")
                 options.set_str("DSRG_3RDM_ALGORITHM", "EXPLICIT")
 
@@ -175,7 +171,7 @@
                 self.fno_pt2_energy_shift = dept2
                 self.fno_pt2_Heff_shift = dhpt2
                 psi4.core.set_scalar_variable("FNO ENERGY CORRECTION", dept2)
-            self.semi = forte.SemiCanonical(self.mo_space_info, self.ints, options)
+            self.semi = forte.SemiCanonical(self.mo_space_info, self.ints, options, inactive_mix, active_mix)
 
     def make_dsrg_solver(self):
         """Make a DSRG solver."""
