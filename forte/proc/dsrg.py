#
# @BEGIN LICENSE
#
# Forte: an open-source plugin to Psi4 (https://github.com/psi4/psi4)
# that implements a variety of quantum chemistry methods for strongly
# correlated electrons.
#
# Copyright (c) 2012-2024 by its authors (see COPYING, COPYING.LESSER, AUTHORS).
#
# The copyrights for code used from other parties are included in
# the corresponding files.
#
# This program is free software: you can redistribute it and/or modify
# it under the terms of the GNU Lesser General Public License as published by
# the Free Software Foundation, either version 3 of the License, or
# (at your option) any later version.
#
# This program is distributed in the hope that it will be useful,
# but WITHOUT ANY WARRANTY; without even the implied warranty of
# MERCHANTABILITY or FITNESS FOR A PARTICULAR PURPOSE.  See the
# GNU Lesser General Public License for more details.
#
# You should have received a copy of the GNU Lesser General Public License
# along with this program.  If not, see http://www.gnu.org/licenses/.
#
# @END LICENSE
#

import numpy as np
import warnings
import math
import json
import psi4

import forte
from forte.proc.external_active_space_solver import write_external_active_space_file
from forte.proc.dsrg_fno import dsrg_fno_procrouting

class ProcedureDSRG:
    def __init__(self, active_space_solver, state_weights_map, mo_space_info, ints, options, scf_info):
        """
        Procedure to perform a DSRG computation.
        :param active_space_solver: the Forte ActiveSpaceSolver object
        :param state_weights_map: the map between state and its weights
        :param mo_space_info: the Forte MOSpaceInfo object
        :param ints: the ForteIntegral object
        :param options: the ForteOptions object
        :param scf_info: the Forte SCFInfo object
        """

        # Read options
        self.solver_type = options.get_str("CORRELATION_SOLVER")
        if self.solver_type in ["SA-MRDSRG", "SA_MRDSRG", "DSRG_MRPT", "DSRG-MRPT"]:
            self.rdm_type = forte.RDMsType.spin_free
        else:
            self.rdm_type = (
                forte.RDMsType.spin_free if options.get_bool(
                    "DSRG_RDM_MS_AVG") else forte.RDMsType.spin_dependent
            )

        self.do_semicanonical = options.get_bool("SEMI_CANONICAL")

        self.do_multi_state = False if options.get_str(
            "CALC_TYPE") == "SS" else True

        self.relax_ref = options.get_str("RELAX_REF")
        if self.relax_ref == "NONE" and self.do_multi_state:
            self.relax_ref = "ONCE"
        if self.relax_ref != "NONE" and options.get_str("DSRG_TRANS_TYPE") != "UNITARY":
            psi4.core.print_out("\n  DSRG relaxation only supports UNITARY transformation. Setting RELAX_REF to NONE.")
            self.relax_ref = "NONE"

        self.max_rdm_level = 3 if options.get_str("THREEPDC") != "ZERO" else 2
        if options.get_str("DSRG_3RDM_ALGORITHM") == "DIRECT":
            as_type = options.get_str("ACTIVE_SPACE_SOLVER")
            if as_type == "BLOCK2" and self.solver_type in ["SA-MRDSRG", "SA_MRDSRG"]:
                self.max_rdm_level = 2
            else:
                psi4.core.print_out(
                    "\n  DSRG 3RDM direct algorithm only available for BLOCK2/SA-MRDSRG")
                psi4.core.print_out(
                    "\n  Set DSRG_3RDM_ALGORITHM to 'EXPLICIT' (default)")
                options.set_str("DSRG_3RDM_ALGORITHM", "EXPLICIT")

        self.relax_convergence = float("inf")
        self.e_convergence = options.get_double("E_CONVERGENCE")

        self.restart_amps = options.get_bool("DSRG_RESTART_AMPS")

        if self.relax_ref == "NONE":
            self.relax_maxiter = 0
        elif self.relax_ref == "ONCE":
            self.relax_maxiter = 1
        elif self.relax_ref == "TWICE":
            self.relax_maxiter = 2
        else:
            self.relax_maxiter = options.get_int("MAXITER_RELAX_REF")
            self.relax_convergence = options.get_double("RELAX_E_CONVERGENCE")

        self.save_relax_energies = options.get_bool(
            "DSRG_DUMP_RELAXED_ENERGIES")

        # Filter out levels for analytic gradients
        if options.get_str("DERTYPE") != "NONE":
            if self.relax_ref != "NONE" or self.solver_type != "DSRG-MRPT2":
                raise NotImplementedError(
                    "Analytic energy gradients are only implemented for unrelaxed DSRG-MRPT2!")

        # Filter out some ms-dsrg algorithms
        ms_dsrg_algorithm = options.get_str("DSRG_MULTI_STATE")
        if self.do_multi_state and ("SA" not in ms_dsrg_algorithm):
            raise NotImplementedError(
                "MS or XMS is disabled due to the reconstruction.")
        if ms_dsrg_algorithm == "SA_SUB" and self.relax_ref != "ONCE":
            raise NotImplementedError(
                "SA_SUB only supports relax once at present. Relaxed SA density not implemented.")
        self.multi_state_type = ms_dsrg_algorithm

        # Filter out some methods for computing dipole moments
        do_dipole = options.get_bool("DSRG_DIPOLE")
        if do_dipole and (self.solver_type not in ["DSRG-MRPT2", "DSRG-MRPT3"]):
            do_dipole = False
            psi4.core.print_out(
                f"\n  Skip computation for dipole moment (not implemented for {self.solver_type})!")
            warnings.warn(
                f"Dipole moment is not implemented for {self.solver_type}.", UserWarning)
        if do_dipole and self.do_multi_state:
            do_dipole = False
            psi4.core.print_out(
                "\n  !DSRG transition dipoles are disabled temporarily.")
            warnings.warn(
                "DSRG transition dipoles are disabled temporarily.", UserWarning)
        self.do_dipole = do_dipole
        self.dipoles = []

        self.max_dipole_level = options.get_int("DSRG_MAX_DIPOLE_LEVEL")
        self.max_quadrupole_level = options.get_int(
            "DSRG_MAX_QUADRUPOLE_LEVEL")

        # Set up Forte objects
        self.active_space_solver = active_space_solver
        self.state_weights_map = state_weights_map
        self.states = sorted(state_weights_map.keys())
        self.mo_space_info = mo_space_info
        self.ints = ints
        self.options = options
        self.scf_info = scf_info

        # Set PT2 FNO shifts
        self.fno_pt2_energy_shift = 0.0
        self.fno_pt2_Heff_shift = None

        # DSRG solver related
        self.dsrg_solver = None
        self.Heff_implemented = False
        self.Meff_implemented = False
        self.converged = False
        self.energies = []  # energies along the relaxation steps
        self.energies_environment = {}  # energies pushed to Psi4 environment globals

        # Compute RDMs from initial ActiveSpaceSolver
        self.rdms = active_space_solver.compute_average_rdms(
            state_weights_map, self.max_rdm_level, self.rdm_type)

        # Save a copy CI vectors
        try:
            self.state_ci_wfn_map = active_space_solver.state_ci_wfn_map()
        except RuntimeError as err:
            print("Warning DSRG Python driver:", err)
            self.state_ci_wfn_map = None

        inactive_mix = options.get_bool("SEMI_CANONICAL_MIX_INACTIVE")
        active_mix = options.get_bool("SEMI_CANONICAL_MIX_ACTIVE")
        # Semi-canonicalize orbitals and rotation matrices
        self.semi = forte.SemiCanonical(
            mo_space_info, ints, options, inactive_mix, active_mix)
        if self.do_semicanonical:
            self.semi.semicanonicalize(self.rdms)
        self.Ua, self.Ub = self.semi.Ua_t(), self.semi.Ub_t()
        
        # Perform FNO-DSRG
        if options.get_bool("DSRG_FNO"):
            fno_data = dsrg_fno_procrouting(state_weights_map, scf_info, options, ints,
                                            mo_space_info, active_space_solver, self.rdms,
                                            self.Ua)
            self.mo_space_info, self.ints, dept2, dhpt2 = fno_data
            if options.get_bool("DSRG_FNO_PT2_CORRECTION"):
                self.fno_pt2_energy_shift = dept2
                self.fno_pt2_Heff_shift = dhpt2
                psi4.core.set_scalar_variable("FNO ENERGY CORRECTION", dept2)
            self.semi = forte.SemiCanonical(self.mo_space_info, self.ints, options, inactive_mix, active_mix)

        # if self.options.get_bool('FULL_HBAR'):
        #     L1a = self.rdms.L1a()
        #     L1b = self.rdms.L1b()
        #     L2aa = self.rdms.L2aa()
        #     L2ab = self.rdms.L2ab()
        #     L2bb = self.rdms.L2bb()
        #     L3aaa = self.rdms.L3aaa()
        #     L3aab = self.rdms.L3aab()
        #     L3abb = self.rdms.L3abb()
        #     L3bbb = self.rdms.L3bbb()

        #     np.save("L1a", L1a)
        #     np.save("L1b", L1b)
        #     np.save("L2aa", L2aa)
        #     np.save("L2ab", L2ab)
        #     np.save("L2bb", L2bb)
        #     np.save("L3aaa", L3aaa)
        #     np.save("L3aab", L3aab)
        #     np.save("L3abb", L3abb)
        #     np.save("L3bbb", L3bbb)

    def make_dsrg_solver(self):
        """Make a DSRG solver."""
        args = (self.rdms, self.scf_info, self.options,
                self.ints, self.mo_space_info)

        if self.solver_type in ["MRDSRG", "DSRG-MRPT2", "DSRG-MRPT3", "THREE-DSRG-MRPT2"]:
            self.dsrg_solver = forte.make_dsrg_method(*args)
            self.dsrg_solver.set_state_weights_map(self.state_weights_map)
            self.dsrg_solver.set_active_space_solver(self.active_space_solver)
            self.Heff_implemented = True
        elif self.solver_type in ["SA-MRDSRG", "SA_MRDSRG"]:
            self.dsrg_solver = forte.make_sadsrg_method(*args)
            self.dsrg_solver.set_state_weights_map(self.state_weights_map)
            self.dsrg_solver.set_active_space_solver(self.active_space_solver)
            self.Heff_implemented = True
            self.Meff_implemented = True
        elif self.solver_type in ["MRDSRG_SO", "MRDSRG-SO"]:
            self.dsrg_solver = forte.make_dsrg_so(*args)
        elif self.solver_type in ["DSRG_MRPT", "DSRG-MRPT"]:
            self.dsrg_solver = forte.make_dsrg_spin_adapted(*args)
        else:
            raise NotImplementedError(f"{self.solver_type} not available!")

    def dsrg_setup(self):
        """Set up DSRG parameters before computations."""

        if self.solver_type in ["SA-MRDSRG", "SA_MRDSRG"]:
            self.dsrg_solver.set_Uactv(self.Ua)

        if self.solver_type in ["MRDSRG", "DSRG-MRPT2", "DSRG-MRPT3", "THREE-DSRG-MRPT2"]:
            self.dsrg_solver.set_Uactv(self.Ua, self.Ub)

    def dsrg_cleanup(self):
        """Clean up for reference relaxation."""
        if self.Heff_implemented:
            self.dsrg_solver.clean_checkpoints()

    def compute_energy(self):
        """Compute energy with reference relaxation and return current DSRG energy."""
        # Notes (York):
        # cases to run active space solver: reference relaxation, state-average dsrg
        # cases to run contracted ci solver (will be put in ActiveSpaceSolver): contracted state-average dsrg

        e_relax = 0.0  # initialize this to avoid PyCharm warning
        self.energies = []
        self.dipoles = []

        # Perform the initial un-relaxed DSRG
        self.make_dsrg_solver()
        self.dsrg_setup()
<<<<<<< HEAD
        psi4.core.print_out(
            f"\n  =>** Before self.dsrg_solver.compute_energy() **<=\n")
        e_dsrg = self.dsrg_solver.compute_energy()

        psi4.core.set_scalar_variable("UNRELAXED ENERGY", e_dsrg)

        psi4.core.print_out(
            f"\n  =>** After self.dsrg_solver.compute_energy() **<=\n")
=======
        psi4.core.print_out("\n  =>** Before self.dsrg_solver.compute_energy() **<=\n")
        e_dsrg = self.dsrg_solver.compute_energy() + self.fno_pt2_energy_shift
        if self.fno_pt2_energy_shift != 0.0:
            psi4.core.print_out(f"\n\n    DSRG-MRPT2 FNO energy correction:  {self.fno_pt2_energy_shift:20.15f}")
            psi4.core.print_out(f"\n    DSRG-MRPT2 FNO corrected energy:   {e_dsrg:20.15f}")
        psi4.core.set_scalar_variable("UNRELAXED ENERGY", e_dsrg)

        psi4.core.print_out("\n  =>** After self.dsrg_solver.compute_energy() **<=\n")
>>>>>>> 40a5fdce

        self.energies_environment[0] = {
            k: v for k, v in psi4.core.variables().items() if "ROOT" in k}

        # Spit out energy if reference relaxation not implemented
        if not self.Heff_implemented:
            self.relax_maxiter = 0

        # if self.options.get_bool('FULL_HBAR'):
        #     self.relax_maxiter = 0

        if self.options.get_bool('FULL_HBAR') and self.relax_maxiter == 0:
            Heff = self.dsrg_solver.compute_Heff_full()
            Heff_dict = forte.Heff_dict(Heff)
            np.savez('save_Hbar', **Heff_dict)

        # Reference relaxation procedure
        for n in range(self.relax_maxiter):
<<<<<<< HEAD
            psi4.core.print_out(
                f"\n  =>** In reference relaxation loop **<=\n")
=======
            psi4.core.print_out("\n  =>** In reference relaxation loop **<=\n")
>>>>>>> 40a5fdce
            # Grab the effective Hamiltonian in the active space
            # Note: The active integrals (ints_dressed) are in the original basis
            #       (before semi-canonicalization in the init function),
            #       so that the CI vectors are comparable before and after DSRG dressing.
            #       However, the ForteIntegrals object and the dipole integrals always refer to the current semi-canonical basis.
            #       so to compute the dipole moment correctly, we need to make the RDMs and orbital basis consistent
            ints_dressed = self.dsrg_solver.compute_Heff_actv()
            if self.fno_pt2_Heff_shift is not None:
                ints_dressed.add(self.fno_pt2_Heff_shift, 1.0)
                psi4.core.print_out("\n\n  Applied DSRG-MRPT2 FNO corrections to dressed integrals.")
            if self.Meff_implemented and (self.max_dipole_level > 0 or self.max_quadrupole_level > 0):
                asmpints = self.dsrg_solver.compute_mp_eff_actv()

            if self.options.get_str("ACTIVE_SPACE_SOLVER") == "EXTERNAL":
                state_map = forte.to_state_nroots_map(self.state_weights_map)
                write_external_active_space_file(
                    ints_dressed, state_map, self.mo_space_info, "dsrg_ints.json")
                msg = "External solver: save DSRG dressed integrals to dsrg_ints.json"
                print(msg)
                psi4.core.print_out(msg)

                if self.options.get_bool("EXTERNAL_PARTIAL_RELAX"):
                    active_space_solver_2 = forte.make_active_space_solver(
                        self.options.get_str("EXT_RELAX_SOLVER"),
                        state_map,
                        self.scf_info,
                        self.mo_space_info,
                        self.options,
                        ints_dressed,
                    )
                    active_space_solver_2.set_Uactv(self.Ua, self.Ub)
                    e_relax = list(
                        active_space_solver_2.compute_energy().values())[0][0]
                self.energies.append((e_dsrg, e_relax))
                break

            if self.do_multi_state and self.options.get_bool("SAVE_SA_DSRG_INTS"):
                state_map = forte.to_state_nroots_map(self.state_weights_map)
                write_external_active_space_file(
                    ints_dressed, state_map, self.mo_space_info, "dsrg_ints.json")
                msg = "\n\nSave SA-DSRG dressed integrals to dsrg_ints.json\n\n"
                print(msg)
                psi4.core.print_out(msg)

            # Spit out contracted SA-DSRG energy
            if self.do_multi_state and self.multi_state_type == "SA_SUB":
                max_rdm_level = 3 if self.options.get_bool("FORM_HBAR3") else 2
                state_energies_list = self.active_space_solver.compute_contracted_energy(
                    ints_dressed, max_rdm_level)
                e_relax = forte.compute_average_state_energy(
                    state_energies_list, self.state_weights_map)
                self.energies.append((e_dsrg, e_relax))
                break

            # Call the active space solver using the dressed integrals
            self.active_space_solver.set_active_space_integrals(ints_dressed)
            # pass to the active space solver the unitary transformation between the original basis
            # and the current semi-canonical basis
            self.active_space_solver.set_Uactv(self.Ua, self.Ub)
            if self.options.get_str("ACTIVE_SPACE_SOLVER") == "BLOCK2":
                self.options.set_bool("READ_ACTIVE_WFN_GUESS", True)
            state_energies_list = self.active_space_solver.compute_energy()

            if self.Meff_implemented:
                if self.max_quadrupole_level > 0:
<<<<<<< HEAD
                    self.active_space_solver.compute_quadrupole_moment(
                        asmpints)
                if self.max_dipole_level > 0:
=======
                    self.active_space_solver.compute_multipole_moment(asmpints, 2)
                else:
                    if self.max_dipole_level > 0:
                        self.active_space_solver.compute_multipole_moment(asmpints, 1)
                if self.max_dipole_level > 0 and self.options.get_list("TRANSITION_DIPOLES"):
>>>>>>> 40a5fdce
                    self.active_space_solver.compute_fosc_same_orbs(asmpints)

            # Reorder weights if needed
            if self.state_ci_wfn_map is not None:
                state_ci_wfn_map = self.active_space_solver.state_ci_wfn_map()
                self.reorder_weights(state_ci_wfn_map)
                self.state_ci_wfn_map = state_ci_wfn_map

            e_relax = forte.compute_average_state_energy(
                state_energies_list, self.state_weights_map)
            self.energies.append((e_dsrg, e_relax))

            # Compute relaxed dipole
            if self.do_dipole:
                self.rdms = self.active_space_solver.compute_average_rdms(
                    self.state_weights_map, self.max_rdm_level, self.rdm_type
                )
                dm_u = ProcedureDSRG.grab_dipole_unrelaxed()
                dm_r = self.compute_dipole_relaxed()
                self.dipoles.append((dm_u, dm_r))

            # Save energies that have been pushed to Psi4 environment
            self.energies_environment[n + 1] = {k: v for k,
                                                v in psi4.core.variables().items() if "ROOT" in k}
            self.energies_environment[n + 1]["DSRG FIXED"] = e_dsrg
            self.energies_environment[n + 1]["DSRG RELAXED"] = e_relax

            # Test convergence and break loop
            if self.test_relaxation_convergence(n):
                if self.options.get_bool('FULL_HBAR'):
                    Heff = self.dsrg_solver.compute_Heff_full()
                    Heff_dict = forte.Heff_dict(Heff)
                    np.savez('save_Hbar', **Heff_dict)
                break

            # Continue to solve DSRG equations

            # - Compute RDMs from the active space solver (the RDMs are already available if we computed the relaxed dipole)
            #   These RDMs are computed in the original basis
            if self.do_multi_state or (not self.do_dipole):
                self.rdms = self.active_space_solver.compute_average_rdms(
                    self.state_weights_map, self.max_rdm_level, self.rdm_type
                )

            # - Transform RDMs to the semi-canonical basis used in the last step (stored in self.Ua/self.Ub)
            #   We do this because the integrals and amplitudes are all expressed in the previous semi-canonical basis
            self.rdms.rotate(self.Ua, self.Ub)

            # - Semi-canonicalize RDMs and orbitals
            if self.do_semicanonical:
                self.semi.semicanonicalize(self.rdms)
                # Do NOT read previous orbitals if fixing orbital ordering and phases failed
                if (not self.semi.fix_orbital_success()) and self.Heff_implemented:
                    psi4.core.print_out(
                        "\n  DSRG checkpoint files removed due to the unsuccessful"
                        " attempt to fix orbital phase and order."
                    )
                    self.dsrg_solver.clean_checkpoints()

                # update the orbital transformation matrix that connects the original orbitals
                # to the current semi-canonical ones. We do this only if we did a semi-canonicalization
                temp = self.Ua.clone()
                self.Ua["ik"] = temp["ij"] * self.semi.Ua_t()["jk"]
                temp.copy(self.Ub)
                self.Ub["ik"] = temp["ij"] * self.semi.Ub_t()["jk"]

            # - Compute the DSRG energy
            self.make_dsrg_solver()
            self.dsrg_setup()
<<<<<<< HEAD
            # don't read from cwd if checkpoint available
            self.dsrg_solver.set_read_cwd_amps(not self.restart_amps)
            e_dsrg = self.dsrg_solver.compute_energy()
=======
            self.dsrg_solver.set_read_cwd_amps(not self.restart_amps)  # don't read from cwd if checkpoint available
            e_dsrg = self.dsrg_solver.compute_energy() + self.fno_pt2_energy_shift
            if self.fno_pt2_energy_shift != 0.0:
                psi4.core.print_out(f"\n\n    DSRG-MRPT2 FNO energy correction:  {self.fno_pt2_energy_shift:20.15f}")
                psi4.core.print_out(f"\n    DSRG-MRPT2 FNO corrected energy:   {e_dsrg:20.15f}")
>>>>>>> 40a5fdce

        ################
        if self.solver_type == 'SA-MRDSRG':
            print("HERE")
            asmpints = self.dsrg_solver.compute_mp_eff_actv()
        if self.options.get_bool('FULL_HBAR'):
            # Heff = self.dsrg_solver.compute_Heff_full()
            # Heff_dict = forte.Heff_dict(Heff)
            # np.savez('save_Hbar', **Heff_dict)
            gamma1 = self.dsrg_solver.get_gamma1()
            eta1 = self.dsrg_solver.get_eta1()
            lambda2 = self.dsrg_solver.get_lambda2()
            lambda3 = self.dsrg_solver.get_lambda3()
            gamma1_dict = forte.blocktensor_to_dict(gamma1)
            eta_1_dict = forte.blocktensor_to_dict(eta1)
            lambda2_dict = forte.blocktensor_to_dict(lambda2)
            if self.solver_type in ["MRDSRG_SO", "MRDSRG-SO"]:
                lambda3_dict = forte.blocktensor_to_dict(lambda3)
            else:
                lambda3_dict = forte.L3_dict(lambda3)

            Mbar0 = self.dsrg_solver.compute_Mbar0_full()
            print(Mbar0)
            np.save('Mbar0', Mbar0)
            Mbar1 = self.dsrg_solver.compute_Mbar1_full()
            Mbar2 = self.dsrg_solver.compute_Mbar2_full()

            for i in range(3):
                np.savez(f"Mbar1_{i}", **forte.blocktensor_to_dict(Mbar1[i]))
                np.savez(f"Mbar2_{i}", **forte.blocktensor_to_dict(Mbar2[i]))
            # Heff_dict = forte.Heff_dict(Heff)
            # np.savez('save_Hbar', **Heff_dict)

            np.savez('save_gamma1', **gamma1_dict)
            np.savez('save_eta1', **eta_1_dict)
            np.savez('save_lambda2', **lambda2_dict)
            np.savez('save_lambda3', **lambda3_dict)

            # self.rdms = self.active_space_solver.compute_average_rdms(
            #     self.state_weights_map, self.max_rdm_level, self.rdm_type
            # )
            # self.rdms.rotate(self.Ua, self.Ub)
            # self.semi.semicanonicalize(self.rdms)
            # gamma1_aa = self.rdms.g1a()
            # gamma1_bb = self.rdms.g1b()
            # lambda2_aa = self.rdms.L2aa()
            # lambda2_bb = self.rdms.L2bb()
            # lambda2_ab = self.rdms.L2ab()
            # lambda3_aaa = self.rdms.L3aaa()
            # lambda3_aab = self.rdms.L3aab()
            # lambda3_abb = self.rdms.L3abb()
            # lambda3_bbb = self.rdms.L3bbb()
            # np.save("gamma1_aa", gamma1_aa)
            # np.save("gamma1_bb", gamma1_bb)
            # np.save("lambda2_aa", lambda2_aa)
            # np.save("lambda2_bb", lambda2_bb)
            # np.save("lambda2_ab", lambda2_ab)
            # np.save("lambda3_aaa", lambda3_aaa)
            # np.save("lambda3_aab", lambda3_aab)
            # np.save("lambda3_abb", lambda3_abb)
            # np.save("lambda3_bbb", lambda3_bbb)

        ################

        self.dsrg_cleanup()

        # dump reference relaxation energies to json file
        if self.save_relax_energies:
            with open("dsrg_relaxed_energies.json", "w") as w:
                json.dump(self.energies_environment,
                          w, sort_keys=True, indent=4)

        e_current = e_dsrg if len(self.energies) == 0 else e_relax
        psi4.core.set_scalar_variable("CURRENT ENERGY", e_current)

        if self.solver_type in ["MRDSRG", "SA-MRDSRG", "SA_MRDSRG"]:
            if not self.dsrg_solver.converged():
                raise RuntimeError("DSRG amplitudes did not converge!")

        return e_current

    def compute_gradient(self, ci_vectors):
        """
        Compute DSRG-MRPT2 analytic gradients.
        :param ci_vectors: the wave functions (vector of ambit::Tensor) from an ActiveSpaceSolver
        """
        if self.dsrg_solver is None:
            raise ValueError(
                "Please compute energy before calling compute_gradient")

        self.dsrg_solver.set_ci_vectors(ci_vectors)
        self.dsrg_solver.compute_gradient()

    def compute_dipole_relaxed(self):
        """Compute dipole moments."""
        dipole_moments = self.dsrg_solver.nuclear_dipole()
        dipole_dressed = self.dsrg_solver.deGNO_DMbar_actv()
        for i in range(3):
            dipole_moments[i] += dipole_dressed[i].contract_with_rdms(
                self.rdms)
        dm_total = math.sqrt(sum([i * i for i in dipole_moments]))
        dipole_moments.append(dm_total)
        return dipole_moments

    @staticmethod
    def grab_dipole_unrelaxed():
        """Grab dipole moment from C++ results."""
        dipole = psi4.core.variable("UNRELAXED DIPOLE")
        return dipole[0], dipole[1], dipole[2], np.linalg.norm(dipole)

    def test_relaxation_convergence(self, n):
        """
        Test convergence for reference relaxation.
        :param n: iteration number (start from 0)
        :return: True if converged
        """
        if n == 0 and self.relax_ref == "ONCE":
            self.converged = True

        if n == 1 and self.relax_ref == "TWICE":
            self.converged = True

        if n != 0 and self.relax_ref == "ITERATE":
            e_diff_u = abs(self.energies[-1][0] - self.energies[-2][0])
            e_diff_r = abs(self.energies[-1][1] - self.energies[-2][1])
            e_diff = abs(self.energies[-1][0] - self.energies[-1][1])
            if all(e < self.relax_convergence for e in [e_diff_u, e_diff_r, e_diff]):
                self.converged = True

        return self.converged

    def reorder_weights(self, state_ci_wfn_map):
        """
        Check CI overlap and reorder weights between consecutive relaxation steps.
        :param state_ci_wfn_map: the map to be compared to self.state_ci_wfn_map
        """
        # bypass this check if state to CI vectors map not available
        if self.state_ci_wfn_map is None:
            return

        for state in self.states:
            twice_ms = state.twice_ms()
            if twice_ms < 0:
                continue

            # compute overlap between two sets of CI vectors <this|prior>
            overlap = psi4.core.doublet(
                state_ci_wfn_map[state], self.state_ci_wfn_map[state], True, False)
            overlap.name = f"CI Overlap of {state}"

            # check overlap and determine if we need to permute states
            overlap_np = np.abs(overlap.to_array())
            max_values = np.max(overlap_np, axis=1)
            permutation = np.argmax(overlap_np, axis=1)
<<<<<<< HEAD
            check_pass = len(permutation) == len(
                set(permutation)) and np.all(max_values > 0.5)
=======
            psi4.core.print_out(f"\n\n Permutations: {permutation}")
            check_pass = len(permutation) == len(set(permutation)) and np.all(max_values > 0.5)
>>>>>>> 40a5fdce

            if not check_pass:
                msg = "Relaxed states are likely wrong. Please increase the number of roots."
                warnings.warn(f"{msg}", UserWarning)
                psi4.core.print_out(f"\n\n  Forte Warning: {msg}")
<<<<<<< HEAD
                psi4.core.print_out(
                    f"\n\n  ==> Overlap of CI Vectors <this|prior> <==\n\n")
=======
                psi4.core.print_out("\n\n  ==> Overlap of CI Vectors <this|prior> <==\n\n")
>>>>>>> 40a5fdce
                overlap.print_out()
            else:
                if list(permutation) == list(range(len(permutation))):
                    continue

                msg = "Weights will be permuted to ensure consistency before and after relaxation."
                psi4.core.print_out(f"\n\n  Forte Warning: {msg}\n")

                weights_old = self.state_weights_map[state]
                weights_new = [weights_old[i] for i in permutation]
                self.state_weights_map[state] = weights_new

                psi4.core.print_out(f"\n  ==> Weights for {state} <==\n")
                psi4.core.print_out("\n    Root    Old       New")
                psi4.core.print_out(f"\n    {'-' * 24}")
                for i, w_old in enumerate(weights_old):
                    w_new = weights_new[i]
                    psi4.core.print_out(
                        f"\n    {i:4d} {w_old:9.3e} {w_new:9.3e}")
                psi4.core.print_out(f"\n    {'-' * 24}\n")

                # try to fix ms < 0
                if twice_ms > 0:
                    state_spin = forte.StateInfo(
                        state.nb(),
                        state.na(),
                        state.multiplicity(),
                        -twice_ms,
                        state.irrep(),
                        state.irrep_label(),
                        state.gas_min(),
                        state.gas_max(),
                    )
                    if state_spin in self.state_weights_map:
                        self.state_weights_map[state_spin] = weights_new

    def print_summary(self):
        """Print energies and dipole moment to output file."""
        if self.relax_maxiter < 1:
            return

        if (not self.do_multi_state) or self.relax_maxiter > 1:
            psi4.core.print_out(
                f"\n\n  => {self.solver_type} Reference Relaxation Energy Summary <=\n")
            indent = " " * 4
            dash = "-" * 71
            title = f"{indent}{' ':5}  {'Fixed Ref. (a.u.)':>31}  {'Relaxed Ref. (a.u.)':>31}\n"
            title += f"{indent}{' ' * 5}  {'-' * 31}  {'-' * 31}\n"
            title += f"{indent}{'Iter.':5}  {'Total Energy':>20} {'Delta':>10}  {'Total Energy':>20} {'Delta':>10}\n"
            psi4.core.print_out("\n{}".format(title + indent + dash))

            e0_old, e1_old = 0.0, 0.0
            for n, pair in enumerate(self.energies, 1):
                e0, e1 = pair
                e0_diff, e1_diff = e0 - e0_old, e1 - e1_old
                psi4.core.print_out(
                    f"\n{indent}{n:>5}  {e0:>20.12f} {e0_diff:>10.3e}  {e1:>20.12f} {e1_diff:>10.3e}")
                e0_old, e1_old = e0, e1

            psi4.core.print_out(f"\n{indent}{dash}")

        def print_dipole(name, dipole_xyzt):
            out = f"\n    {self.solver_type} {name.lower()} dipole moment:"
            out += "\n      X: {:10.6f}  Y: {:10.6f}  Z: {:10.6f}  Total: {:10.6f}\n".format(
                *dipole_xyzt)
            return out

        if self.do_dipole and (not self.do_multi_state):
            psi4.core.print_out(
                f"\n\n  => {self.solver_type} Reference Relaxation Dipole Summary <=\n")

            psi4.core.print_out(print_dipole("unrelaxed", self.dipoles[0][0]))
            psi4.core.print_out(print_dipole(
                "partially relaxed", self.dipoles[0][1]))

            if self.relax_maxiter > 1:
                psi4.core.print_out(print_dipole(
                    "relaxed", self.dipoles[1][0]))

            if self.relax_ref == "ITERATE" and self.converged:
                psi4.core.print_out(print_dipole(
                    "fully relaxed", self.dipoles[-1][1]))

    def push_to_psi4_environment(self):
        """Push results to Psi4 environment."""
        if self.relax_maxiter < 1:
            return

        psi4.core.set_scalar_variable("UNRELAXED ENERGY", self.energies[0][0])
        psi4.core.set_scalar_variable(
            "PARTIALLY RELAXED ENERGY", self.energies[0][1])

        if self.do_dipole and (not self.do_multi_state):
            psi4.core.set_scalar_variable(
                "UNRELAXED DIPOLE", self.dipoles[0][0][-1])
            psi4.core.set_scalar_variable(
                "PARTIALLY RELAXED DIPOLE", self.dipoles[0][1][-1])

        if self.relax_maxiter > 1:
            psi4.core.set_scalar_variable(
                "RELAXED ENERGY", self.energies[1][0])
            if self.do_dipole and (not self.do_multi_state):
                psi4.core.set_scalar_variable(
                    "RELAXED DIPOLE", self.dipoles[1][0][-1])

            if self.relax_ref == "ITERATE":
                if not self.converged:
                    psi4.core.set_scalar_variable(
                        "CURRENT UNRELAXED ENERGY", self.energies[-1][0])
                    psi4.core.set_scalar_variable(
                        "CURRENT RELAXED ENERGY", self.energies[-1][1])
                    raise psi4.p4util.PsiException(
                        f"DSRG relaxation does not converge in {self.relax_maxiter} cycles")
                else:
                    psi4.core.set_scalar_variable(
                        "FULLY RELAXED ENERGY", self.energies[-1][1])

                    if self.do_dipole and (not self.do_multi_state):
                        psi4.core.set_scalar_variable(
                            "FULLY RELAXED DIPOLE", self.dipoles[-1][1][-1])<|MERGE_RESOLUTION|>--- conflicted
+++ resolved
@@ -35,6 +35,7 @@
 import forte
 from forte.proc.external_active_space_solver import write_external_active_space_file
 from forte.proc.dsrg_fno import dsrg_fno_procrouting
+
 
 class ProcedureDSRG:
     def __init__(self, active_space_solver, state_weights_map, mo_space_info, ints, options, scf_info):
@@ -67,7 +68,8 @@
         if self.relax_ref == "NONE" and self.do_multi_state:
             self.relax_ref = "ONCE"
         if self.relax_ref != "NONE" and options.get_str("DSRG_TRANS_TYPE") != "UNITARY":
-            psi4.core.print_out("\n  DSRG relaxation only supports UNITARY transformation. Setting RELAX_REF to NONE.")
+            psi4.core.print_out(
+                "\n  DSRG relaxation only supports UNITARY transformation. Setting RELAX_REF to NONE.")
             self.relax_ref = "NONE"
 
         self.max_rdm_level = 3 if options.get_str("THREEPDC") != "ZERO" else 2
@@ -177,7 +179,7 @@
         if self.do_semicanonical:
             self.semi.semicanonicalize(self.rdms)
         self.Ua, self.Ub = self.semi.Ua_t(), self.semi.Ub_t()
-        
+
         # Perform FNO-DSRG
         if options.get_bool("DSRG_FNO"):
             fno_data = dsrg_fno_procrouting(state_weights_map, scf_info, options, ints,
@@ -188,7 +190,8 @@
                 self.fno_pt2_energy_shift = dept2
                 self.fno_pt2_Heff_shift = dhpt2
                 psi4.core.set_scalar_variable("FNO ENERGY CORRECTION", dept2)
-            self.semi = forte.SemiCanonical(self.mo_space_info, self.ints, options, inactive_mix, active_mix)
+            self.semi = forte.SemiCanonical(
+                self.mo_space_info, self.ints, options, inactive_mix, active_mix)
 
         # if self.options.get_bool('FULL_HBAR'):
         #     L1a = self.rdms.L1a()
@@ -261,25 +264,18 @@
         # Perform the initial un-relaxed DSRG
         self.make_dsrg_solver()
         self.dsrg_setup()
-<<<<<<< HEAD
         psi4.core.print_out(
-            f"\n  =>** Before self.dsrg_solver.compute_energy() **<=\n")
-        e_dsrg = self.dsrg_solver.compute_energy()
-
-        psi4.core.set_scalar_variable("UNRELAXED ENERGY", e_dsrg)
-
-        psi4.core.print_out(
-            f"\n  =>** After self.dsrg_solver.compute_energy() **<=\n")
-=======
-        psi4.core.print_out("\n  =>** Before self.dsrg_solver.compute_energy() **<=\n")
+            "\n  =>** Before self.dsrg_solver.compute_energy() **<=\n")
         e_dsrg = self.dsrg_solver.compute_energy() + self.fno_pt2_energy_shift
         if self.fno_pt2_energy_shift != 0.0:
-            psi4.core.print_out(f"\n\n    DSRG-MRPT2 FNO energy correction:  {self.fno_pt2_energy_shift:20.15f}")
-            psi4.core.print_out(f"\n    DSRG-MRPT2 FNO corrected energy:   {e_dsrg:20.15f}")
+            psi4.core.print_out(
+                f"\n\n    DSRG-MRPT2 FNO energy correction:  {self.fno_pt2_energy_shift:20.15f}")
+            psi4.core.print_out(
+                f"\n    DSRG-MRPT2 FNO corrected energy:   {e_dsrg:20.15f}")
         psi4.core.set_scalar_variable("UNRELAXED ENERGY", e_dsrg)
 
-        psi4.core.print_out("\n  =>** After self.dsrg_solver.compute_energy() **<=\n")
->>>>>>> 40a5fdce
+        psi4.core.print_out(
+            "\n  =>** After self.dsrg_solver.compute_energy() **<=\n")
 
         self.energies_environment[0] = {
             k: v for k, v in psi4.core.variables().items() if "ROOT" in k}
@@ -298,12 +294,7 @@
 
         # Reference relaxation procedure
         for n in range(self.relax_maxiter):
-<<<<<<< HEAD
-            psi4.core.print_out(
-                f"\n  =>** In reference relaxation loop **<=\n")
-=======
             psi4.core.print_out("\n  =>** In reference relaxation loop **<=\n")
->>>>>>> 40a5fdce
             # Grab the effective Hamiltonian in the active space
             # Note: The active integrals (ints_dressed) are in the original basis
             #       (before semi-canonicalization in the init function),
@@ -313,7 +304,8 @@
             ints_dressed = self.dsrg_solver.compute_Heff_actv()
             if self.fno_pt2_Heff_shift is not None:
                 ints_dressed.add(self.fno_pt2_Heff_shift, 1.0)
-                psi4.core.print_out("\n\n  Applied DSRG-MRPT2 FNO corrections to dressed integrals.")
+                psi4.core.print_out(
+                    "\n\n  Applied DSRG-MRPT2 FNO corrections to dressed integrals.")
             if self.Meff_implemented and (self.max_dipole_level > 0 or self.max_quadrupole_level > 0):
                 asmpints = self.dsrg_solver.compute_mp_eff_actv()
 
@@ -369,17 +361,13 @@
 
             if self.Meff_implemented:
                 if self.max_quadrupole_level > 0:
-<<<<<<< HEAD
-                    self.active_space_solver.compute_quadrupole_moment(
-                        asmpints)
-                if self.max_dipole_level > 0:
-=======
-                    self.active_space_solver.compute_multipole_moment(asmpints, 2)
+                    self.active_space_solver.compute_multipole_moment(
+                        asmpints, 2)
                 else:
                     if self.max_dipole_level > 0:
-                        self.active_space_solver.compute_multipole_moment(asmpints, 1)
+                        self.active_space_solver.compute_multipole_moment(
+                            asmpints, 1)
                 if self.max_dipole_level > 0 and self.options.get_list("TRANSITION_DIPOLES"):
->>>>>>> 40a5fdce
                     self.active_space_solver.compute_fosc_same_orbs(asmpints)
 
             # Reorder weights if needed
@@ -449,17 +437,14 @@
             # - Compute the DSRG energy
             self.make_dsrg_solver()
             self.dsrg_setup()
-<<<<<<< HEAD
             # don't read from cwd if checkpoint available
             self.dsrg_solver.set_read_cwd_amps(not self.restart_amps)
-            e_dsrg = self.dsrg_solver.compute_energy()
-=======
-            self.dsrg_solver.set_read_cwd_amps(not self.restart_amps)  # don't read from cwd if checkpoint available
             e_dsrg = self.dsrg_solver.compute_energy() + self.fno_pt2_energy_shift
             if self.fno_pt2_energy_shift != 0.0:
-                psi4.core.print_out(f"\n\n    DSRG-MRPT2 FNO energy correction:  {self.fno_pt2_energy_shift:20.15f}")
-                psi4.core.print_out(f"\n    DSRG-MRPT2 FNO corrected energy:   {e_dsrg:20.15f}")
->>>>>>> 40a5fdce
+                psi4.core.print_out(
+                    f"\n\n    DSRG-MRPT2 FNO energy correction:  {self.fno_pt2_energy_shift:20.15f}")
+                psi4.core.print_out(
+                    f"\n    DSRG-MRPT2 FNO corrected energy:   {e_dsrg:20.15f}")
 
         ################
         if self.solver_type == 'SA-MRDSRG':
@@ -473,13 +458,12 @@
             eta1 = self.dsrg_solver.get_eta1()
             lambda2 = self.dsrg_solver.get_lambda2()
             lambda3 = self.dsrg_solver.get_lambda3()
+            lambda4 = self.dsrg_solver.get_lambda4()
             gamma1_dict = forte.blocktensor_to_dict(gamma1)
             eta_1_dict = forte.blocktensor_to_dict(eta1)
             lambda2_dict = forte.blocktensor_to_dict(lambda2)
-            if self.solver_type in ["MRDSRG_SO", "MRDSRG-SO"]:
-                lambda3_dict = forte.blocktensor_to_dict(lambda3)
-            else:
-                lambda3_dict = forte.L3_dict(lambda3)
+            lambda3_dict = forte.L3_dict(lambda3)
+            lambda4_dict = forte.L4_dict(lambda4)
 
             Mbar0 = self.dsrg_solver.compute_Mbar0_full()
             print(Mbar0)
@@ -497,6 +481,7 @@
             np.savez('save_eta1', **eta_1_dict)
             np.savez('save_lambda2', **lambda2_dict)
             np.savez('save_lambda3', **lambda3_dict)
+            np.savez('save_lambda4', **lambda4_dict)
 
             # self.rdms = self.active_space_solver.compute_average_rdms(
             #     self.state_weights_map, self.max_rdm_level, self.rdm_type
@@ -614,24 +599,16 @@
             overlap_np = np.abs(overlap.to_array())
             max_values = np.max(overlap_np, axis=1)
             permutation = np.argmax(overlap_np, axis=1)
-<<<<<<< HEAD
+            psi4.core.print_out(f"\n\n Permutations: {permutation}")
             check_pass = len(permutation) == len(
                 set(permutation)) and np.all(max_values > 0.5)
-=======
-            psi4.core.print_out(f"\n\n Permutations: {permutation}")
-            check_pass = len(permutation) == len(set(permutation)) and np.all(max_values > 0.5)
->>>>>>> 40a5fdce
 
             if not check_pass:
                 msg = "Relaxed states are likely wrong. Please increase the number of roots."
                 warnings.warn(f"{msg}", UserWarning)
                 psi4.core.print_out(f"\n\n  Forte Warning: {msg}")
-<<<<<<< HEAD
                 psi4.core.print_out(
-                    f"\n\n  ==> Overlap of CI Vectors <this|prior> <==\n\n")
-=======
-                psi4.core.print_out("\n\n  ==> Overlap of CI Vectors <this|prior> <==\n\n")
->>>>>>> 40a5fdce
+                    "\n\n  ==> Overlap of CI Vectors <this|prior> <==\n\n")
                 overlap.print_out()
             else:
                 if list(permutation) == list(range(len(permutation))):
