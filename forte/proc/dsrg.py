#
# @BEGIN LICENSE
#
# Psi4: an open-source quantum chemistry software package
#
# Copyright (c) 2007-2019 The Psi4 Developers.
#
# The copyrights for code used from other parties are included in
# the corresponding files.
#
# This file is part of Psi4.
#
# Psi4 is free software; you can redistribute it and/or modify
# it under the terms of the GNU Lesser General Public License as published by
# the Free Software Foundation, version 3.
#
# Psi4 is distributed in the hope that it will be useful,
# but WITHOUT ANY WARRANTY; without even the implied warranty of
# MERCHANTABILITY or FITNESS FOR A PARTICULAR PURPOSE.  See the
# GNU Lesser General Public License for more details.
#
# You should have received a copy of the GNU Lesser General Public License along
# with Psi4; if not, write to the Free Software Foundation, Inc.,
# 51 Franklin Street, Fifth Floor, Boston, MA 02110-1301 USA.
#
# @END LICENSE
#

import numpy as np
import warnings
import math
import json
import psi4

import forte
from forte.proc.external_active_space_solver import write_external_active_space_file


class ProcedureDSRG:
    def __init__(self, active_space_solver, state_weights_map, mo_space_info, ints, options, scf_info):
        """
        Procedure to perform a DSRG computation.
        :param active_space_solver: the Forte ActiveSpaceSolver object
        :param state_weights_map: the map between state and its weights
        :param mo_space_info: the Forte MOSpaceInfo object
        :param ints: the ForteIntegral object
        :param options: the ForteOptions object
        :param scf_info: the Forte SCFInfo object
        """

        # Read options
        self.solver_type = options.get_str("CORRELATION_SOLVER")
        if self.solver_type in ["SA-MRDSRG", "SA_MRDSRG", "DSRG_MRPT", "DSRG-MRPT"]:
            self.rdm_type = forte.RDMsType.spin_free
        else:
            self.rdm_type = (
                forte.RDMsType.spin_free if options.get_bool("DSRG_RDM_MS_AVG") else forte.RDMsType.spin_dependent
            )

        self.do_semicanonical = options.get_bool("SEMI_CANONICAL")

        self.do_multi_state = False if options.get_str(
            "CALC_TYPE") == "SS" else True

        self.relax_ref = options.get_str("RELAX_REF")
        if self.relax_ref == "NONE" and self.do_multi_state:
            self.relax_ref = "ONCE"

        self.max_rdm_level = 3 if options.get_str("THREEPDC") != "ZERO" else 2
        if options.get_str("DSRG_3RDM_ALGORITHM") == "DIRECT":
            as_type = options.get_str("ACTIVE_SPACE_SOLVER")
            if as_type == "CAS" and self.solver_type in ["SA-MRDSRG", "SA_MRDSRG"]:
                self.max_rdm_level = 2
            else:
                psi4.core.print_out(
                    f"\n  DSRG 3RDM direct algorithm only available for CAS/SA-MRDSRG")
                psi4.core.print_out(
                    f"\n  Set DSRG_3RDM_ALGORITHM to 'EXPLICIT' (default)")
                options.set_str("DSRG_3RDM_ALGORITHM", "EXPLICIT")

        self.relax_convergence = float("inf")
        self.e_convergence = options.get_double("E_CONVERGENCE")

        self.restart_amps = options.get_bool("DSRG_RESTART_AMPS")

        if self.relax_ref == "NONE":
            self.relax_maxiter = 0
        elif self.relax_ref == "ONCE":
            self.relax_maxiter = 1
        elif self.relax_ref == "TWICE":
            self.relax_maxiter = 2
        else:
            self.relax_maxiter = options.get_int("MAXITER_RELAX_REF")
            self.relax_convergence = options.get_double("RELAX_E_CONVERGENCE")

        self.save_relax_energies = options.get_bool(
            "DSRG_DUMP_RELAXED_ENERGIES")

        # Filter out levels for analytic gradients
        if options.get_str("DERTYPE") != "NONE":
<<<<<<< HEAD
            if self.relax_ref != 'NONE' or self.solver_type != 'DSRG-MRPT2':
                raise NotImplementedError(
                    "Analytic energy gradients are only implemented for unrelaxed DSRG-MRPT2!")
=======
            if self.relax_ref != "NONE" or self.solver_type != "DSRG-MRPT2":
                raise NotImplementedError("Analytic energy gradients are only implemented for unrelaxed DSRG-MRPT2!")
>>>>>>> 0750ddda

        # Filter out some ms-dsrg algorithms
        ms_dsrg_algorithm = options.get_str("DSRG_MULTI_STATE")
        if self.do_multi_state and ("SA" not in ms_dsrg_algorithm):
<<<<<<< HEAD
            raise NotImplementedError(
                "MS or XMS is disabled due to the reconstruction.")
        if ms_dsrg_algorithm == "SA_SUB" and self.relax_ref != 'ONCE':
            raise NotImplementedError(
                "SA_SUB only supports relax once at present. Relaxed SA density not implemented.")
=======
            raise NotImplementedError("MS or XMS is disabled due to the reconstruction.")
        if ms_dsrg_algorithm == "SA_SUB" and self.relax_ref != "ONCE":
            raise NotImplementedError("SA_SUB only supports relax once at present. Relaxed SA density not implemented.")
>>>>>>> 0750ddda
        self.multi_state_type = ms_dsrg_algorithm

        # Filter out some methods for computing dipole moments
        do_dipole = options.get_bool("DSRG_DIPOLE")
        if do_dipole and (self.solver_type not in ["DSRG-MRPT2", "DSRG-MRPT3"]):
            do_dipole = False
            psi4.core.print_out(
                f"\n  Skip computation for dipole moment (not implemented for {self.solver_type})!")
            warnings.warn(
                f"Dipole moment is not implemented for {self.solver_type}.", UserWarning)
        if do_dipole and self.do_multi_state:
            do_dipole = False
            psi4.core.print_out(
                "\n  !DSRG transition dipoles are disabled temporarily.")
            warnings.warn(
                "DSRG transition dipoles are disabled temporarily.", UserWarning)
        self.do_dipole = do_dipole
        self.dipoles = []

        self.max_dipole_level = options.get_int("DSRG_MAX_DIPOLE_LEVEL")
        self.max_quadrupole_level = options.get_int(
            "DSRG_MAX_QUADRUPOLE_LEVEL")

        # Set up Forte objects
        self.active_space_solver = active_space_solver
        self.state_weights_map = state_weights_map
        self.states = sorted(state_weights_map.keys())
        self.mo_space_info = mo_space_info
        self.ints = ints
        self.options = options
        self.scf_info = scf_info

        # DSRG solver related
        self.dsrg_solver = None
        self.Heff_implemented = False
        self.Meff_implemented = False
        self.converged = False
        self.energies = []  # energies along the relaxation steps
        self.energies_environment = {}  # energies pushed to Psi4 environment globals

        # Compute RDMs from initial ActiveSpaceSolver
        self.rdms = active_space_solver.compute_average_rdms(
            state_weights_map, self.max_rdm_level, self.rdm_type)

        # Save a copy CI vectors
        try:
            self.state_ci_wfn_map = active_space_solver.state_ci_wfn_map()
        except RuntimeError as err:
            print("Warning DSRG Python driver:", err)
            self.state_ci_wfn_map = None

        inactive_mix = options.get_bool("SEMI_CANONICAL_MIX_INACTIVE")
        active_mix = options.get_bool("SEMI_CANONICAL_MIX_ACTIVE")
        # Semi-canonicalize orbitals and rotation matrices
        self.semi = forte.SemiCanonical(mo_space_info, ints, options, inactive_mix, active_mix)
        if self.do_semicanonical:
            self.semi.semicanonicalize(self.rdms)
        self.Ua, self.Ub = self.semi.Ua_t(), self.semi.Ub_t()

    def make_dsrg_solver(self):
<<<<<<< HEAD
        """ Make a DSRG solver. """
        args = (self.rdms, self.scf_info, self.options,
                self.ints, self.mo_space_info)
=======
        """Make a DSRG solver."""
        args = (self.rdms, self.scf_info, self.options, self.ints, self.mo_space_info)
>>>>>>> 0750ddda

        if self.solver_type in ["MRDSRG", "DSRG-MRPT2", "DSRG-MRPT3", "THREE-DSRG-MRPT2"]:
            self.dsrg_solver = forte.make_dsrg_method(*args)
            self.dsrg_solver.set_state_weights_map(self.state_weights_map)
            self.dsrg_solver.set_active_space_solver(self.active_space_solver)
            self.Heff_implemented = True
        elif self.solver_type in ["SA-MRDSRG", "SA_MRDSRG"]:
            self.dsrg_solver = forte.make_sadsrg_method(*args)
            self.dsrg_solver.set_state_weights_map(self.state_weights_map)
            self.dsrg_solver.set_active_space_solver(self.active_space_solver)
            self.Heff_implemented = True
            self.Meff_implemented = True
        elif self.solver_type in ["MRDSRG_SO", "MRDSRG-SO"]:
            self.dsrg_solver = forte.make_dsrg_so_y(*args)
        elif self.solver_type == "SOMRDSRG":
            self.dsrg_solver = forte.make_dsrg_so_f(*args)
        elif self.solver_type in ["DSRG_MRPT", "DSRG-MRPT"]:
            self.dsrg_solver = forte.make_dsrg_spin_adapted(*args)
        else:
            raise NotImplementedError(f"{self.solver_type} not available!")

    def dsrg_setup(self):
        """Set up DSRG parameters before computations."""

        if self.solver_type in ["SA-MRDSRG", "SA_MRDSRG"]:
            self.dsrg_solver.set_Uactv(self.Ua)

        if self.solver_type in ["MRDSRG", "DSRG-MRPT2", "DSRG-MRPT3", "THREE-DSRG-MRPT2"]:
            self.dsrg_solver.set_Uactv(self.Ua, self.Ub)

    def dsrg_cleanup(self):
        """Clean up for reference relaxation."""
        if self.Heff_implemented:
            self.dsrg_solver.clean_checkpoints()

    def compute_energy(self):
        """Compute energy with reference relaxation and return current DSRG energy."""
        # Notes (York):
        # cases to run active space solver: reference relaxation, state-average dsrg
        # cases to run contracted ci solver (will be put in ActiveSpaceSolver): contracted state-average dsrg

        e_relax = 0.0  # initialize this to avoid PyCharm warning
        self.energies = []
        self.dipoles = []

        # Perform the initial un-relaxed DSRG
        self.make_dsrg_solver()
        self.dsrg_setup()
        psi4.core.print_out(f"\n  =>** Before self.dsrg_solver.compute_energy() **<=\n")
        e_dsrg = self.dsrg_solver.compute_energy()

        psi4.core.set_scalar_variable("UNRELAXED ENERGY", e_dsrg)

<<<<<<< HEAD
        self.energies_environment[0] = {
            k: v for k, v in psi4.core.variables().items() if 'ROOT' in k}
=======
        psi4.core.print_out(f"\n  =>** After self.dsrg_solver.compute_energy() **<=\n")

        self.energies_environment[0] = {k: v for k, v in psi4.core.variables().items() if "ROOT" in k}
>>>>>>> 0750ddda

        # Spit out energy if reference relaxation not implemented
        if not self.Heff_implemented:
            self.relax_maxiter = 0

        # Reference relaxation procedure
        for n in range(self.relax_maxiter):
            psi4.core.print_out(f"\n  =>** In reference relaxation loop **<=\n")
            # Grab the effective Hamiltonian in the active space
            # Note: The active integrals (ints_dressed) are in the original basis
            #       (before semi-canonicalization in the init function),
            #       so that the CI vectors are comparable before and after DSRG dressing.
            #       However, the ForteIntegrals object and the dipole integrals always refer to the current semi-canonical basis.
            #       so to compute the dipole moment correctly, we need to make the RDMs and orbital basis consistent
            ints_dressed = self.dsrg_solver.compute_Heff_actv()
            if self.Meff_implemented and (self.max_dipole_level > 0 or self.max_quadrupole_level > 0):
                asmpints = self.dsrg_solver.compute_mp_eff_actv()

            if self.options.get_str("ACTIVE_SPACE_SOLVER") == "EXTERNAL":
                state_map = forte.to_state_nroots_map(self.state_weights_map)
<<<<<<< HEAD
                write_external_active_space_file(
                    ints_dressed, state_map, self.mo_space_info, "dsrg_ints.json")
                msg = 'External solver: save DSRG dressed integrals to dsrg_ints.json'
=======
                write_external_active_space_file(ints_dressed, state_map, self.mo_space_info, "dsrg_ints.json")
                msg = "External solver: save DSRG dressed integrals to dsrg_ints.json"
>>>>>>> 0750ddda
                print(msg)
                psi4.core.print_out(msg)

                if self.options.get_bool("EXTERNAL_PARTIAL_RELAX"):
                    active_space_solver_2 = forte.make_active_space_solver(
                        self.options.get_str("EXT_RELAX_SOLVER"),
                        state_map,
                        self.scf_info,
                        self.mo_space_info,
                        self.options,
                        ints_dressed,
                    )
                    active_space_solver_2.set_Uactv(self.Ua, self.Ub)
                    e_relax = list(
                        active_space_solver_2.compute_energy().values())[0][0]
                self.energies.append((e_dsrg, e_relax))
                break

            if self.do_multi_state and self.options.get_bool("SAVE_SA_DSRG_INTS"):
                state_map = forte.to_state_nroots_map(self.state_weights_map)
<<<<<<< HEAD
                write_external_active_space_file(
                    ints_dressed, state_map, self.mo_space_info, "dsrg_ints.json")
                msg = '\n\nSave SA-DSRG dressed integrals to dsrg_ints.json\n\n'
=======
                write_external_active_space_file(ints_dressed, state_map, self.mo_space_info, "dsrg_ints.json")
                msg = "\n\nSave SA-DSRG dressed integrals to dsrg_ints.json\n\n"
>>>>>>> 0750ddda
                print(msg)
                psi4.core.print_out(msg)

            # Spit out contracted SA-DSRG energy
            if self.do_multi_state and self.multi_state_type == "SA_SUB":
                max_rdm_level = 3 if self.options.get_bool("FORM_HBAR3") else 2
                state_energies_list = self.active_space_solver.compute_contracted_energy(
                    ints_dressed, max_rdm_level)
                e_relax = forte.compute_average_state_energy(
                    state_energies_list, self.state_weights_map)
                self.energies.append((e_dsrg, e_relax))
                break

            # Call the active space solver using the dressed integrals
            self.active_space_solver.set_active_space_integrals(ints_dressed)
            # pass to the active space solver the unitary transformation between the original basis
            # and the current semi-canonical basis
            self.active_space_solver.set_Uactv(self.Ua, self.Ub)
            state_energies_list = self.active_space_solver.compute_energy()

            if self.Meff_implemented:
                if self.max_dipole_level > 0:
                    self.active_space_solver.compute_dipole_moment(asmpints)
                if self.max_quadrupole_level > 0:
<<<<<<< HEAD
                    self.active_space_solver.compute_quadrupole_moment(
                        asmpints)
=======
                    self.active_space_solver.compute_quadrupole_moment(asmpints)
>>>>>>> 0750ddda
                if self.max_dipole_level > 0:
                    self.active_space_solver.compute_fosc_same_orbs(asmpints)

            # Reorder weights if needed
            if self.state_ci_wfn_map is not None:
                state_ci_wfn_map = self.active_space_solver.state_ci_wfn_map()
                self.reorder_weights(state_ci_wfn_map)
                self.state_ci_wfn_map = state_ci_wfn_map

            e_relax = forte.compute_average_state_energy(
                state_energies_list, self.state_weights_map)
            self.energies.append((e_dsrg, e_relax))

            # Compute relaxed dipole
            if self.do_dipole:
                self.rdms = self.active_space_solver.compute_average_rdms(
                    self.state_weights_map, self.max_rdm_level, self.rdm_type
                )
                dm_u = ProcedureDSRG.grab_dipole_unrelaxed()
                dm_r = self.compute_dipole_relaxed()
                self.dipoles.append((dm_u, dm_r))

            # Save energies that have been pushed to Psi4 environment
<<<<<<< HEAD
            self.energies_environment[n + 1] = {k: v for k,
                                                v in psi4.core.variables().items() if 'ROOT' in k}
=======
            self.energies_environment[n + 1] = {k: v for k, v in psi4.core.variables().items() if "ROOT" in k}
>>>>>>> 0750ddda
            self.energies_environment[n + 1]["DSRG FIXED"] = e_dsrg
            self.energies_environment[n + 1]["DSRG RELAXED"] = e_relax

            # Test convergence and break loop
            if self.test_relaxation_convergence(n):
                break

            # Continue to solve DSRG equations

            # - Compute RDMs from the active space solver (the RDMs are already available if we computed the relaxed dipole)
            #   These RDMs are computed in the original basis
            if self.do_multi_state or (not self.do_dipole):
                self.rdms = self.active_space_solver.compute_average_rdms(
                    self.state_weights_map, self.max_rdm_level, self.rdm_type
                )

            # - Transform RDMs to the semi-canonical basis used in the last step (stored in self.Ua/self.Ub)
            #   We do this because the integrals and amplitudes are all expressed in the previous semi-canonical basis
            self.rdms.rotate(self.Ua, self.Ub)

            # - Semi-canonicalize RDMs and orbitals
            if self.do_semicanonical:
                self.semi.semicanonicalize(self.rdms)
                # Do NOT read previous orbitals if fixing orbital ordering and phases failed
                if (not self.semi.fix_orbital_success()) and self.Heff_implemented:
                    psi4.core.print_out(
                        "\n  DSRG checkpoint files removed due to the unsuccessful"
                        " attempt to fix orbital phase and order."
                    )
                    self.dsrg_solver.clean_checkpoints()

                # update the orbital transformation matrix that connects the original orbitals
                # to the current semi-canonical ones. We do this only if we did a semi-canonicalization
                temp = self.Ua.clone()
                self.Ua["ik"] = temp["ij"] * self.semi.Ua_t()["jk"]
                temp.copy(self.Ub)
                self.Ub["ik"] = temp["ij"] * self.semi.Ub_t()["jk"]

            # - Compute the DSRG energy
            self.make_dsrg_solver()
            self.dsrg_setup()
            # don't read from cwd if checkpoint available
            self.dsrg_solver.set_read_cwd_amps(not self.restart_amps)
            e_dsrg = self.dsrg_solver.compute_energy()

        ################
        if self.options.get_bool('FULL_HBAR'):
            Heff = self.dsrg_solver.compute_Heff_full()
            Heff_dict = forte.Heff_dict(Heff)
            np.savez('save_Hbar', **Heff_dict)
            gamma1 = self.dsrg_solver.get_gamma1()
            eta1 = self.dsrg_solver.get_eta1()
            lambda2 = self.dsrg_solver.get_lambda2()
            lambda3 = self.dsrg_solver.get_lambda3()
            gamma1_dict = forte.rdm_dict(gamma1)
            eta_1_dict = forte.rdm_dict(eta1)
            lambda2_dict = forte.rdm_dict(lambda2)
            if self.solver_type in ["MRDSRG_SO", "MRDSRG-SO"]:
                lambda3_dict = forte.rdm_dict(lambda3)
            else:
                lambda3_dict = forte.L3_dict(lambda3)

            np.savez('save_gamma1', **gamma1_dict)
            np.savez('save_eta1', **eta_1_dict)
            np.savez('save_lambda2', **lambda2_dict)
            np.savez('save_lambda3', **lambda3_dict)
        ################

        self.dsrg_cleanup()

        # dump reference relaxation energies to json file
        if self.save_relax_energies:
<<<<<<< HEAD
            with open('dsrg_relaxed_energies.json', 'w') as w:
                json.dump(self.energies_environment,
                          w, sort_keys=True, indent=4)
=======
            with open("dsrg_relaxed_energies.json", "w") as w:
                json.dump(self.energies_environment, w, sort_keys=True, indent=4)
>>>>>>> 0750ddda

        e_current = e_dsrg if len(self.energies) == 0 else e_relax
        psi4.core.set_scalar_variable("CURRENT ENERGY", e_current)

        if self.solver_type in ["MRDSRG", "SA-MRDSRG", "SA_MRDSRG"]:
            if not self.dsrg_solver.converged():
                raise RuntimeError("DSRG amplitudes did not converge!")

        return e_current

    def compute_gradient(self, ci_vectors):
        """
        Compute DSRG-MRPT2 analytic gradients.
        :param ci_vectors: the wave functions (vector of ambit::Tensor) from an ActiveSpaceSolver
        """
        if self.dsrg_solver is None:
            raise ValueError(
                "Please compute energy before calling compute_gradient")

        self.dsrg_solver.set_ci_vectors(ci_vectors)
        self.dsrg_solver.compute_gradient()

    def compute_dipole_relaxed(self):
        """Compute dipole moments."""
        dipole_moments = self.dsrg_solver.nuclear_dipole()
        dipole_dressed = self.dsrg_solver.deGNO_DMbar_actv()
        for i in range(3):
            dipole_moments[i] += dipole_dressed[i].contract_with_rdms(
                self.rdms)
        dm_total = math.sqrt(sum([i * i for i in dipole_moments]))
        dipole_moments.append(dm_total)
        return dipole_moments

    @staticmethod
    def grab_dipole_unrelaxed():
        """Grab dipole moment from C++ results."""
        dipole = psi4.core.variable("UNRELAXED DIPOLE")
        return dipole[0], dipole[1], dipole[2], np.linalg.norm(dipole)

    def test_relaxation_convergence(self, n):
        """
        Test convergence for reference relaxation.
        :param n: iteration number (start from 0)
        :return: True if converged
        """
        if n == 0 and self.relax_ref == "ONCE":
            self.converged = True

        if n == 1 and self.relax_ref == "TWICE":
            self.converged = True

        if n != 0 and self.relax_ref == "ITERATE":
            e_diff_u = abs(self.energies[-1][0] - self.energies[-2][0])
            e_diff_r = abs(self.energies[-1][1] - self.energies[-2][1])
            e_diff = abs(self.energies[-1][0] - self.energies[-1][1])
            if all(e < self.relax_convergence for e in [e_diff_u, e_diff_r, e_diff]):
                self.converged = True

        return self.converged

    def reorder_weights(self, state_ci_wfn_map):
        """
        Check CI overlap and reorder weights between consecutive relaxation steps.
        :param state_ci_wfn_map: the map to be compared to self.state_ci_wfn_map
        """
        # bypass this check if state to CI vectors map not available
        if self.state_ci_wfn_map is None:
            return

        for state in self.states:
            twice_ms = state.twice_ms()
            if twice_ms < 0:
                continue

            # compute overlap between two sets of CI vectors <this|prior>
            overlap = psi4.core.doublet(
                state_ci_wfn_map[state], self.state_ci_wfn_map[state], True, False)
            overlap.name = f"CI Overlap of {state}"

            # check overlap and determine if we need to permute states
            overlap_np = np.abs(overlap.to_array())
            max_values = np.max(overlap_np, axis=1)
            permutation = np.argmax(overlap_np, axis=1)
            check_pass = len(permutation) == len(
                set(permutation)) and np.all(max_values > 0.5)

            if not check_pass:
                msg = "Relaxed states are likely wrong. Please increase the number of roots."
                warnings.warn(f"{msg}", UserWarning)
                psi4.core.print_out(f"\n\n  Forte Warning: {msg}")
                psi4.core.print_out(
                    f"\n\n  ==> Overlap of CI Vectors <this|prior> <==\n\n")
                overlap.print_out()
            else:
                if list(permutation) == list(range(len(permutation))):
                    continue

                msg = "Weights will be permuted to ensure consistency before and after relaxation."
                psi4.core.print_out(f"\n\n  Forte Warning: {msg}\n")

                weights_old = self.state_weights_map[state]
                weights_new = [weights_old[i] for i in permutation]
                self.state_weights_map[state] = weights_new

                psi4.core.print_out(f"\n  ==> Weights for {state} <==\n")
                psi4.core.print_out(f"\n    Root    Old       New")
                psi4.core.print_out(f"\n    {'-' * 24}")
                for i, w_old in enumerate(weights_old):
                    w_new = weights_new[i]
                    psi4.core.print_out(
                        f"\n    {i:4d} {w_old:9.3e} {w_new:9.3e}")
                psi4.core.print_out(f"\n    {'-' * 24}\n")

                # try to fix ms < 0
                if twice_ms > 0:
                    state_spin = forte.StateInfo(
<<<<<<< HEAD
                        state.nb(), state.na(), state.multiplicity(), -
                        twice_ms, state.irrep(), state.irrep_label(),
                        state.gas_min(), state.gas_max()
=======
                        state.nb(),
                        state.na(),
                        state.multiplicity(),
                        -twice_ms,
                        state.irrep(),
                        state.irrep_label(),
                        state.gas_min(),
                        state.gas_max(),
>>>>>>> 0750ddda
                    )
                    if state_spin in self.state_weights_map:
                        self.state_weights_map[state_spin] = weights_new

    def print_summary(self):
        """Print energies and dipole moment to output file."""
        if self.relax_maxiter < 1:
            return

        if (not self.do_multi_state) or self.relax_maxiter > 1:
<<<<<<< HEAD
            psi4.core.print_out(
                f"\n\n  => {self.solver_type} Reference Relaxation Energy Summary <=\n")
            indent = ' ' * 4
            dash = '-' * 71
=======
            psi4.core.print_out(f"\n\n  => {self.solver_type} Reference Relaxation Energy Summary <=\n")
            indent = " " * 4
            dash = "-" * 71
>>>>>>> 0750ddda
            title = f"{indent}{' ':5}  {'Fixed Ref. (a.u.)':>31}  {'Relaxed Ref. (a.u.)':>31}\n"
            title += f"{indent}{' ' * 5}  {'-' * 31}  {'-' * 31}\n"
            title += f"{indent}{'Iter.':5}  {'Total Energy':>20} {'Delta':>10}  {'Total Energy':>20} {'Delta':>10}\n"
            psi4.core.print_out("\n{}".format(title + indent + dash))

            e0_old, e1_old = 0.0, 0.0
            for n, pair in enumerate(self.energies, 1):
                e0, e1 = pair
                e0_diff, e1_diff = e0 - e0_old, e1 - e1_old
                psi4.core.print_out(
                    f"\n{indent}{n:>5}  {e0:>20.12f} {e0_diff:>10.3e}  {e1:>20.12f} {e1_diff:>10.3e}")
                e0_old, e1_old = e0, e1

            psi4.core.print_out(f"\n{indent}{dash}")

        def print_dipole(name, dipole_xyzt):
            out = f"\n    {self.solver_type} {name.lower()} dipole moment:"
            out += "\n      X: {:10.6f}  Y: {:10.6f}  Z: {:10.6f}  Total: {:10.6f}\n".format(
                *dipole_xyzt)
            return out

        if self.do_dipole and (not self.do_multi_state):
            psi4.core.print_out(
                f"\n\n  => {self.solver_type} Reference Relaxation Dipole Summary <=\n")

            psi4.core.print_out(print_dipole("unrelaxed", self.dipoles[0][0]))
            psi4.core.print_out(print_dipole(
                "partially relaxed", self.dipoles[0][1]))

            if self.relax_maxiter > 1:
                psi4.core.print_out(print_dipole(
                    "relaxed", self.dipoles[1][0]))

            if self.relax_ref == "ITERATE" and self.converged:
                psi4.core.print_out(print_dipole(
                    "fully relaxed", self.dipoles[-1][1]))

    def push_to_psi4_environment(self):
        """Push results to Psi4 environment."""
        if self.relax_maxiter < 1:
            return

<<<<<<< HEAD
        psi4.core.set_scalar_variable('UNRELAXED ENERGY', self.energies[0][0])
        psi4.core.set_scalar_variable(
            'PARTIALLY RELAXED ENERGY', self.energies[0][1])

        if self.do_dipole and (not self.do_multi_state):
            psi4.core.set_scalar_variable(
                'UNRELAXED DIPOLE', self.dipoles[0][0][-1])
            psi4.core.set_scalar_variable(
                'PARTIALLY RELAXED DIPOLE', self.dipoles[0][1][-1])

        if self.relax_maxiter > 1:
            psi4.core.set_scalar_variable(
                'RELAXED ENERGY', self.energies[1][0])
            if self.do_dipole and (not self.do_multi_state):
                psi4.core.set_scalar_variable(
                    'RELAXED DIPOLE', self.dipoles[1][0][-1])

            if self.relax_ref == "ITERATE":
                if not self.converged:
                    psi4.core.set_scalar_variable(
                        'CURRENT UNRELAXED ENERGY', self.energies[-1][0])
                    psi4.core.set_scalar_variable(
                        'CURRENT RELAXED ENERGY', self.energies[-1][1])
                    raise psi4.p4util.PsiException(
                        f"DSRG relaxation does not converge in {self.relax_maxiter} cycles")
                else:
                    psi4.core.set_scalar_variable(
                        'FULLY RELAXED ENERGY', self.energies[-1][1])

                    if self.do_dipole and (not self.do_multi_state):
                        psi4.core.set_scalar_variable(
                            'FULLY RELAXED DIPOLE', self.dipoles[-1][1][-1])
=======
        psi4.core.set_scalar_variable("UNRELAXED ENERGY", self.energies[0][0])
        psi4.core.set_scalar_variable("PARTIALLY RELAXED ENERGY", self.energies[0][1])

        if self.do_dipole and (not self.do_multi_state):
            psi4.core.set_scalar_variable("UNRELAXED DIPOLE", self.dipoles[0][0][-1])
            psi4.core.set_scalar_variable("PARTIALLY RELAXED DIPOLE", self.dipoles[0][1][-1])

        if self.relax_maxiter > 1:
            psi4.core.set_scalar_variable("RELAXED ENERGY", self.energies[1][0])
            if self.do_dipole and (not self.do_multi_state):
                psi4.core.set_scalar_variable("RELAXED DIPOLE", self.dipoles[1][0][-1])

            if self.relax_ref == "ITERATE":
                if not self.converged:
                    psi4.core.set_scalar_variable("CURRENT UNRELAXED ENERGY", self.energies[-1][0])
                    psi4.core.set_scalar_variable("CURRENT RELAXED ENERGY", self.energies[-1][1])
                    raise psi4.p4util.PsiException(f"DSRG relaxation does not converge in {self.relax_maxiter} cycles")
                else:
                    psi4.core.set_scalar_variable("FULLY RELAXED ENERGY", self.energies[-1][1])

                    if self.do_dipole and (not self.do_multi_state):
                        psi4.core.set_scalar_variable("FULLY RELAXED DIPOLE", self.dipoles[-1][1][-1])
>>>>>>> 0750ddda
<|MERGE_RESOLUTION|>--- conflicted
+++ resolved
@@ -54,7 +54,8 @@
             self.rdm_type = forte.RDMsType.spin_free
         else:
             self.rdm_type = (
-                forte.RDMsType.spin_free if options.get_bool("DSRG_RDM_MS_AVG") else forte.RDMsType.spin_dependent
+                forte.RDMsType.spin_free if options.get_bool(
+                    "DSRG_RDM_MS_AVG") else forte.RDMsType.spin_dependent
             )
 
         self.do_semicanonical = options.get_bool("SEMI_CANONICAL")
@@ -98,29 +99,18 @@
 
         # Filter out levels for analytic gradients
         if options.get_str("DERTYPE") != "NONE":
-<<<<<<< HEAD
-            if self.relax_ref != 'NONE' or self.solver_type != 'DSRG-MRPT2':
+            if self.relax_ref != "NONE" or self.solver_type != "DSRG-MRPT2":
                 raise NotImplementedError(
                     "Analytic energy gradients are only implemented for unrelaxed DSRG-MRPT2!")
-=======
-            if self.relax_ref != "NONE" or self.solver_type != "DSRG-MRPT2":
-                raise NotImplementedError("Analytic energy gradients are only implemented for unrelaxed DSRG-MRPT2!")
->>>>>>> 0750ddda
 
         # Filter out some ms-dsrg algorithms
         ms_dsrg_algorithm = options.get_str("DSRG_MULTI_STATE")
         if self.do_multi_state and ("SA" not in ms_dsrg_algorithm):
-<<<<<<< HEAD
             raise NotImplementedError(
                 "MS or XMS is disabled due to the reconstruction.")
-        if ms_dsrg_algorithm == "SA_SUB" and self.relax_ref != 'ONCE':
+        if ms_dsrg_algorithm == "SA_SUB" and self.relax_ref != "ONCE":
             raise NotImplementedError(
                 "SA_SUB only supports relax once at present. Relaxed SA density not implemented.")
-=======
-            raise NotImplementedError("MS or XMS is disabled due to the reconstruction.")
-        if ms_dsrg_algorithm == "SA_SUB" and self.relax_ref != "ONCE":
-            raise NotImplementedError("SA_SUB only supports relax once at present. Relaxed SA density not implemented.")
->>>>>>> 0750ddda
         self.multi_state_type = ms_dsrg_algorithm
 
         # Filter out some methods for computing dipole moments
@@ -175,20 +165,16 @@
         inactive_mix = options.get_bool("SEMI_CANONICAL_MIX_INACTIVE")
         active_mix = options.get_bool("SEMI_CANONICAL_MIX_ACTIVE")
         # Semi-canonicalize orbitals and rotation matrices
-        self.semi = forte.SemiCanonical(mo_space_info, ints, options, inactive_mix, active_mix)
+        self.semi = forte.SemiCanonical(
+            mo_space_info, ints, options, inactive_mix, active_mix)
         if self.do_semicanonical:
             self.semi.semicanonicalize(self.rdms)
         self.Ua, self.Ub = self.semi.Ua_t(), self.semi.Ub_t()
 
     def make_dsrg_solver(self):
-<<<<<<< HEAD
-        """ Make a DSRG solver. """
+        """Make a DSRG solver."""
         args = (self.rdms, self.scf_info, self.options,
                 self.ints, self.mo_space_info)
-=======
-        """Make a DSRG solver."""
-        args = (self.rdms, self.scf_info, self.options, self.ints, self.mo_space_info)
->>>>>>> 0750ddda
 
         if self.solver_type in ["MRDSRG", "DSRG-MRPT2", "DSRG-MRPT3", "THREE-DSRG-MRPT2"]:
             self.dsrg_solver = forte.make_dsrg_method(*args)
@@ -237,19 +223,17 @@
         # Perform the initial un-relaxed DSRG
         self.make_dsrg_solver()
         self.dsrg_setup()
-        psi4.core.print_out(f"\n  =>** Before self.dsrg_solver.compute_energy() **<=\n")
+        psi4.core.print_out(
+            f"\n  =>** Before self.dsrg_solver.compute_energy() **<=\n")
         e_dsrg = self.dsrg_solver.compute_energy()
 
         psi4.core.set_scalar_variable("UNRELAXED ENERGY", e_dsrg)
 
-<<<<<<< HEAD
+        psi4.core.print_out(
+            f"\n  =>** After self.dsrg_solver.compute_energy() **<=\n")
+
         self.energies_environment[0] = {
-            k: v for k, v in psi4.core.variables().items() if 'ROOT' in k}
-=======
-        psi4.core.print_out(f"\n  =>** After self.dsrg_solver.compute_energy() **<=\n")
-
-        self.energies_environment[0] = {k: v for k, v in psi4.core.variables().items() if "ROOT" in k}
->>>>>>> 0750ddda
+            k: v for k, v in psi4.core.variables().items() if "ROOT" in k}
 
         # Spit out energy if reference relaxation not implemented
         if not self.Heff_implemented:
@@ -257,7 +241,8 @@
 
         # Reference relaxation procedure
         for n in range(self.relax_maxiter):
-            psi4.core.print_out(f"\n  =>** In reference relaxation loop **<=\n")
+            psi4.core.print_out(
+                f"\n  =>** In reference relaxation loop **<=\n")
             # Grab the effective Hamiltonian in the active space
             # Note: The active integrals (ints_dressed) are in the original basis
             #       (before semi-canonicalization in the init function),
@@ -270,14 +255,9 @@
 
             if self.options.get_str("ACTIVE_SPACE_SOLVER") == "EXTERNAL":
                 state_map = forte.to_state_nroots_map(self.state_weights_map)
-<<<<<<< HEAD
                 write_external_active_space_file(
                     ints_dressed, state_map, self.mo_space_info, "dsrg_ints.json")
-                msg = 'External solver: save DSRG dressed integrals to dsrg_ints.json'
-=======
-                write_external_active_space_file(ints_dressed, state_map, self.mo_space_info, "dsrg_ints.json")
                 msg = "External solver: save DSRG dressed integrals to dsrg_ints.json"
->>>>>>> 0750ddda
                 print(msg)
                 psi4.core.print_out(msg)
 
@@ -298,14 +278,9 @@
 
             if self.do_multi_state and self.options.get_bool("SAVE_SA_DSRG_INTS"):
                 state_map = forte.to_state_nroots_map(self.state_weights_map)
-<<<<<<< HEAD
                 write_external_active_space_file(
                     ints_dressed, state_map, self.mo_space_info, "dsrg_ints.json")
-                msg = '\n\nSave SA-DSRG dressed integrals to dsrg_ints.json\n\n'
-=======
-                write_external_active_space_file(ints_dressed, state_map, self.mo_space_info, "dsrg_ints.json")
                 msg = "\n\nSave SA-DSRG dressed integrals to dsrg_ints.json\n\n"
->>>>>>> 0750ddda
                 print(msg)
                 psi4.core.print_out(msg)
 
@@ -330,12 +305,8 @@
                 if self.max_dipole_level > 0:
                     self.active_space_solver.compute_dipole_moment(asmpints)
                 if self.max_quadrupole_level > 0:
-<<<<<<< HEAD
                     self.active_space_solver.compute_quadrupole_moment(
                         asmpints)
-=======
-                    self.active_space_solver.compute_quadrupole_moment(asmpints)
->>>>>>> 0750ddda
                 if self.max_dipole_level > 0:
                     self.active_space_solver.compute_fosc_same_orbs(asmpints)
 
@@ -359,12 +330,8 @@
                 self.dipoles.append((dm_u, dm_r))
 
             # Save energies that have been pushed to Psi4 environment
-<<<<<<< HEAD
             self.energies_environment[n + 1] = {k: v for k,
-                                                v in psi4.core.variables().items() if 'ROOT' in k}
-=======
-            self.energies_environment[n + 1] = {k: v for k, v in psi4.core.variables().items() if "ROOT" in k}
->>>>>>> 0750ddda
+                                                v in psi4.core.variables().items() if "ROOT" in k}
             self.energies_environment[n + 1]["DSRG FIXED"] = e_dsrg
             self.energies_environment[n + 1]["DSRG RELAXED"] = e_relax
 
@@ -437,14 +404,9 @@
 
         # dump reference relaxation energies to json file
         if self.save_relax_energies:
-<<<<<<< HEAD
-            with open('dsrg_relaxed_energies.json', 'w') as w:
+            with open("dsrg_relaxed_energies.json", "w") as w:
                 json.dump(self.energies_environment,
                           w, sort_keys=True, indent=4)
-=======
-            with open("dsrg_relaxed_energies.json", "w") as w:
-                json.dump(self.energies_environment, w, sort_keys=True, indent=4)
->>>>>>> 0750ddda
 
         e_current = e_dsrg if len(self.energies) == 0 else e_relax
         psi4.core.set_scalar_variable("CURRENT ENERGY", e_current)
@@ -561,11 +523,6 @@
                 # try to fix ms < 0
                 if twice_ms > 0:
                     state_spin = forte.StateInfo(
-<<<<<<< HEAD
-                        state.nb(), state.na(), state.multiplicity(), -
-                        twice_ms, state.irrep(), state.irrep_label(),
-                        state.gas_min(), state.gas_max()
-=======
                         state.nb(),
                         state.na(),
                         state.multiplicity(),
@@ -574,7 +531,6 @@
                         state.irrep_label(),
                         state.gas_min(),
                         state.gas_max(),
->>>>>>> 0750ddda
                     )
                     if state_spin in self.state_weights_map:
                         self.state_weights_map[state_spin] = weights_new
@@ -585,16 +541,10 @@
             return
 
         if (not self.do_multi_state) or self.relax_maxiter > 1:
-<<<<<<< HEAD
             psi4.core.print_out(
                 f"\n\n  => {self.solver_type} Reference Relaxation Energy Summary <=\n")
-            indent = ' ' * 4
-            dash = '-' * 71
-=======
-            psi4.core.print_out(f"\n\n  => {self.solver_type} Reference Relaxation Energy Summary <=\n")
             indent = " " * 4
             dash = "-" * 71
->>>>>>> 0750ddda
             title = f"{indent}{' ':5}  {'Fixed Ref. (a.u.)':>31}  {'Relaxed Ref. (a.u.)':>31}\n"
             title += f"{indent}{' ' * 5}  {'-' * 31}  {'-' * 31}\n"
             title += f"{indent}{'Iter.':5}  {'Total Energy':>20} {'Delta':>10}  {'Total Energy':>20} {'Delta':>10}\n"
@@ -637,60 +587,35 @@
         if self.relax_maxiter < 1:
             return
 
-<<<<<<< HEAD
-        psi4.core.set_scalar_variable('UNRELAXED ENERGY', self.energies[0][0])
+        psi4.core.set_scalar_variable("UNRELAXED ENERGY", self.energies[0][0])
         psi4.core.set_scalar_variable(
-            'PARTIALLY RELAXED ENERGY', self.energies[0][1])
+            "PARTIALLY RELAXED ENERGY", self.energies[0][1])
 
         if self.do_dipole and (not self.do_multi_state):
             psi4.core.set_scalar_variable(
-                'UNRELAXED DIPOLE', self.dipoles[0][0][-1])
+                "UNRELAXED DIPOLE", self.dipoles[0][0][-1])
             psi4.core.set_scalar_variable(
-                'PARTIALLY RELAXED DIPOLE', self.dipoles[0][1][-1])
+                "PARTIALLY RELAXED DIPOLE", self.dipoles[0][1][-1])
 
         if self.relax_maxiter > 1:
             psi4.core.set_scalar_variable(
-                'RELAXED ENERGY', self.energies[1][0])
+                "RELAXED ENERGY", self.energies[1][0])
             if self.do_dipole and (not self.do_multi_state):
                 psi4.core.set_scalar_variable(
-                    'RELAXED DIPOLE', self.dipoles[1][0][-1])
+                    "RELAXED DIPOLE", self.dipoles[1][0][-1])
 
             if self.relax_ref == "ITERATE":
                 if not self.converged:
                     psi4.core.set_scalar_variable(
-                        'CURRENT UNRELAXED ENERGY', self.energies[-1][0])
+                        "CURRENT UNRELAXED ENERGY", self.energies[-1][0])
                     psi4.core.set_scalar_variable(
-                        'CURRENT RELAXED ENERGY', self.energies[-1][1])
+                        "CURRENT RELAXED ENERGY", self.energies[-1][1])
                     raise psi4.p4util.PsiException(
                         f"DSRG relaxation does not converge in {self.relax_maxiter} cycles")
                 else:
                     psi4.core.set_scalar_variable(
-                        'FULLY RELAXED ENERGY', self.energies[-1][1])
+                        "FULLY RELAXED ENERGY", self.energies[-1][1])
 
                     if self.do_dipole and (not self.do_multi_state):
                         psi4.core.set_scalar_variable(
-                            'FULLY RELAXED DIPOLE', self.dipoles[-1][1][-1])
-=======
-        psi4.core.set_scalar_variable("UNRELAXED ENERGY", self.energies[0][0])
-        psi4.core.set_scalar_variable("PARTIALLY RELAXED ENERGY", self.energies[0][1])
-
-        if self.do_dipole and (not self.do_multi_state):
-            psi4.core.set_scalar_variable("UNRELAXED DIPOLE", self.dipoles[0][0][-1])
-            psi4.core.set_scalar_variable("PARTIALLY RELAXED DIPOLE", self.dipoles[0][1][-1])
-
-        if self.relax_maxiter > 1:
-            psi4.core.set_scalar_variable("RELAXED ENERGY", self.energies[1][0])
-            if self.do_dipole and (not self.do_multi_state):
-                psi4.core.set_scalar_variable("RELAXED DIPOLE", self.dipoles[1][0][-1])
-
-            if self.relax_ref == "ITERATE":
-                if not self.converged:
-                    psi4.core.set_scalar_variable("CURRENT UNRELAXED ENERGY", self.energies[-1][0])
-                    psi4.core.set_scalar_variable("CURRENT RELAXED ENERGY", self.energies[-1][1])
-                    raise psi4.p4util.PsiException(f"DSRG relaxation does not converge in {self.relax_maxiter} cycles")
-                else:
-                    psi4.core.set_scalar_variable("FULLY RELAXED ENERGY", self.energies[-1][1])
-
-                    if self.do_dipole and (not self.do_multi_state):
-                        psi4.core.set_scalar_variable("FULLY RELAXED DIPOLE", self.dipoles[-1][1][-1])
->>>>>>> 0750ddda
+                            "FULLY RELAXED DIPOLE", self.dipoles[-1][1][-1])