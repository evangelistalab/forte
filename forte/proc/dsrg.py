--- conflicted
+++ resolved
@@ -153,10 +153,7 @@
 
         if self.solver_type in ["MRDSRG", "DSRG-MRPT2", "DSRG-MRPT3", "THREE-DSRG-MRPT2"]:
             self.dsrg_solver = forte.make_dsrg_method(*args)
-<<<<<<< HEAD
-=======
-            self.dsrg_solver.set_state_weights_map(self.state_weights_map)
->>>>>>> 1e6bf2ca
+            self.dsrg_solver.set_state_weights_map(self.state_weights_map)  # TODO: merge?
             self.dsrg_solver.set_active_space_solver(self.active_space_solver)
             self.Heff_implemented = True
         elif self.solver_type in ["SA-MRDSRG", "SA_MRDSRG"]:
