--- conflicted
+++ resolved
@@ -198,16 +198,11 @@
         self.dsrg_setup()
         e_dsrg = self.dsrg_solver.compute_energy()
 
-<<<<<<< HEAD
         if self.do_brueckner:
             e_dsrg = self.compute_brueckner_iterations()
 
         psi4.core.set_scalar_variable("UNRELAXED ENERGY", e_dsrg)
-        self.energies_environment[0] = {k: v for k, v in psi4.core.variables().items()
-                                        if 'ROOT' in k}
-=======
         self.energies_environment[0] = {k: v for k, v in psi4.core.variables().items() if 'ROOT' in k}
->>>>>>> e6036e8b
 
         # Spit out energy if reference relaxation not implemented
         if not self.Heff_implemented:
