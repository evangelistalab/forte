--- conflicted
+++ resolved
@@ -26,16 +26,14 @@
 # @END LICENSE
 #
 
-import psi4
-import forte
-import json
+import numpy as np
 import warnings
 import math
-<<<<<<< HEAD
+import json
+import psi4
+
+import forte
 from forte.proc.external_active_space_solver import write_external_active_space_file
-=======
-import numpy as np
->>>>>>> 843e31c1
 
 
 class ProcedureDSRG:
