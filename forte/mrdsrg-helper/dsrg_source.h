--- conflicted
+++ resolved
@@ -30,10 +30,7 @@
 #define _dsrg_source_h_
 
 #include <cmath>
-<<<<<<< HEAD
 #include <stdexcept>
-=======
->>>>>>> 1e6bf2ca
 
 namespace forte {
 
