--- conflicted
+++ resolved
@@ -342,7 +342,6 @@
     return data.psi_wfn
 
 
-<<<<<<< HEAD
 # def mr_dsrg_pt2(job_type, data):
 #     """
 #     Driver to perform a MCSRGPT2_MO computation.
@@ -358,9 +357,8 @@
 #     scf_info = data.scf_info
 #     ints = data.ints
 
-#     state = forte.make_state_info_from_psi(options)
-#     # generate a list of states with their own weights
-#     state_map = forte.to_state_nroots_map(state_weights_map)
+# generate a list of states with their own weights
+# state_map = forte.to_state_nroots_map(state_weights_map)
 
 #     cas_type = options.get_str("ACTIVE_SPACE_SOLVER")
 #     actv_type = options.get_str("FCIMO_ACTV_TYPE")
@@ -381,45 +379,6 @@
 #     mcsrgpt2_mo = forte.MCSRGPT2_MO(rdms, options, ints, mo_space_info)
 #     energy = mcsrgpt2_mo.compute_energy()
 #     return energy
-=======
-def mr_dsrg_pt2(job_type, data):
-    """
-    Driver to perform a MCSRGPT2_MO computation.
-
-    :return: the computed energy
-    """
-    final_energy = 0.0
-
-    options = data.options
-    ref_wfn = data.psi_wfn
-    state_weights_map = data.state_weights_map
-    mo_space_info = data.mo_space_info
-    scf_info = data.scf_info
-    ints = data.ints
-
-    # generate a list of states with their own weights
-    state_map = forte.to_state_nroots_map(state_weights_map)
-
-    cas_type = options.get_str("ACTIVE_SPACE_SOLVER")
-    actv_type = options.get_str("FCIMO_ACTV_TYPE")
-    if actv_type == "CIS" or actv_type == "CISD":
-        raise Exception("Forte: VCIS/VCISD is not supported for MR-DSRG-PT2")
-    max_rdm_level = 2 if options.get_str("THREEPDC") == "ZERO" else 3
-    data = ActiveSpaceInts(active="ACTIVE", core=["RESTRICTED_DOCC"]).run(data)
-    ci = forte.make_active_space_solver(cas_type, state_map, scf_info, mo_space_info, options, data.as_ints)
-    ci.compute_energy()
-
-    rdms = ci.compute_average_rdms(state_weights_map, max_rdm_level, forte.RDMsType.spin_dependent)
-    inactive_mix = options.get_bool("SEMI_CANONICAL_MIX_INACTIVE")
-    active_mix = options.get_bool("SEMI_CANONICAL_MIX_ACTIVE")
-    # Semi-canonicalize orbitals and rotation matrices
-    semi = forte.SemiCanonical(mo_space_info, ints, options, inactive_mix, active_mix)
-    semi.semicanonicalize(rdms)
-
-    mcsrgpt2_mo = forte.MCSRGPT2_MO(rdms, options, ints, mo_space_info)
-    energy = mcsrgpt2_mo.compute_energy()
-    return energy
->>>>>>> 4e6d017b
 
 
 # Integration with driver routines
