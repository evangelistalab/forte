--- conflicted
+++ resolved
@@ -499,13 +499,9 @@
     # solver for dynamical correlation from DSRG
     correlation_solver_type = options.get_str('CORRELATION_SOLVER')
     if correlation_solver_type != 'NONE':
-<<<<<<< HEAD
         if options.get_bool("DSRG_FNO"):
             mo_space_info, ints, dept2, dhpt2 = dsrg_fno_procrouting(state_weights_map, scf_info, options, ints,
                                                                      mo_space_info, active_space_solver)
-=======
-
->>>>>>> 0dfb19a3
         dsrg_proc = ProcedureDSRG(active_space_solver, state_weights_map, mo_space_info, ints, options, scf_info)
         if options.get_bool("DSRG_FNO") and options.get_bool("DSRG_FNO_PT2_CORRECTION"):
             dsrg_proc.set_fno_shift(dept2, dhpt2)
