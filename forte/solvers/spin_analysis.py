from forte.core import flog

from forte import forte_options
from forte import ForteOptions
<<<<<<< HEAD

from forte.solvers.feature import Feature
from forte.solvers.solver import Solver

from forte.forte import perform_spin_analysis
=======
from forte.solvers.solver import Feature, Solver
from forte.solvers.callback_handler import CallbackHandler
from forte import perform_spin_analysis
from forte import RDMsType
>>>>>>> b87ca0f7


class SpinAnalysis(Solver):
    """
    A class to perform spin analysis of an active space solver wave function
    """
    def __init__(self, input_nodes, options=None, cbh=None):
        """
        initialize a SpinAnalysis object

        Parameters
        ----------
        input_nodes: Solver
            the object that provides information about this computation
        options: dict()
            Additional options passed to control psi4
        cbh: CallbackHandler
            A callback object used to inject code into the HF class
        """
        # initialize common objects
        super().__init__(input_nodes=input_nodes, needs=[Feature.RDMS], provides=[], options=options, cbh=cbh)
        self._data = self.input_nodes[0].data

    def __repr__(self):
        """
        return a string representation of this object
        """
        return f'SpinAnalysis(options={self._options})'

    def __str__(self):
        """
        return a string representation of this object
        """
        return repr(self)

    def _run(self):
        """Run the spin analysis"""
        if not self.input_nodes[0].executed:
            flog(
                'info',
                f'{__class__.__name__}: active space solver not available in parent_solver. Calling parent_solver run()'
            )
            self.input_nodes[0].run()
        else:
            flog('info', f'{__class__.__name__}: MOs read from mo_solver object')

        # prepare the options
        flog('info', 'ActiveSpaceSolver: adding options')
        local_options = ForteOptions(forte_options)
        local_options.set_from_dict(self._options)

        flog('info', f'{__class__.__name__}: preparing the 1- and 2-body reduced density matrices')
        rdms = self.input_nodes[0]._active_space_solver.compute_average_rdms(self.input_nodes[0]._states, 2,
                                                                             RDMsType.spin_dependent)
        perform_spin_analysis(rdms, local_options, self.mo_space_info, self.as_ints)

        return self<|MERGE_RESOLUTION|>--- conflicted
+++ resolved
@@ -2,18 +2,11 @@
 
 from forte import forte_options
 from forte import ForteOptions
-<<<<<<< HEAD
 
 from forte.solvers.feature import Feature
 from forte.solvers.solver import Solver
 
-from forte.forte import perform_spin_analysis
-=======
-from forte.solvers.solver import Feature, Solver
-from forte.solvers.callback_handler import CallbackHandler
 from forte import perform_spin_analysis
-from forte import RDMsType
->>>>>>> b87ca0f7
 
 
 class SpinAnalysis(Solver):
