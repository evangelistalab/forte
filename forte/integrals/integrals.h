/*
 * @BEGIN LICENSE
 *
 * Forte: an open-source plugin to Psi4 (https://github.com/psi4/psi4)
 * that implements a variety of quantum chemistry methods for strongly
 * correlated electrons.
 *
 * Copyright (c) 2012-2024 by its authors (see COPYING, COPYING.LESSER,
 * AUTHORS).
 *
 * The copyrights for code used from other parties are included in
 * the corresponding files.
 *
 * This program is free software: you can redistribute it and/or modify
 * it under the terms of the GNU Lesser General Public License as published by
 * the Free Software Foundation, either version 3 of the License, or
 * (at your option) any later version.
 *
 * This program is distributed in the hope that it will be useful,
 * but WITHOUT ANY WARRANTY; without even the implied warranty of
 * MERCHANTABILITY or FITNESS FOR A PARTICULAR PURPOSE.  See the
 * GNU Lesser General Public License for more details.
 *
 * You should have received a copy of the GNU Lesser General Public License
 * along with this program.  If not, see http://www.gnu.org/licenses/.
 *
 * @END LICENSE
 */

#pragma once

#include <vector>

#include "psi4/libfock/jk.h"
#include "psi4/libmints/dimension.h"
#include "ambit/blocked_tensor.h"
#include "base_classes/mo_space_info.h"

class Tensor;

namespace psi {
class Options;
class Matrix;
class Vector;
class Wavefunction;
class Dimension;
class BasisSet;
} // namespace psi

namespace forte {

class ForteOptions;

/**
 * @brief The IntegralSpinRestriction enum
 *
 * This is used to distinguish between restricted/unrestricted computations
 */
enum class IntegralSpinRestriction { Restricted, Unrestricted };

/**
 * @brief The IntegralType enum
 *
 * This decides the type of integral used in a Forte computation
 */
enum IntegralType { Conventional, DF, Cholesky, DiskDF, DistDF, Custom };

/**
 * @brief The order of three-index integrals when calling
 *
 * In Forte, the auxiliary index is by default the first index (i.e., Qpq).
 * However, pqQ order is more convenient for implementing DF-MRPT2.
 */
enum ThreeIntsBlockOrder { Qpq, pqQ };

/**
 * @brief The ForteIntegrals class is a base class for transforming and storing MO integrals
 *
 * ForteIntegrals provides a common interface for using one- and two-electron integrals
 * in the MO basis.
 * This class also takes care of removing frozen core and virtual orbitals (excluded from
 * any treatment of correlation energy) and forming the modified one-electron operator,
 * which includes contributions from doubly occupied frozen orbitals.
 *
 * One electron integrals include kinetic, nuclear potential, and frozen core potential and are
 * stored as
 *
 *     h_pq = <phi_p|h|phi_q>.
 *
 * Two electron integrals are returned as antisymmetrized integrals in physicist notation
 * (<pq||rs>), and are accessed as
 *
 *     aptei(p,q,r,s) = <pq||rs> = <pq|rs> - <pq|sr> = (pr|qs) - (ps|qr),
 *
 * where (pr|qs) is a two electron integral in chemist notation.
 *
 * There are several classes that derive from ForteIntegrals (Convetional, DF, ...) and these
 * are best created via the helper function
 *
 *     std::shared_ptr<ForteIntegrals> make_forte_integrals(...)
 *
 * defined in 'make_integrals.h'
 *
 */
class ForteIntegrals {
  public:
    // ==> Class Constructor and Destructor <==

    /**
     * @brief Class constructor
     * @param options The main options object
     * @param ref_wfn The reference wave function object
     * @param restricted Select a restricted or unrestricted transformation
     * @param mo_space_info The MOSpaceInfo object
     */
    ForteIntegrals(std::shared_ptr<ForteOptions> options,
                   std::shared_ptr<psi::Wavefunction> ref_wfn,
                   std::shared_ptr<MOSpaceInfo> mo_space_info, IntegralType integral_type,
                   IntegralSpinRestriction restricted);

    /**
     * @brief Class constructor
     * @param options The main options object
     * @param restricted Select a restricted or unrestricted transformation
     * @param mo_space_info The MOSpaceInfo object
     */
    ForteIntegrals(std::shared_ptr<ForteOptions> options,
                   std::shared_ptr<MOSpaceInfo> mo_space_info, IntegralType integral_type,
                   IntegralSpinRestriction restricted);

    /// Virtual destructor to enable deletion of a Derived* through a Base*
    virtual ~ForteIntegrals() = default;

    // ==> Class Interface <==

    /// Common initializer for all types of integrals
    void common_initialize();

    virtual void initialize() = 0;

    /// Skip integral transformation
    bool skip_build_;

    /// @brief Access the coefficient matrix for the alpha orbitals used to transform the integrals
    ///
    /// Note that the matrix is a constant pointer, so it cannot be modified.
    /// To modify the orbitals, use the rotate_orbitals function or the update_orbitals functions.
    /// These will keep track of whether the integrals need to be re-transformed.
    /// Use the function update_ints_if_needed to re-transform the integrals only if they changed.
    ///
    /// @return the coefficient matrix for the alpha orbitals used to transform the integrals
    std::shared_ptr<const psi::Matrix> Ca() const;
    /// Return Cb
    std::shared_ptr<const psi::Matrix> Cb() const;

    /// Return nuclear repulsion energy
    double nuclear_repulsion_energy() const;

    /// temporary solution for not having a Wavefunction
    std::shared_ptr<psi::Wavefunction> wfn();

    /// Return the Psi4 JK object
    std::shared_ptr<psi::JK> jk();

    /// Enum class for the status of Psi4 JK
    enum class JKStatus { empty, initialized, finalized };
    /// Return the status of Psi4 JK object
    JKStatus jk_status();
    /// Finalize Psi4 JK object
    void jk_finalize();

    // The number of symmetry-adapted orbitals
    // see https://github.com/psi4/psi4/wiki/OrbitalDimensions
    size_t nso() const;
    /// Return the number of symmetry-adapted orbitals per irrep
    const psi::Dimension& nsopi() const;

    /// Return the total number of molecular orbitals (this number includes frozen MOs)
    size_t nmo() const;

    /// Return the number of irreducible representations
    int nirrep() const;

    /// Return the number of frozen core orbitals per irrep
    const psi::Dimension& frzcpi() const;
    /// Return the number of frozen virtual orbitals per irrep
    const psi::Dimension& frzvpi() const;
    /// The number of correlated MOs per irrep (non frozen).  This is nmopi - nfzcpi - nfzvpi.
    const psi::Dimension& ncmopi() const;

    /// Return the total number of correlated molecular orbitals (this number excludes frozen MOs)
    size_t ncmo() const;

    /// Return the mapping from correlated MO to full MO (frozen + correlated)
    const std::vector<size_t>& cmotomo() const;

    /// Set printing level
    void set_print(int print);

    /// Return the number of auxiliary functions
    virtual size_t nthree() const;

    /// Return the frozen core energy
    double frozen_core_energy();

    /// Scalar component of the Hamiltonian
    double scalar() const;

    /// The alpha one-electron integrals
    double oei_a(size_t p, size_t q) const;

    /// The beta one-electron integrals
    double oei_b(size_t p, size_t q) const;

    /// Get the alpha Fock matrix element
    /// @param p The bra index
    /// @param q The ket index
    /// @param corr Whether indices p, q start counting from correlated orbitals
    /// @return the alpha Fock matrix element F_{pq}
    double get_fock_a(size_t p, size_t q, bool corr = true) const;
    /// Get the beta Fock matrix element
    /// @param p The bra index
    /// @param q The ket index
    /// @param corr Whether indices p, q start counting from correlated orbitals
    /// @return the beta Fock matrix element F_{pq}
    double get_fock_b(size_t p, size_t q, bool corr = true) const;

    /// Get the alpha Fock matrix in Psi4 matrix
    /// @param corr Whether to return only the part of correlated orbitals
    /// @return the alpha Fock matrix
    std::shared_ptr<psi::Matrix> get_fock_a(bool corr = true) const;
    /// Get the beta fock matrix in Psi4 matrix
    /// @param corr Whether to return only the part of correlated orbitals
    /// @return the beta Fock matrix
    std::shared_ptr<psi::Matrix> get_fock_b(bool corr = true) const;

    /// The antisymmetrixed alpha-alpha two-electron integrals in physicist notation <pq||rs>
    virtual double aptei_aa(size_t p, size_t q, size_t r, size_t s) = 0;
    /// The antisymmetrixed alpha-beta two-electron integrals in physicist notation <pq|rs>
    virtual double aptei_ab(size_t p, size_t q, size_t r, size_t s) = 0;
    /// The antisymmetrixed beta-beta two-electron integrals in physicist notation <pq||rs>
    virtual double aptei_bb(size_t p, size_t q, size_t r, size_t s) = 0;

    /// @return a tensor with a block of the alpha one-electron integrals
    ambit::Tensor oei_a_block(const std::vector<size_t>& p, const std::vector<size_t>& q);
    /// @return a tensor with a block of the beta one-electron integrals
    ambit::Tensor oei_b_block(const std::vector<size_t>& p, const std::vector<size_t>& q);

    /// Grab a block of the integrals and return a tensor
    /// p, q, r, s correspond to the vector of indices you want for your tensor
    /// if p, q, r, s is equal to an array of all of the mos, then this will
    /// @return a tensor with a block of the alpha-alpha antisymmetrized two-electron integrals
    virtual ambit::Tensor aptei_aa_block(const std::vector<size_t>& p, const std::vector<size_t>& q,
                                         const std::vector<size_t>& r,
                                         const std::vector<size_t>& s) = 0;
    /// @return a tensor with a block of the alpha-beta antisymmetrized two-electron integrals
    virtual ambit::Tensor aptei_ab_block(const std::vector<size_t>& p, const std::vector<size_t>& q,
                                         const std::vector<size_t>& r,
                                         const std::vector<size_t>& s) = 0;
    /// @return a tensor with a block of the beta-beta antisymmetrized two-electron integrals
    virtual ambit::Tensor aptei_bb_block(const std::vector<size_t>& p, const std::vector<size_t>& q,
                                         const std::vector<size_t>& r,
                                         const std::vector<size_t>& s) = 0;

    // Three-index integral functions (DF, Cholesky)
    virtual ambit::Tensor three_integral_block(const std::vector<size_t>&,
                                               const std::vector<size_t>&,
                                               const std::vector<size_t>&,
                                               ThreeIntsBlockOrder order = Qpq);

    /// This function is only used by DiskDF and it is used to go from a Apq->Aq tensor
    virtual ambit::Tensor three_integral_block_two_index(const std::vector<size_t>& A, size_t p,
                                                         const std::vector<size_t>&);

    /// Expert Option: just try and use three_integral
    virtual double** three_integral_pointer();

    /// Make the generalized Fock matrix (closed-shell + active)
    /// @param Da The alpha 1RDM (nactv x nactv, no symmetry) from RDMs class
    /// @param Db The beta 1RDM (nactv x nactv, no symmetry) from RDMs class
    virtual void make_fock_matrix(ambit::Tensor Da, ambit::Tensor Db) = 0;

    /// Make the closed-shell Fock matrix in MO basis (include frozen orbitals)
    /// @param dim_start Dimension for the starting index (per irrep) of closed-shell orbitals
    /// @param dim_end Dimension for the ending index (per irrep) of closed-shell orbitals
    /// @return alpha Fock, beta Fock, and closed-shell energy
    /// spin orbital equation:
    /// F_{pq} = h_{pq} + \sum_{i}^{closed} <pi||qi>
    /// e_closed = \sum_{i}^{closed} h_{ii} + 0.5 * \sum_{ij}^{closed} <ij||ij>
    virtual std::tuple<std::shared_ptr<psi::Matrix>, std::shared_ptr<psi::Matrix>, double>
    make_fock_inactive(psi::Dimension dim_start, psi::Dimension dim_end) = 0;

    /// Make the active Fock matrix in MO basis (include frozen orbitals)
    /// @param Da The alpha 1RDM (nactv x nactv, no symmetry) from RDMs class
    /// @param Db The beta 1RDM (nactv x nactv, no symmetry) from RDMs class
    /// @return alpha Fock, beta Fock
    /// spin orbital equation:
    /// F_{pq} = \sum_{uv}^{active} <pu||qv> * gamma_{uv}
    virtual std::tuple<std::shared_ptr<psi::Matrix>, std::shared_ptr<psi::Matrix>>
    make_fock_active(ambit::Tensor Da, ambit::Tensor Db) = 0;

    /// Make the active Fock matrix in MO basis (include frozen orbitals)
    /// @param D The spin-summed 1RDM in std::shared_ptr<psi::Matrix> form
    /// @return Fock matrix
    virtual std::shared_ptr<psi::Matrix>
    make_fock_active_restricted(std::shared_ptr<psi::Matrix> D) = 0;

    /// Make the active Fock matrix in MO basis (include frozen orbitals)
    /// @param Da The alpha 1RDM in std::shared_ptr<psi::Matrix> form
    /// @param Db The beta 1RDM in std::shared_ptr<psi::Matrix> form
    /// @return alpha Fock matrix, beta Fock matrix
    virtual std::tuple<std::shared_ptr<psi::Matrix>, std::shared_ptr<psi::Matrix>>
    make_fock_active_unrestricted(std::shared_ptr<psi::Matrix> Da,
                                  std::shared_ptr<psi::Matrix> Db) = 0;

    /// Set Fock matrix
    void set_fock_matrix(std::shared_ptr<psi::Matrix> fa, std::shared_ptr<psi::Matrix> fb);

    /// Set nuclear repulstion energy
    void set_nuclear_repulsion(double value);

    /// Set the value of the scalar part of the Hamiltonian
    /// @param value the new value of the scalar part of the Hamiltonian
    void set_scalar(double value);

    /// Set the value of the one-electron integrals (stored with no symmetry)
    /// @param oei_a vector of alpha one-electron integrals
    /// @param oei_b vector of beta one-electron integrals
    void set_oei_all(const std::vector<double>& oei_a, const std::vector<double>& oei_b);

    /// Set the value of the two-electron integrals (stored with no symmetry)
    /// @param tei_aa vector of antisymmetrized alpha-alpha two-electron integrals
    /// @param tei_ab vector of antisymmetrized alpha-alpha two-electron integrals
    /// @param tei_bb vector of antisymmetrized alpha-alpha two-electron integrals
    void set_tei_all(const std::vector<double>& tei_aa, const std::vector<double>& tei_ab,
                     const std::vector<double>& tei_bb);

    /// Set the value of the one-electron integrals
    /// @param p the integral index
    /// @param q the integral index
    /// @param value the value of the integral
    /// @param alpha the spin type of the integrals
    void set_oei(size_t p, size_t q, double value, bool alpha);

    /// Set the value of the two-electron integrals
    virtual void set_tei(size_t p, size_t q, size_t r, size_t s, double value, bool alpha1,
                         bool alpha2) = 0;

    /// Rotate the MO coefficients, update psi::Wavefunction, and re-transform integrals
    /// @param Ua the alpha unitary transformation matrix
    /// @param Ub the beta unitary transformation matrix
    /// @param re_transform re-transform integrals if true
    void rotate_orbitals(std::shared_ptr<psi::Matrix> Ua, std::shared_ptr<psi::Matrix> Ub,
                         bool re_transform = true);

    /// Copy these MO coeffs to class variables, update psi::Wavefunction, and re-transform
    /// integrals
    /// @param Ca the alpha MO coefficients
    /// @param Cb the beta MO coefficients
    /// @param re_transform re-transform integrals if true
    virtual void update_orbitals(std::shared_ptr<psi::Matrix> Ca, std::shared_ptr<psi::Matrix> Cb,
                                 bool re_transform = true);

<<<<<<< HEAD
    /// Update the MOSpaceInfo and re-initialize the size of orbital spaces
    /// @param mo_space_info the MOSpaceInfo object
    void update_mo_space_info(std::shared_ptr<MOSpaceInfo> mo_space_info);
=======
    /// Update the integrals if the MO coefficients have changed but the integrals were not
    /// re-transformed
    /// @return true if the integrals were updated
    bool update_ints_if_needed();
>>>>>>> 727dd729

    /// Make the orbital phase consistent when updating orbitals
    /// @param U the unitary transformation matrix so that C_new = C_old * U
    /// @param is_alpha target Ca if true else Cb
    /// @param debug print MO overlap and transformation matrix if true
    /// @return true if success
    bool fix_orbital_phases(std::shared_ptr<psi::Matrix> U, bool is_alpha, bool debug = false);

    /// Return the type of spin restriction enforced
    IntegralSpinRestriction spin_restriction() const;
    /// Return the type of integral used
    IntegralType integral_type() const;
    /// Return the one-body symmetry integrals
    std::shared_ptr<psi::Matrix> OneBody_symm() const;
    /// Return the one-body AO integrals
    std::shared_ptr<psi::Matrix> OneBodyAO() const;

    virtual int ga_handle();

    /// Print the details of the integral transformation
    void print_info();
    /// Print the one- and two-electron integrals to the output
    void print_ints();

    /// Orbital coefficients in AO x MO basis where MO is in Pitzer order
    virtual std::shared_ptr<psi::Matrix> Ca_AO() const = 0;

    /// Obtain AO dipole integrals [X, Y, Z]
    /// Each direction is a std::shared_ptr<psi::Matrix> of dimension nao * nao
    std::vector<std::shared_ptr<psi::Matrix>> ao_dipole_ints() const;

    /// Obtain AO quadrupole integrals [XX, XY, XZ, YY, YZ, ZZ]
    std::vector<std::shared_ptr<psi::Matrix>> ao_quadrupole_ints() const;

    /// Compute MO dipole integrals (frozen orbitals included)
    /// @return a vector of MO dipole ints in X, Y, Z order,
    ///         each of which is a nmo x nmo std::shared_ptr<psi::Matrix> in Pitzer order
    virtual std::vector<std::shared_ptr<psi::Matrix>> mo_dipole_ints() const;

    /// Compute MO quadrupole integrals (frozen orbitals included)
    /// @return a vector of MO quadrupole ints in XX, XY, XZ, YY, YZ, ZZ order,
    ///         each of which is a nmo x nmo std::shared_ptr<psi::Matrix> in Pitzer order
    virtual std::vector<std::shared_ptr<psi::Matrix>> mo_quadrupole_ints() const;

  protected:
    // ==> Class data <==

    /// The options object
    std::shared_ptr<ForteOptions> options_;

    /// The MOSpaceInfo object
    std::shared_ptr<MOSpaceInfo> mo_space_info_;

    /// The Wavefunction object
    std::shared_ptr<psi::Wavefunction> wfn_;

    /// The integral_type
    IntegralType integral_type_;

    /// Are we doing a spin-restricted computation?
    IntegralSpinRestriction spin_restriction_;

    // Ca matrix from psi
    std::shared_ptr<psi::Matrix> Ca_;

    // Cb matrix from psi
    std::shared_ptr<psi::Matrix> Cb_;

    // AO overlap matrix from psi
    std::shared_ptr<psi::Matrix> S_;

    // This variable tells if the integrals are consistent with the MO coefficients
    bool ints_consistent_ = true;

    /// Number of irreps
    int nirrep_;

    /// The number of symmetry-adapted orbitals
    size_t nso_;
    /// The number of MOs, including the ones that are frozen.
    size_t nmo_;
    /// The number of correlated MOs (excluding frozen).  This is nmo - nfzc - nfzv.
    size_t ncmo_;

    /// The mapping from correlated MO to full MO (frozen + correlated)
    std::vector<size_t> cmotomo_;
    /// The mapping from full MO to irrep and relative indices
    std::vector<std::pair<size_t, size_t>> mo_to_relmo_;

    /// The number of symmetry-adapted orbitals per irrep.
    psi::Dimension nsopi_;
    /// The number of MOs per irrep.
    psi::Dimension nmopi_;
    /// The number of frozen core MOs per irrep.
    psi::Dimension frzcpi_;
    /// The number of frozen unoccupied MOs per irrep.
    psi::Dimension frzvpi_;
    /// The number of correlated MOs per irrep (non frozen).  This is nmopi -
    /// nfzcpi - nfzvpi.
    psi::Dimension ncmopi_;

    /// The number of orbitals used in indexing routines (nmo or ncmo if core orbitals are
    /// frozen) The correct value is set by the integrals class
    size_t aptei_idx_;

    // OMP
    // Is OMP available?
#ifdef _OPENMP
    static const bool have_omp_ = true;
#else
    static const bool have_omp_ = false;
#endif
    /// The number of OMP threads
    int num_threads_;

    /// Number of two electron integrals in chemist notation (pq|rs)
    size_t num_tei_;

    /// The number of antisymmetrized two-electron integrals in physicist
    /// notation <pq||rs>
    size_t num_aptei_;

    // Nuclear repulsion energy
    double nucrep_ = 0.0;

    /// Frozen-core energy
    double frozen_core_energy_ = 0.0;

    /// Scalar energy term
    double scalar_energy_ = 0.0;

    /// Full one-electron integrals stored as a vector (includes frozen orbitals)
    std::vector<double> full_one_electron_integrals_a_;
    std::vector<double> full_one_electron_integrals_b_;

    /// One-electron integrals stored as a vector
    std::vector<double> one_electron_integrals_a_;
    std::vector<double> one_electron_integrals_b_;

    /// JK object from Psi4
    std::shared_ptr<psi::JK> JK_;

    /// Status of the JK object
    JKStatus JK_status_ = JKStatus::empty;

    /// Fock matrix (including frozen orbitals)
    std::shared_ptr<psi::Matrix> fock_a_;
    std::shared_ptr<psi::Matrix> fock_b_;

    /// Two-electron integrals stored as a vector with redundant elements (no permutational
    /// symmetry). These are addressed with the function aptei_index
    std::vector<double> aphys_tei_aa_;
    std::vector<double> aphys_tei_ab_;
    std::vector<double> aphys_tei_bb_;

    /// The type of tensor that ambit uses -> CoreTensor
    ambit::TensorType tensor_type_ = ambit::CoreTensor;

    /// How much memory each integral takes up
    double int_mem_;
    /// Control printing of timings
    int print_ = 1;

    /// The One Electron Integrals (T + V) in SO Basis
    std::shared_ptr<psi::Matrix> OneBody_symm_;

    /// AO dipole integrals
    std::vector<std::shared_ptr<psi::Matrix>> dipole_ints_ao_;
    /// AO quadrupole integrals
    std::vector<std::shared_ptr<psi::Matrix>> quadrupole_ints_ao_;
    /// Compute AO dipole and quadrupole integrals
    virtual void build_multipole_ints_ao();

    // ==> Class private functions <==

    /// Class initializer
    void startup();

    void read_information();

    void allocate();

    /// Test if two matrices are approximately identical
    bool test_orbital_spin_restriction(std::shared_ptr<psi::Matrix> A,
                                       std::shared_ptr<psi::Matrix> B) const;

    /// An addressing function to for two-electron integrals
    /// @return the address of the integral <pq|rs> or <pq||rs>
    size_t aptei_index(size_t p, size_t q, size_t r, size_t s) {
        return aptei_idx_ * aptei_idx_ * aptei_idx_ * p + aptei_idx_ * aptei_idx_ * q +
               aptei_idx_ * r + s;
    }

    void _undefined_function(const std::string& method) const;

    // ==> Class private virtual functions <==

    /// This function manages freezing core and virtual orbitals
    virtual void freeze_core_orbitals();

    /// Compute the one-body operator modified by the frozen core orbitals
    virtual void compute_frozen_one_body_operator();

    /// Function used to rotate MOs during contructor
    virtual void rotate_mos();

    /// Computes/reads two-electron integrals (see CD/DF/Conventional classes for
    /// implementation)
    virtual void gather_integrals() = 0;

    /// Remove the doubly occupied and virtual orbitals and resort the rest so
    /// that we are left only with ncmo = nmo - nfzc - nfzv
    virtual void resort_integrals_after_freezing() = 0;
};

/**
 * @brief Interface to integrals read from psi4
 */
class Psi4Integrals : public ForteIntegrals {
  public:
    Psi4Integrals(std::shared_ptr<ForteOptions> options, std::shared_ptr<psi::Wavefunction> ref_wfn,
                  std::shared_ptr<MOSpaceInfo> mo_space_info, IntegralType integral_type,
                  IntegralSpinRestriction restricted);

    /// Make the generalized Fock matrix using Psi4 JK object
    void make_fock_matrix(ambit::Tensor Da, ambit::Tensor Db) override;

    /// Make the closed-shell Fock matrix using Psi4 JK object
    std::tuple<std::shared_ptr<psi::Matrix>, std::shared_ptr<psi::Matrix>, double>
    make_fock_inactive(psi::Dimension dim_start, psi::Dimension dim_end) override;

    /// Make the active Fock matrix using Psi4 JK object
    std::tuple<std::shared_ptr<psi::Matrix>, std::shared_ptr<psi::Matrix>>
    make_fock_active(ambit::Tensor Da, ambit::Tensor Db) override;

    /// Make the active Fock matrix using restricted equation
    std::shared_ptr<psi::Matrix>
    make_fock_active_restricted(std::shared_ptr<psi::Matrix> D) override;

    /// Make the active Fock matrix using unrestricted equation
    std::tuple<std::shared_ptr<psi::Matrix>, std::shared_ptr<psi::Matrix>>
    make_fock_active_unrestricted(std::shared_ptr<psi::Matrix> Da,
                                  std::shared_ptr<psi::Matrix> Db) override;

    /// Orbital coefficients in AO x MO basis, where MO is in Pitzer order
    std::shared_ptr<psi::Matrix> Ca_AO() const override;

    /// Build and return MO dipole integrals (X, Y, Z) in Pitzer order
    std::vector<std::shared_ptr<psi::Matrix>> mo_dipole_ints() const override;

    /// Build and return MO quadrupole integrals (XX, XY, XZ, YY, YZ, ZZ) in Pitzer order
    std::vector<std::shared_ptr<psi::Matrix>> mo_quadrupole_ints() const override;

  private:
    void base_initialize_psi4();
    void setup_psi4_ints();
    void transform_one_electron_integrals();
    void compute_frozen_one_body_operator() override;
    void update_orbitals(std::shared_ptr<psi::Matrix> Ca, std::shared_ptr<psi::Matrix> Cb,
                         bool re_transform = true) override;
    void rotate_mos() override;

    /// Build AO dipole and quadrupole integrals
    void build_multipole_ints_ao() override;

    /// Make a shared pointer to a Psi4 JK object
    void make_psi4_JK();
    /// Call JK intialize
    void jk_initialize(double mem_percentage = 0.8, int print_level = 1);

    /// AO Fock control
    enum class FockAOStatus { none, inactive, generalized };
    FockAOStatus fock_ao_level_ = FockAOStatus::none;

  protected:
    void freeze_core_orbitals() override;

    // threshold for DF fitting condition (Psi4)
    double df_fitting_cutoff_;
    // threshold for Schwarz cutoff (Psi4)
    double schwarz_cutoff_;
};

} // namespace forte<|MERGE_RESOLUTION|>--- conflicted
+++ resolved
@@ -361,16 +361,14 @@
     virtual void update_orbitals(std::shared_ptr<psi::Matrix> Ca, std::shared_ptr<psi::Matrix> Cb,
                                  bool re_transform = true);
 
-<<<<<<< HEAD
     /// Update the MOSpaceInfo and re-initialize the size of orbital spaces
     /// @param mo_space_info the MOSpaceInfo object
     void update_mo_space_info(std::shared_ptr<MOSpaceInfo> mo_space_info);
-=======
+
     /// Update the integrals if the MO coefficients have changed but the integrals were not
     /// re-transformed
     /// @return true if the integrals were updated
     bool update_ints_if_needed();
->>>>>>> 727dd729
 
     /// Make the orbital phase consistent when updating orbitals
     /// @param U the unitary transformation matrix so that C_new = C_old * U
