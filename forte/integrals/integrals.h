/*
 * @BEGIN LICENSE
 *
 * Forte: an open-source plugin to Psi4 (https://github.com/psi4/psi4)
 * that implements a variety of quantum chemistry methods for strongly
 * correlated electrons.
 *
 * Copyright (c) 2012-2023 by its authors (see COPYING, COPYING.LESSER,
 * AUTHORS).
 *
 * The copyrights for code used from other parties are included in
 * the corresponding files.
 *
 * This program is free software: you can redistribute it and/or modify
 * it under the terms of the GNU Lesser General Public License as published by
 * the Free Software Foundation, either version 3 of the License, or
 * (at your option) any later version.
 *
 * This program is distributed in the hope that it will be useful,
 * but WITHOUT ANY WARRANTY; without even the implied warranty of
 * MERCHANTABILITY or FITNESS FOR A PARTICULAR PURPOSE.  See the
 * GNU Lesser General Public License for more details.
 *
 * You should have received a copy of the GNU Lesser General Public License
 * along with this program.  If not, see http://www.gnu.org/licenses/.
 *
 * @END LICENSE
 */

#ifndef _integrals_h_
#define _integrals_h_

#include <vector>

#include "psi4/libfock/jk.h"
#include "psi4/libmints/dimension.h"
#include "ambit/blocked_tensor.h"

class Tensor;

namespace psi {
class Options;
class Matrix;
class Vector;
class Wavefunction;
class Dimension;
class BasisSet;
} // namespace psi

namespace forte {

class ForteOptions;
class MOSpaceInfo;

/**
 * @brief The IntegralSpinRestriction enum
 *
 * This is used to distinguish between restricted/unrestricted computations
 */
enum class IntegralSpinRestriction { Restricted, Unrestricted };

/**
 * @brief The IntegralType enum
 *
 * This decides the type of integral used in a Forte computation
 */
enum IntegralType { Conventional, DF, Cholesky, DiskDF, DistDF, Custom };

/**
 * @brief The order of three-index integrals when calling
 *
<<<<<<< HEAD
 * In Forte, the auxiliary index is the first index (i.e., Qpq). However,
=======
 * In Forte, the auxiliary index is by default the first index (i.e., Qpq). However,
>>>>>>> 40e7ad26
 * pqQ order is more convenient for implementing DF-MRPT2.
 */
enum ThreeIntsBlockOrder { Qpq, pqQ };

/**
 * @brief The ForteIntegrals class is a base class for transforming and storing MO integrals
 *
 * ForteIntegrals provides a common interface for using one- and two-electron integrals
 * in the MO basis.
 * This class also takes care of removing frozen core and virtual orbitals (excluded from
 * any treatment of correlation energy) and forming the modified one-electron operator,
 * which includes contributions from doubly occupied frozen orbitals.
 *
 * One electron integrals include kinetic, nuclear potential, and frozen core potential and are
 * stored as
 *
 *     h_pq = <phi_p|h|phi_q>.
 *
 * Two electron integrals are returned as antisymmetrized integrals in physicist notation
 * (<pq||rs>), and are accessed as
 *
 *     aptei(p,q,r,s) = <pq||rs> = <pq|rs> - <pq|sr> = (pr|qs) - (ps|qr),
 *
 * where (pr|qs) is a two electron integral in chemist notation.
 *
 * There are several classes that derive from ForteIntegrals (Convetional, DF, ...) and these
 * are best created via the helper function
 *
 *     std::shared_ptr<ForteIntegrals> make_forte_integrals(...)
 *
 * defined in 'make_integrals.h'
 *
 */
class ForteIntegrals {
  public:
    // ==> Class Constructor and Destructor <==

    /**
     * @brief Class constructor
     * @param options The main options object
     * @param ref_wfn The reference wave function object
     * @param restricted Select a restricted or unrestricted transformation
     * @param mo_space_info The MOSpaceInfo object
     */
    ForteIntegrals(std::shared_ptr<ForteOptions> options,
                   std::shared_ptr<psi::Wavefunction> ref_wfn,
                   std::shared_ptr<MOSpaceInfo> mo_space_info, IntegralType integral_type,
                   IntegralSpinRestriction restricted);

    /**
     * @brief Class constructor
     * @param options The main options object
     * @param restricted Select a restricted or unrestricted transformation
     * @param mo_space_info The MOSpaceInfo object
     */
    ForteIntegrals(std::shared_ptr<ForteOptions> options,
                   std::shared_ptr<MOSpaceInfo> mo_space_info, IntegralType integral_type,
                   IntegralSpinRestriction restricted);

    /// Virtual destructor to enable deletion of a Derived* through a Base*
    virtual ~ForteIntegrals() = default;

    // ==> Class Interface <==

    /// Common initializer for all types of integrals
    void common_initialize();

    virtual void initialize() = 0;

    /// Skip integral transformation
    bool skip_build_;

    /// Return Ca
    std::shared_ptr<psi::Matrix> Ca() const;
    /// Return Cb
    std::shared_ptr<psi::Matrix> Cb() const;

    /// Return nuclear repulsion energy
    double nuclear_repulsion_energy() const;

    /// temporary solution for not having a Wavefunction
    std::shared_ptr<psi::Wavefunction> wfn();

    /// Return the Pis4 JK object
    std::shared_ptr<psi::JK> jk();

    /// Enum class for the status of Pis4 JK
    enum class JKStatus { empty, initialized, finalized };
    /// Return the status of Psi4 JK object
    JKStatus jk_status();
    /// Finalize Psi4 JK object
    void jk_finalize();

    // The number of symmetry-adapted orbitals
    // see https://github.com/psi4/psi4/wiki/OrbitalDimensions
    size_t nso() const;
    /// Return the number of symmetry-adapted orbitals per irrep
    const psi::Dimension& nsopi() const;

    /// Return the total number of molecular orbitals (this number includes frozen MOs)
    size_t nmo() const;

    /// Return the number of irreducible representations
    int nirrep() const;

    /// Return the number of frozen core orbitals per irrep
    const psi::Dimension& frzcpi() const;
    /// Return the number of frozen virtual orbitals per irrep
    const psi::Dimension& frzvpi() const;
    /// The number of correlated MOs per irrep (non frozen).  This is nmopi - nfzcpi - nfzvpi.
    const psi::Dimension& ncmopi() const;

    /// Return the total number of correlated molecular orbitals (this number excludes frozen MOs)
    size_t ncmo() const;

    /// Return the mapping from correlated MO to full MO (frozen + correlated)
<<<<<<< HEAD
    std::vector<size_t> cmotomo() const;
=======
    const std::vector<size_t>& cmotomo() const;
>>>>>>> 40e7ad26

    /// Set printing level
    void set_print(int print);

    /// Return the number of auxiliary functions
    virtual size_t nthree() const;

    /// Return the frozen core energy
    double frozen_core_energy();

    /// Scalar component of the Hamiltonian
    double scalar() const;

    /// The alpha one-electron integrals
    double oei_a(size_t p, size_t q) const;

    /// The beta one-electron integrals
    double oei_b(size_t p, size_t q) const;

    /// Get the alpha Fock matrix element
    /// @param p The bra index
    /// @param q The ket index
    /// @param corr Whether indices p, q start counting from correlated orbitals
    /// @return the alpha Fock matrix element F_{pq}
    double get_fock_a(size_t p, size_t q, bool corr = true) const;
    /// Get the beta Fock matrix element
    /// @param p The bra index
    /// @param q The ket index
    /// @param corr Whether indices p, q start counting from correlated orbitals
    /// @return the beta Fock matrix element F_{pq}
    double get_fock_b(size_t p, size_t q, bool corr = true) const;

    /// Get the alpha Fock matrix in Psi4 matrix
    /// @param corr Whether to return only the part of correlated orbitals
    /// @return the alpha Fock matrix
    std::shared_ptr<psi::Matrix> get_fock_a(bool corr = true) const;
    /// Get the beta fock matrix in Psi4 matrix
    /// @param corr Whether to return only the part of correlated orbitals
    /// @return the beta Fock matrix
    std::shared_ptr<psi::Matrix> get_fock_b(bool corr = true) const;

    /// The antisymmetrixed alpha-alpha two-electron integrals in physicist notation <pq||rs>
    virtual double aptei_aa(size_t p, size_t q, size_t r, size_t s) = 0;
    /// The antisymmetrixed alpha-beta two-electron integrals in physicist notation <pq|rs>
    virtual double aptei_ab(size_t p, size_t q, size_t r, size_t s) = 0;
    /// The antisymmetrixed beta-beta two-electron integrals in physicist notation <pq||rs>
    virtual double aptei_bb(size_t p, size_t q, size_t r, size_t s) = 0;

    /// @return a tensor with a block of the alpha one-electron integrals
    ambit::Tensor oei_a_block(const std::vector<size_t>& p, const std::vector<size_t>& q);
    /// @return a tensor with a block of the beta one-electron integrals
    ambit::Tensor oei_b_block(const std::vector<size_t>& p, const std::vector<size_t>& q);

    /// Grab a block of the integrals and return a tensor
    /// p, q, r, s correspond to the vector of indices you want for your tensor
    /// if p, q, r, s is equal to an array of all of the mos, then this will
    /// @return a tensor with a block of the alpha-alpha antisymmetrized two-electron integrals
    virtual ambit::Tensor aptei_aa_block(const std::vector<size_t>& p, const std::vector<size_t>& q,
                                         const std::vector<size_t>& r,
                                         const std::vector<size_t>& s) = 0;
    /// @return a tensor with a block of the alpha-beta antisymmetrized two-electron integrals
    virtual ambit::Tensor aptei_ab_block(const std::vector<size_t>& p, const std::vector<size_t>& q,
                                         const std::vector<size_t>& r,
                                         const std::vector<size_t>& s) = 0;
    /// @return a tensor with a block of the beta-beta antisymmetrized two-electron integrals
    virtual ambit::Tensor aptei_bb_block(const std::vector<size_t>& p, const std::vector<size_t>& q,
                                         const std::vector<size_t>& r,
                                         const std::vector<size_t>& s) = 0;

    // Three-index integral functions (DF, Cholesky)
    virtual ambit::Tensor three_integral_block(const std::vector<size_t>&,
                                               const std::vector<size_t>&,
                                               const std::vector<size_t>&,
                                               ThreeIntsBlockOrder order = Qpq);

    /// This function is only used by DiskDF and it is used to go from a Apq->Aq tensor
    virtual ambit::Tensor three_integral_block_two_index(const std::vector<size_t>& A, size_t p,
                                                         const std::vector<size_t>&);

    /// Expert Option: just try and use three_integral
    virtual double** three_integral_pointer();

    /// Make the generalized Fock matrix (closed-shell + active)
    /// @param Da The alpha 1RDM (nactv x nactv, no symmetry) from RDMs class
    /// @param Db The beta 1RDM (nactv x nactv, no symmetry) from RDMs class
    virtual void make_fock_matrix(ambit::Tensor Da, ambit::Tensor Db) = 0;

    /// Make the closed-shell Fock matrix in MO basis (include frozen orbitals)
    /// @param dim_start Dimension for the starting index (per irrep) of closed-shell orbitals
    /// @param dim_end Dimension for the ending index (per irrep) of closed-shell orbitals
    /// @return alpha Fock, beta Fock, and closed-shell energy
    /// spin orbital equation:
    /// F_{pq} = h_{pq} + \sum_{i}^{closed} <pi||qi>
    /// e_closed = \sum_{i}^{closed} h_{ii} + 0.5 * \sum_{ij}^{closed} <ij||ij>
    virtual std::tuple<psi::SharedMatrix, psi::SharedMatrix, double>
    make_fock_inactive(psi::Dimension dim_start, psi::Dimension dim_end) = 0;

    /// Make the active Fock matrix in MO basis (include frozen orbitals)
    /// @param Da The alpha 1RDM (nactv x nactv, no symmetry) from RDMs class
    /// @param Db The beta 1RDM (nactv x nactv, no symmetry) from RDMs class
    /// @return alpha Fock, beta Fock
    /// spin orbital equation:
    /// F_{pq} = \sum_{uv}^{active} <pu||qv> * gamma_{uv}
    virtual std::tuple<psi::SharedMatrix, psi::SharedMatrix> make_fock_active(ambit::Tensor Da,
                                                                              ambit::Tensor Db) = 0;

    /// Make the active Fock matrix in MO basis (include frozen orbitals)
    /// @param D The spin-summed 1RDM in psi::SharedMatrix form
    /// @return Fock matrix
    virtual psi::SharedMatrix make_fock_active_restricted(psi::SharedMatrix D) = 0;

    /// Make the active Fock matrix in MO basis (include frozen orbitals)
    /// @param Da The alpha 1RDM in psi::SharedMatrix form
    /// @param Db The beta 1RDM in psi::SharedMatrix form
    /// @return alpha Fock matrix, beta Fock matrix
    virtual std::tuple<psi::SharedMatrix, psi::SharedMatrix>
    make_fock_active_unrestricted(psi::SharedMatrix Da, psi::SharedMatrix Db) = 0;

    /// Set Fock matrix
    void set_fock_matrix(psi::SharedMatrix fa, psi::SharedMatrix fb);

    /// Set nuclear repulstion energy
    void set_nuclear_repulsion(double value);

    /// Set the value of the scalar part of the Hamiltonian
    /// @param value the new value of the scalar part of the Hamiltonian
    void set_scalar(double value);

    /// Set the value of the one-electron integrals (stored with no symmetry)
    /// @param oei_a vector of alpha one-electron integrals
    /// @param oei_b vector of beta one-electron integrals
    void set_oei_all(const std::vector<double>& oei_a, const std::vector<double>& oei_b);

    /// Set the value of the two-electron integrals (stored with no symmetry)
    /// @param tei_aa vector of antisymmetrized alpha-alpha two-electron integrals
    /// @param tei_ab vector of antisymmetrized alpha-alpha two-electron integrals
    /// @param tei_bb vector of antisymmetrized alpha-alpha two-electron integrals
    void set_tei_all(const std::vector<double>& tei_aa, const std::vector<double>& tei_ab,
                     const std::vector<double>& tei_bb);

    /// Set the value of the one-electron integrals
    /// @param p the integral index
    /// @param q the integral index
    /// @param value the value of the integral
    /// @param alpha the spin type of the integrals
    void set_oei(size_t p, size_t q, double value, bool alpha);

    /// Set the value of the two-electron integrals
    virtual void set_tei(size_t p, size_t q, size_t r, size_t s, double value, bool alpha1,
                         bool alpha2) = 0;

    /// Rotate the MO coefficients, update psi::Wavefunction, and re-transform integrals
    /// @param Ua the alpha unitary transformation matrix
    /// @param Ub the beta unitary transformation matrix
    /// @param re_transform re-transform integrals if true
    void rotate_orbitals(std::shared_ptr<psi::Matrix> Ua, std::shared_ptr<psi::Matrix> Ub,
                         bool re_transform = true);

    /// Copy these MO coeffs to class variables, update psi::Wavefunction, and re-transform
    /// integrals
    /// @param Ca the alpha MO coefficients
    /// @param Cb the beta MO coefficients
    /// @param re_transform re-transform integrals if true
    virtual void update_orbitals(std::shared_ptr<psi::Matrix> Ca, std::shared_ptr<psi::Matrix> Cb,
                                 bool re_transform = true);

    /// Make the orbital phase consistent when updating orbitals
    /// @param U the unitary transformation matrix so that C_new = C_old * U
    /// @param is_alpha target Ca if true else Cb
    /// @param debug print MO overlap and transformation matrix if true
    /// @return true if success
    bool fix_orbital_phases(std::shared_ptr<psi::Matrix> U, bool is_alpha, bool debug = false);

    /// Return the type of spin restriction enforced
    IntegralSpinRestriction spin_restriction() const;
    /// Return the type of integral used
    IntegralType integral_type() const;
    /// Return the one-body symmetry integrals
    std::shared_ptr<psi::Matrix> OneBody_symm() const;
    /// Return the one-body AO integrals
    std::shared_ptr<psi::Matrix> OneBodyAO() const;

    virtual int ga_handle();

    /// Print the details of the integral transformation
    void print_info();
    /// Print the one- and two-electron integrals to the output
    void print_ints();

    /// Orbital coefficients in AO x MO basis where MO is Pitzer order
    virtual psi::SharedMatrix Ca_AO() const = 0;

    /// Obtain AO dipole integrals [X, Y, Z]
    /// Each direction is a std::shared_ptr<psi::Matrix> of dimension nao * nao
    std::vector<psi::SharedMatrix> ao_dipole_ints() const;

    /// Obtain AO quadrupole integrals [XX, XY, XZ, YY, YZ, ZZ]
    std::vector<psi::SharedMatrix> ao_quadrupole_ints() const;

    /// Compute MO dipole integrals (frozen orbitals included)
    /// @return a vector of MO dipole ints in X, Y, Z order,
    ///         each of which is a nmo x nmo psi::SharedMatrix in Pitzer order
    virtual std::vector<psi::SharedMatrix> mo_dipole_ints() const;

    /// Compute MO quadrupole integrals (frozen orbitals included)
    /// @return a vector of MO quadrupole ints in XX, XY, XZ, YY, YZ, ZZ order,
    ///         each of which is a nmo x nmo psi::SharedMatrix in Pitzer order
    virtual std::vector<psi::SharedMatrix> mo_quadrupole_ints() const;

  protected:
    // ==> Class data <==

    /// The options object
    std::shared_ptr<ForteOptions> options_;

    /// The MOSpaceInfo object
    std::shared_ptr<MOSpaceInfo> mo_space_info_;

    /// The Wavefunction object
    std::shared_ptr<psi::Wavefunction> wfn_;

    /// The integral_type
    IntegralType integral_type_;

    /// Are we doing a spin-restricted computation?
    IntegralSpinRestriction spin_restriction_;

    // Ca matrix from psi
    std::shared_ptr<psi::Matrix> Ca_;

    // Cb matrix from psi
    std::shared_ptr<psi::Matrix> Cb_;

    /// Number of irreps
    int nirrep_;

    /// The number of symmetry-adapted orbitals
    size_t nso_;
    /// The number of MOs, including the ones that are frozen.
    size_t nmo_;
    /// The number of correlated MOs (excluding frozen).  This is nmo - nfzc - nfzv.
    size_t ncmo_;

    /// The mapping from correlated MO to full MO (frozen + correlated)
    std::vector<size_t> cmotomo_;
    /// The mapping from full MO to irrep and relative indices
    std::vector<std::pair<size_t, size_t>> mo_to_relmo_;

    /// The number of symmetry-adapted orbitals per irrep.
    psi::Dimension nsopi_;
    /// The number of MOs per irrep.
    psi::Dimension nmopi_;
    /// The number of frozen core MOs per irrep.
    psi::Dimension frzcpi_;
    /// The number of frozen unoccupied MOs per irrep.
    psi::Dimension frzvpi_;
    /// The number of correlated MOs per irrep (non frozen).  This is nmopi -
    /// nfzcpi - nfzvpi.
    psi::Dimension ncmopi_;

    /// The number of orbitals used in indexing routines (nmo or ncmo if core orbitals are
    /// frozen) The correct value is set by the integrals class
    size_t aptei_idx_;

    // OMP
    // Is OMP available?
#ifdef _OPENMP
    static const bool have_omp_ = true;
#else
    static const bool have_omp_ = false;
#endif
    /// The number of OMP threads
    int num_threads_;

    /// Number of two electron integrals in chemist notation (pq|rs)
    size_t num_tei_;

    /// The number of antisymmetrized two-electron integrals in physicist
    /// notation <pq||rs>
    size_t num_aptei_;

    // Nuclear repulsion energy
    double nucrep_ = 0.0;

    /// Frozen-core energy
    double frozen_core_energy_ = 0.0;

    /// Scalar energy term
    double scalar_energy_ = 0.0;

    /// Full one-electron integrals stored as a vector (includes frozen orbitals)
    std::vector<double> full_one_electron_integrals_a_;
    std::vector<double> full_one_electron_integrals_b_;

    /// One-electron integrals stored as a vector
    std::vector<double> one_electron_integrals_a_;
    std::vector<double> one_electron_integrals_b_;

    /// JK object from Psi4
    std::shared_ptr<psi::JK> JK_;

    /// Status of the JK object
    JKStatus JK_status_ = JKStatus::empty;

    /// Fock matrix (including frozen orbitals)
    psi::SharedMatrix fock_a_;
    psi::SharedMatrix fock_b_;

    /// Two-electron integrals stored as a vector with redundant elements (no permutational
    /// symmetry). These are addressed with the function aptei_index
    std::vector<double> aphys_tei_aa_;
    std::vector<double> aphys_tei_ab_;
    std::vector<double> aphys_tei_bb_;

    /// The type of tensor that ambit uses -> CoreTensor
    ambit::TensorType tensor_type_ = ambit::CoreTensor;

    /// How much memory each integral takes up
    double int_mem_;
    /// Control printing of timings
    int print_ = 1;

    /// The One Electron Integrals (T + V) in SO Basis
    std::shared_ptr<psi::Matrix> OneBody_symm_;

    /// AO dipole integrals
    std::vector<std::shared_ptr<psi::Matrix>> dipole_ints_ao_;
    /// AO quadrupole integrals
    std::vector<std::shared_ptr<psi::Matrix>> quadrupole_ints_ao_;
    /// Compute AO dipole and quadrupole integrals
    virtual void build_multipole_ints_ao();

    // ==> Class private functions <==

    /// Class initializer
    void startup();

    void read_information();

    void allocate();

    /// Test if two matrices are approximately identical
    bool test_orbital_spin_restriction(std::shared_ptr<psi::Matrix> A,
                                       std::shared_ptr<psi::Matrix> B) const;

    /// An addressing function to for two-electron integrals
    /// @return the address of the integral <pq|rs> or <pq||rs>
    size_t aptei_index(size_t p, size_t q, size_t r, size_t s) {
        return aptei_idx_ * aptei_idx_ * aptei_idx_ * p + aptei_idx_ * aptei_idx_ * q +
               aptei_idx_ * r + s;
    }

    void _undefined_function(const std::string& method) const;

    // ==> Class private virtual functions <==

    /// This function manages freezing core and virtual orbitals
    virtual void freeze_core_orbitals();

    /// Compute the one-body operator modified by the frozen core orbitals
    virtual void compute_frozen_one_body_operator();

    /// Function used to rotate MOs during contructor
    virtual void rotate_mos();

    /// Computes/reads two-electron integrals (see CD/DF/Conventional classes for
    /// implementation)
    virtual void gather_integrals() = 0;

    /// Remove the doubly occupied and virtual orbitals and resort the rest so
    /// that we are left only with ncmo = nmo - nfzc - nfzv
    virtual void resort_integrals_after_freezing() = 0;
};

/**
 * @brief Interface to integrals read from psi4
 */
class Psi4Integrals : public ForteIntegrals {
  public:
    Psi4Integrals(std::shared_ptr<ForteOptions> options, std::shared_ptr<psi::Wavefunction> ref_wfn,
                  std::shared_ptr<MOSpaceInfo> mo_space_info, IntegralType integral_type,
                  IntegralSpinRestriction restricted);

    /// Make the generalized Fock matrix using Psi4 JK object
    void make_fock_matrix(ambit::Tensor Da, ambit::Tensor Db) override;

    /// Make the closed-shell Fock matrix using Psi4 JK object
    std::tuple<psi::SharedMatrix, psi::SharedMatrix, double>
    make_fock_inactive(psi::Dimension dim_start, psi::Dimension dim_end) override;

    /// Make the active Fock matrix using Psi4 JK object
    std::tuple<psi::SharedMatrix, psi::SharedMatrix> make_fock_active(ambit::Tensor Da,
                                                                      ambit::Tensor Db) override;

    /// Make the active Fock matrix using restricted equation
    psi::SharedMatrix make_fock_active_restricted(psi::SharedMatrix D) override;

    /// Make the active Fock matrix using unrestricted equation
    std::tuple<psi::SharedMatrix, psi::SharedMatrix>
    make_fock_active_unrestricted(psi::SharedMatrix Da, psi::SharedMatrix Db) override;

    /// Orbital coefficients in AO x MO basis, where MO is in Pitzer order
    psi::SharedMatrix Ca_AO() const override;

    /// Build and return MO dipole integrals (X, Y, Z) in Pitzer order
    std::vector<psi::SharedMatrix> mo_dipole_ints() const override;

    /// Build and return MO quadrupole integrals (XX, XY, XZ, YY, YZ, ZZ) in Pitzer order
    std::vector<psi::SharedMatrix> mo_quadrupole_ints() const override;

  private:
    void base_initialize_psi4();
    void setup_psi4_ints();
    void transform_one_electron_integrals();
    void compute_frozen_one_body_operator() override;
    void update_orbitals(std::shared_ptr<psi::Matrix> Ca, std::shared_ptr<psi::Matrix> Cb,
                         bool re_transform = true) override;
    void rotate_mos() override;

    /// Build AO dipole and quadrupole integrals
    void build_multipole_ints_ao() override;

    /// Make a shared pointer to a Psi4 JK object
    void make_psi4_JK();
    /// Call JK intialize
    void jk_initialize(double mem_percentage = 0.8, int print_level = 1);

    /// AO Fock control
    enum class FockAOStatus { none, inactive, generalized };
    FockAOStatus fock_ao_level_ = FockAOStatus::none;

  protected:
    void freeze_core_orbitals() override;

    // threshold for DF fitting condition (Psi4)
    double df_fitting_cutoff_;
    // threshold for Schwarz cutoff (Psi4)
    double schwarz_cutoff_;
};

} // namespace forte

#endif // _integrals_h_<|MERGE_RESOLUTION|>--- conflicted
+++ resolved
@@ -69,12 +69,8 @@
 /**
  * @brief The order of three-index integrals when calling
  *
-<<<<<<< HEAD
- * In Forte, the auxiliary index is the first index (i.e., Qpq). However,
-=======
- * In Forte, the auxiliary index is by default the first index (i.e., Qpq). However,
->>>>>>> 40e7ad26
- * pqQ order is more convenient for implementing DF-MRPT2.
+ * In Forte, the auxiliary index is by default the first index (i.e., Qpq).
+ * However, pqQ order is more convenient for implementing DF-MRPT2.
  */
 enum ThreeIntsBlockOrder { Qpq, pqQ };
 
@@ -190,11 +186,7 @@
     size_t ncmo() const;
 
     /// Return the mapping from correlated MO to full MO (frozen + correlated)
-<<<<<<< HEAD
-    std::vector<size_t> cmotomo() const;
-=======
     const std::vector<size_t>& cmotomo() const;
->>>>>>> 40e7ad26
 
     /// Set printing level
     void set_print(int print);
