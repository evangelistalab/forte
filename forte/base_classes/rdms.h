--- conflicted
+++ resolved
@@ -154,7 +154,6 @@
 
     // class variables
 
-<<<<<<< HEAD
     /// @return the max RDM level
     size_t max_rdm_level() const { return max_rdm_; }
 
@@ -165,11 +164,6 @@
 
     /// Rotate the current RDMs using the input unitary matrices
     void rotate(const ambit::Tensor& Ua, const ambit::Tensor& Ub);
-=======
-    size_t max_rdm_level() const { return max_rdm_; }
-
-    bool ms_avg() const { return ms_avg_; }
->>>>>>> 12206183
 
   protected:
     // ==> Class Data <==
@@ -386,14 +380,8 @@
  * @param Enuc the nucleaer repulsion energy
  * @return the reference energy
  */
-<<<<<<< HEAD
-double compute_Eref_from_rdms(RDMs& ref, const std::shared_ptr<ForteIntegrals>& ints,
-                              const std::shared_ptr<MOSpaceInfo>& mo_space_info);
-=======
 double compute_Eref_from_rdms(RDMs& ref, std::shared_ptr<ForteIntegrals> ints,
                               std::shared_ptr<MOSpaceInfo> mo_space_info);
-
->>>>>>> 12206183
 } // namespace forte
 
 #endif // _rdms_h_