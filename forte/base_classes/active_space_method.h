/*
 * @BEGIN LICENSE
 *
 * Forte: an open-source plugin to Psi4 (https://github.com/psi4/psi4)
 * that implements a variety of quantum chemistry methods for strongly
 * correlated electrons.
 *
 * Copyright (c) 2012-2023 by its authors (see COPYING, COPYING.LESSER, AUTHORS).
 *
 * The copyrights for code used from other parties are included in
 * the corresponding files.
 *
 * This program is free software: you can redistribute it and/or modify
 * it under the terms of the GNU Lesser General Public License as published by
 * the Free Software Foundation, either version 3 of the License, or
 * (at your option) any later version.
 *
 * This program is distributed in the hope that it will be useful,
 * but WITHOUT ANY WARRANTY; without even the implied warranty of
 * MERCHANTABILITY or FITNESS FOR A PARTICULAR PURPOSE.  See the
 * GNU Lesser General Public License for more details.
 *
 * You should have received a copy of the GNU Lesser General Public License
 * along with this program.  If not, see http://www.gnu.org/licenses/.
 *
 * @END LICENSE
 */

#ifndef _active_space_method_h_
#define _active_space_method_h_

#include <vector>
#include <unordered_set>
#include <ambit/tensor.h>

namespace ambit {
class BlockedTensor;
}

#include "psi4/libmints/matrix.h"
#include "psi4/libmints/vector.h"

#include "base_classes/rdms.h"
#include "base_classes/state_info.h"
#include "integrals/one_body_integrals.h"
#include "sparse_ci/determinant.h"
#include "sparse_ci/determinant_hashvector.h"

namespace forte {

class ActiveSpaceIntegrals;
class ForteIntegrals;
class ForteOptions;
class MOSpaceInfo;
class SCFInfo;

/**
 * @class ActiveSpaceMethod
 *
 * @brief Base class for methods that solve the Schrodinger equation in an active space
 *
 * This class is the base class for methods that solve for the wavefunction in a
 * small subset of the full orbital space (<30-40 orbitals).
 * The molecular orbital used by the active space methods are stored in a ActiveSpaceIntegrals
 * and must be passed at the time of creation.
 *
 * All methods that derive from this class offer the following interface
 *
 * - Compute the energy
 *    double compute_energy();
 *
 * - Compute a RDMs object
 *    RDMs rdms();
 *
 * - Set the options for the derived methods
 *    set_options(std::shared_ptr<ForteOptions> options);
 *
 * All methods must also use the following base class variables
 *
 * - Information about the state
 *    StateInfo state_;
 *
 * - Number of states computed
 *    size_t nroot_;
 *
 * - Store final energies in the vector (including nuclear repulsion):
 *    std::vector<double> energies_;
 *
 * @note This class is not aware of which orbitals are considered active. This information
 * is contained in the ActiveSpaceIntegrals object. Orbitals that are double occupied
 * are not correlated and are trated via effective scalar and one-body interactions.
 */
class ActiveSpaceMethod {
  public:
    // ==> Class Constructor and Destructor <==
    /**
     * @brief ActiveSpaceMethod Constructor for a single state computation
     * @param state the electronic state to compute
     * @param nroot the number of roots
     * @param mo_space_info a MOSpaceInfo object that defines the orbital spaces
     * @param as_ints molecular integrals defined only for the active space orbitals
     */
    ActiveSpaceMethod(StateInfo state, size_t nroot, std::shared_ptr<MOSpaceInfo> mo_space_info,
                      std::shared_ptr<ActiveSpaceIntegrals> as_ints);

    /// Default constructor
    ActiveSpaceMethod() = default;

    /// Virtual destructor to enable deletion of a Derived* through a Base*
    virtual ~ActiveSpaceMethod() = default;

    // ==> Class Interface <==

    /// Compute the energy and return it
    virtual double compute_energy() = 0;

    /**
     * @brief Compute the reduced density matrices up to a given particle rank (max_rdm_level)
     *
     *        This function can be used to compute transition density matrices between
     *        states of difference symmetry,
     *
     *        D^{p}_{q} = <I, symmetry_l| a+_p1 ... a_qn |J, symmetry_r>
     *
     *        where |I, symmetry_l> is the I-th state of symmetry = symmetry_l
     *              |J, symmetry_r> is the J-th state of symmetry = symmetry_r
     *
     * @param root_list     a list of pairs of roots to compute [(I_1, J_1), (I_2, J_2), ...]
     * @param method2       a second ActiveSpaceMethod object that holds the states for symmetry_r
     * @param max_rdm_level the maximum RDM rank
     * @return
     */
    virtual std::vector<std::shared_ptr<RDMs>>
    rdms(const std::vector<std::pair<size_t, size_t>>& root_list, int max_rdm_level,
         RDMsType type) = 0;

    virtual std::vector<std::shared_ptr<RDMs>>
    transition_rdms(const std::vector<std::pair<size_t, size_t>>& root_list,
                    std::shared_ptr<ActiveSpaceMethod> method2, int max_rdm_level,
                    RDMsType type) = 0;

    /// Dump transition RDMs to disk
    void save_transition_rdms(const std::vector<std::shared_ptr<RDMs>>& rdms,
                              const std::vector<std::pair<size_t, size_t>>& root_list,
                              std::shared_ptr<ActiveSpaceMethod> method2);

    /// Compute the overlap of two wave functions acted by complementary operators
    /// Return a map from state to roots of values
    /// Computes the overlap of \sum_{p} \sum_{σ} <Ψ| h^+_{pσ} (v) h_{pσ} (t) |Ψ>, where
    /// h_{pσ} (t) = \sum_{uvw} t^{uv}_{pw} \sum_{τ} w^+_{τ} v_{τ} u_{σ}
    /// Useful to get the 3-RDM contribution of fully contracted term of two 2-body operators:
    /// \sum_{puvwxyzστθ} v_{pwxy} t_{uvpz} <Ψ| xσ^+ yτ^+ wτ zθ^+ vθ uσ |Ψ>
    virtual std::vector<double>
    compute_complementary_H2caa_overlap(const std::vector<size_t>& /*roots*/,
                                        ambit::Tensor /*Tbra*/, ambit::Tensor /*Tket*/) {
        throw std::runtime_error(
            "ActiveSpaceMethod::compute_complementary_H2caa_overlap: Not yet implemented!");
    }

    /// Compute generalized RDM
    ///     Gamma' = C_I <Phi_I| H |Phi_J> X_J where H is the active space Hamiltonian (fci_ints)
    /// @param x: the X vector to be contracted with H_IJ
    virtual void generalized_rdms(size_t root, const std::vector<double>& X,
                                  ambit::BlockedTensor& result, bool c_right, int rdm_level,
                                  std::vector<std::string> spin) {
        throw std::runtime_error(
            "The function generalized_rdms is not implemented for this ActiveSpaceMethod type!");
    }

    /// Add k-body contributions to the sigma vector
    ///    σ_I += h_{p1,p2,...}^{q1,q2,...} <Phi_I| a^+_p1 a^+_p2 .. a_q2 a_q1 |Phi_J> C_J
    /// @param root: the root number of the state
    /// @param h: the antisymmetrized k-body integrals
    /// @param block_label_to_factor: map from the block labels of integrals to its factors
    /// @param sigma: the sigma vector to be added
    virtual void add_sigma_kbody(size_t root, ambit::BlockedTensor& h,
                                 const std::map<std::string, double>& block_label_to_factor,
                                 std::vector<double>& sigma) {
        throw std::runtime_error(
            "The function add_sigma_kbody is not implemented for this ActiveSpaceMethod type!");
    }

    /// Compute generalized sigma vector
    ///     σ_I = <Phi_I| H |Phi_J> X_J where H is the active space Hamiltonian (fci_ints)
    /// @param x: the X vector to be contracted with H_IJ
    /// @param sigma: the sigma vector (will be zeroed first)
    virtual void generalized_sigma(psi::SharedVector x, psi::SharedVector sigma) {
        throw std::runtime_error(
            "The function generalized_sigma is not implemented for this ActiveSpaceMethod type!");
    }

    /// Return the space size
    virtual size_t space_size() {
        throw std::runtime_error(
            "The function space_size is not implemented for this ActiveSpaceMethod type!");
    }

    /// Set options from an option object
    /// @param options the options passed in
    virtual void set_options(std::shared_ptr<ForteOptions> options) = 0;

<<<<<<< HEAD
    /// Return the eigen vectors
    virtual std::vector<ambit::Tensor> eigenvectors() {
        throw std::runtime_error(
            "ActiveSpaceMethod::eigenvectors(): Not Implemented for this class!");
    }
    /// Compute permanent dipole moments
    std::vector<std::vector<double>>
    compute_permanent_dipole(const std::vector<std::pair<size_t, size_t>>& root_list,
                             const ambit::Tensor& Ua, const ambit::Tensor& Ub);
=======
    /// Compute permanent dipole moments (electronic + nuclear)
    std::vector<psi::SharedVector>
    compute_permanent_dipole(std::shared_ptr<ActiveMultipoleIntegrals> ampints,
                             std::vector<std::pair<size_t, size_t>>& root_list);

    /// Compute permanent quadrupole moments (electronic + nuclear)
    std::vector<psi::SharedVector>
    compute_permanent_quadrupole(std::shared_ptr<ActiveMultipoleIntegrals> ampints,
                                 const std::vector<std::pair<size_t, size_t>>& root_list);
>>>>>>> a5620dc4

    /// Compute transition dipole moments assuming same orbitals
    std::vector<psi::SharedVector>
    compute_transition_dipole_same_orbs(std::shared_ptr<ActiveMultipoleIntegrals> ampints,
                                        const std::vector<std::pair<size_t, size_t>>& root_list,
                                        std::shared_ptr<ActiveSpaceMethod> method2);

    /// Compute oscillator strength assuming same orbitals
    std::vector<double>
    compute_oscillator_strength_same_orbs(std::shared_ptr<ActiveMultipoleIntegrals> ampints,
                                          const std::vector<std::pair<size_t, size_t>>& root_list,
                                          std::shared_ptr<ActiveSpaceMethod> method2);

    /// Dump the wave function to file
    /// @param file name
    virtual void dump_wave_function(const std::string&) {
        throw std::runtime_error("ActiveSpaceMethod::dump_wave_function: Not yet implemented!");
    }

    /// Read the wave function from file
    /// @param file name
    /// @return the number of active orbitals, the set of determinants, CI coefficients
    virtual std::tuple<size_t, std::vector<Determinant>, psi::SharedMatrix>
    read_wave_function(const std::string&) {
        throw std::runtime_error("ActiveSpaceMethod::read_wave_function: Not yet implemented!");
    }

    /// @return the CI wave functions for the current StateInfo (deterministic determinant space)
    virtual psi::SharedMatrix ci_wave_functions() {
        throw std::runtime_error("ActiveSpaceMethod::ci_wave_functions: Not yet implemented!");
    }

    // ==> Base Class Functionality (inherited by derived classes) <==

    /// Pass a set of ActiveSpaceIntegrals to the solver (e.g. an effective Hamiltonian)
    /// @param as_ints the integrals passed in
    void set_active_space_integrals(std::shared_ptr<ActiveSpaceIntegrals> as_ints);

    /// Return the eigenvalues
    psi::SharedVector evals();

    /// Return a vector with the energies of all the states
    const std::vector<double>& energies() const;

    /// Return a vector with the average value of S^2 of all the states
    const std::vector<double>& spin2() const;

    /// Return the number of roots computed
    size_t nroot() const { return nroot_; }

    /// Return the state info
    const StateInfo& state() const { return state_; }

    /// Return the wave function file name
    std::string wfn_filename() const { return wfn_filename_; }

    /// Return if we dump wave function to disk
    bool dump_wfn() const { return dump_wfn_; }

    /// Return if we read wave function guess from disk
    bool read_wfn_guess() const { return read_wfn_guess_; }

    // ==> Base Class Handles Set Functions <==

    /// Set the energy convergence criterion
    /// @param value the convergence criterion in a.u.
    void set_e_convergence(double value);

    /// Set the residual 2-norm convergence criterion
    /// @param value the convergence criterion in a.u.
    void set_r_convergence(double value);

    /// Set if we dump the wave function to disk
    void set_read_wfn_guess(bool read);

    /// Set if we dump the wave function to disk
    void set_dump_wfn(bool dump);

    /// Set if we dump the transition dipole moment to disk
    void set_dump_trdm(bool dump);

    /// Set the file name for storing wave function on disk
    /// @param name the wave function file name
    void set_wfn_filename(const std::string& name);

    /// Set the root that will be used to compute the properties
    /// @param the root (root = 0, 1, 2, ...)
    void set_root(int value);

    /// Set the print level
    /// @param level the print level (0 = no printing, 1 default)
    void set_print(int level);

    /// Quiet mode (no printing, for use with CASSCF)
    void set_quite_mode(bool quiet);

  protected:
    /// The list of active orbitals (absolute ordering)
    std::vector<size_t> active_mo_;

    /// The list of doubly occupied orbitals (absolute ordering)
    std::vector<size_t> core_mo_;

    /// The state to calculate
    StateInfo state_;

    /// The number of roots (default = 1)
    size_t nroot_ = 1;

    /// The MOSpaceInfo object
    std::shared_ptr<MOSpaceInfo> mo_space_info_;

    /// The molecular integrals for the active space
    /// This object holds only the integrals for the orbital contained in the active_mo_ vector.
    /// The one-electron integrals and scalar energy contains contributions from the
    /// doubly occupied orbitals specified by the core_mo_ vector.
    std::shared_ptr<ActiveSpaceIntegrals> as_ints_;

    // ==> Base Class Handles [can be changed before running compute_energy()]  <==

    /// The energy convergence criterion
    double e_convergence_ = 1.0e-12;

    /// The residual 2-norm convergence criterion
    double r_convergence_ = 1.0e-6;

    /// The root used to compute properties (zero based, default = 0)
    int root_ = 0;

    /// A variable to control printing information
    int print_ = 0;

    /// Quiet printing
    bool quiet_ = false;

    /// Eigenvalues
    psi::SharedVector evals_;

    /// The energies (including nuclear repulsion) of all the states
    std::vector<double> energies_;

    /// The average value of S^2 of all the states. If empty this quantity will not be checked
    std::vector<double> spin2_;

    /// Read wave function from disk as initial guess?
    bool read_wfn_guess_ = false;
    /// Dump transition density matrix to disk?
    bool dump_trdm_ = false;
    /// Dump wave function to disk?
    bool dump_wfn_ = false;
    /// The file name for storing wave function (determinants, CI coefficients)
    std::string wfn_filename_;
};

/**
 * @brief make_active_space_method Make an active space method object
 * @param type a string that specifies the type (e.g. "FCI", "ACI", ...)
 * @param state information about the elecronic state
 * @param scf_info information about a previous SCF computation
 * @param mo_space_info orbital space information
 * @param as_ints an active space integral object
 * @param options user-provided options
 * @return a shared pointer for the base class ActiveSpaceMethod
 */
std::unique_ptr<ActiveSpaceMethod> make_active_space_method(
    const std::string& type, StateInfo state, size_t nroot, std::shared_ptr<SCFInfo> scf_info,
    std::shared_ptr<MOSpaceInfo> mo_space_info, std::shared_ptr<ActiveSpaceIntegrals> as_ints,
    std::shared_ptr<ForteOptions> options);

// std::vector<std::shared_ptr<RDMs>> transition_rdms(std::shared_ptr<ActiveSpaceMethod> m1,
//                                                    std::shared_ptr<ActiveSpaceMethod> m2,
//                                                    std::vector<std::pair<size_t, size_t>>,
//                                                    int max_rdm_level);

} // namespace forte

#endif // _active_space_method_h_<|MERGE_RESOLUTION|>--- conflicted
+++ resolved
@@ -199,7 +199,6 @@
     /// @param options the options passed in
     virtual void set_options(std::shared_ptr<ForteOptions> options) = 0;
 
-<<<<<<< HEAD
     /// Return the eigen vectors
     virtual std::vector<ambit::Tensor> eigenvectors() {
         throw std::runtime_error(
@@ -209,7 +208,7 @@
     std::vector<std::vector<double>>
     compute_permanent_dipole(const std::vector<std::pair<size_t, size_t>>& root_list,
                              const ambit::Tensor& Ua, const ambit::Tensor& Ub);
-=======
+
     /// Compute permanent dipole moments (electronic + nuclear)
     std::vector<psi::SharedVector>
     compute_permanent_dipole(std::shared_ptr<ActiveMultipoleIntegrals> ampints,
@@ -219,7 +218,6 @@
     std::vector<psi::SharedVector>
     compute_permanent_quadrupole(std::shared_ptr<ActiveMultipoleIntegrals> ampints,
                                  const std::vector<std::pair<size_t, size_t>>& root_list);
->>>>>>> a5620dc4
 
     /// Compute transition dipole moments assuming same orbitals
     std::vector<psi::SharedVector>
