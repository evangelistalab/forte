--- conflicted
+++ resolved
@@ -70,12 +70,11 @@
     /// Clean up amplitudes checkpoint files
     void clean_checkpoints();
 
-<<<<<<< HEAD
     /// Set CI coefficients
     /// TODO: remove this when implemented more efficient way of computing CI response
     virtual void set_ci_vectors(const std::vector<ambit::Tensor>& ci_vectors) {
         ci_vectors_ = ci_vectors;
-=======
+    }
     /// Set the active space solver
     void set_active_space_solver(std::shared_ptr<ActiveSpaceSolver> as_solver) {
         as_solver_ = as_solver;
@@ -84,7 +83,6 @@
     /// Set state to weights
     void set_state_weights_map(const std::map<StateInfo, std::vector<double>>& state_to_weights) {
         state_to_weights_ = state_to_weights;
->>>>>>> 1e6bf2ca
     }
 
   protected:
@@ -103,15 +101,12 @@
     /// The ForteOptions
     std::shared_ptr<ForteOptions> foptions_;
 
-<<<<<<< HEAD
     /// The CI coefficients
     std::vector<ambit::Tensor> ci_vectors_;
-=======
     /// Active space solver
     std::shared_ptr<ActiveSpaceSolver> as_solver_ = nullptr;
     /// State to weights map
     std::map<StateInfo, std::vector<double>> state_to_weights_;
->>>>>>> 1e6bf2ca
 
     /// Common settings
     void startup();
