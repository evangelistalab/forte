/*
 * @BEGIN LICENSE
 *
 * Forte: an open-source plugin to Psi4 (https://github.com/psi4/psi4)
 * that implements a variety of quantum chemistry methods for strongly
 * correlated electrons.
 *
 * Copyright (c) 2012-2024 by its authors (see COPYING, COPYING.LESSER, AUTHORS).
 *
 * The copyrights for code used from other parties are included in
 * the corresponding files.
 *
 * This program is free software: you can redistribute it and/or modify
 * it under the terms of the GNU Lesser General Public License as published by
 * the Free Software Foundation, either version 3 of the License, or
 * (at your option) any later version.
 *
 * This program is distributed in the hope that it will be useful,
 * but WITHOUT ANY WARRANTY; without even the implied warranty of
 * MERCHANTABILITY or FITNESS FOR A PARTICULAR PURPOSE.  See the
 * GNU Lesser General Public License for more details.
 *
 * You should have received a copy of the GNU Lesser General Public License
 * along with this program.  If not, see http://www.gnu.org/licenses/.
 *
 * @END LICENSE
 */

#include "ambit/tensor.h"

#include "psi4/psi4-dec.h"
#include "psi4/libpsi4util/PsiOutStream.h"
#include "psi4/libpsi4util/process.h"
#include "psi4/libqt/qt.h"
#include "psi4/libmints/vector.h"
#include "psi4/libmints/wavefunction.h"
#include "psi4/libdiis/diismanager.h"

#include "base_classes/rdms.h"
#include "integrals/integrals.h"
#include "integrals/active_space_integrals.h"
#include "integrals/make_integrals.h"
#include "helpers/printing.h"
#include "helpers/lbfgs/lbfgs.h"
#include "helpers/lbfgs/lbfgs_param.h"
#include "orbital-helpers/semi_canonicalize.h"

#include "gradient_tpdm/backtransform_tpdm.h"
#include "mcscf/mcscf_orb_grad.h"
#include "mcscf/mcscf_2step.h"

using namespace ambit;

namespace forte {

MCSCF_2STEP::MCSCF_2STEP(std::shared_ptr<ActiveSpaceSolver> as_solver,
                         const std::map<StateInfo, std::vector<double>>& state_weights_map,
                         std::shared_ptr<ForteOptions> options,
                         std::shared_ptr<MOSpaceInfo> mo_space_info,
                         std::shared_ptr<forte::SCFInfo> scf_info,
                         std::shared_ptr<ForteIntegrals> ints)
    : as_solver_(as_solver), state_weights_map_(state_weights_map), options_(options),
      mo_space_info_(mo_space_info), scf_info_(scf_info), ints_(ints) {
    startup();
}

void MCSCF_2STEP::startup() {
    print_method_banner({"Multi-Configurational Self Consistent Field",
                         "Two-Step Approximate Second-Order AO Algorithm",
                         "written by Chenyang Li, Kevin P. Hannon, and Shuhe Wang"});

    // read and print options
    read_options();
    print_options();
}

void MCSCF_2STEP::read_options() {
    print_ = int_to_print_level(options_->get_int("PRINT"));
    debug_print_ = options_->get_bool("MCSCF_DEBUG_PRINTING");

    int_type_ = options_->get_str("INT_TYPE");

    der_type_ = options_->get_str("DERTYPE");
    if (der_type_ == "FIRST" and ints_->integral_type() == Custom)
        throw std::runtime_error("MCSCF energy gradient not available for CUSTOM integrals!");

    maxiter_ = options_->get_int("MCSCF_MAXITER");
    micro_maxiter_ = options_->get_int("MCSCF_MICRO_MAXITER");

    e_conv_ = options_->get_double("MCSCF_E_CONVERGENCE");
    g_conv_ = options_->get_double("MCSCF_G_CONVERGENCE");

    orb_type_redundant_ = options_->get_str("MCSCF_FINAL_ORBITAL");

    mci_maxiter_ = options_->get_int("MCSCF_MCI_MAXITER");
    if (as_solver_->solver_type() == "BLOCK2")
        mci_maxiter_ = options_->get_int("BLOCK2_N_TOTAL_SWEEPS");

    opt_orbs_ = not options_->get_bool("MCSCF_NO_ORBOPT");
    max_rot_ = options_->get_double("MCSCF_MAX_ROTATION");
    internal_rot_ = options_->get_bool("MCSCF_INTERNAL_ROT");

    // DIIS options
    diis_freq_ = options_->get_int("MCSCF_DIIS_FREQ");
    diis_start_ = options_->get_int("MCSCF_DIIS_START");
    diis_max_vec_ = options_->get_int("MCSCF_DIIS_MAX_VEC");
    diis_min_vec_ = options_->get_int("MCSCF_DIIS_MIN_VEC");
    do_diis_ = diis_start_ >= 1;
}

void MCSCF_2STEP::print_options() {
    // fill in information
    std::vector<std::pair<std::string, int>> info_int{
        {"Max number of macro iter.", maxiter_},
        {"Max number of micro iter. for orbitals", micro_maxiter_},
        {"Max number of micro iter. for CI", mci_maxiter_}};

    std::vector<std::pair<std::string, std::string>> info_string;

    if (do_diis_) {
        info_int.emplace_back("DIIS start", diis_start_);
        info_int.emplace_back("Min DIIS vectors", diis_min_vec_);
        info_int.emplace_back("Max DIIS vectors", diis_max_vec_);
        info_int.emplace_back("Frequency of DIIS extrapolation", diis_freq_);
    }

    table_printer printer;
    printer.add_int_data(info_int);
    printer.add_double_data({{"Energy convergence", e_conv_},
                             {"Gradient convergence", g_conv_},
                             {"Max value for rotation", max_rot_}});
    printer.add_string_data({{"Print level", to_string(print_)},
                             {"Integral type", int_type_},
                             {"CI solver type", as_solver_->solver_type()},
                             {"Final orbital type", orb_type_redundant_},
                             {"Derivative type", der_type_}});
    printer.add_bool_data({{"Optimize orbitals", opt_orbs_},
                           {"Include internal rotations", internal_rot_},
                           {"Debug printing", debug_print_}});

    std::string table = printer.get_table("MCSCF Calculation Information");
    psi::outfile->Printf("%s", table.c_str());
}

double MCSCF_2STEP::compute_energy() {
    // pass energy to Psi4 environment
    auto pass_energy_to_psi4 = [&](bool converged = true) {
        psi::Process::environment.globals["CURRENT ENERGY"] = energy_;
        if (converged)
            psi::Process::environment.globals["MCSCF ENERGY"] = energy_;
    };

    // throw no convergence error
    auto throw_convergence_error = [&](bool sr = false) {
        std::stringstream msg;
        msg << (sr ? "SCF" : "MCSCF") << " did not converge in " << maxiter_ << " iterations!";
        psi::outfile->Printf("\n  %s", msg.str().c_str());
        psi::outfile->Printf("\n  Please increase MCSCF_MAXITER!");
        if (options_->get_bool("MCSCF_DIE_IF_NOT_CONVERGED")) {
            psi::outfile->Printf(
                "\n  This error may be ignored by setting MCSCF_DIE_IF_NOT_CONVERGED.");
            throw std::runtime_error(msg.str());
        }
    };

    // prepare for orbital gradients
    const bool ignore_frozen = options_->get_bool("MCSCF_IGNORE_FROZEN_ORBS");
    MCSCF_ORB_GRAD cas_grad(options_, scf_info_, mo_space_info_, ints_, ignore_frozen);
    auto nrot = cas_grad.nrot();
    auto dG = std::make_shared<psi::Vector>("dG", nrot);

    // set up initial guess for rotation matrix (R = 0)
    auto R = std::make_shared<psi::Vector>("R", nrot);

    // check if there is no orbital optimization
    bool no_orb_opt = (!opt_orbs_ or !nrot);

    // convergence for final CI
    auto r_conv = options_->get_double("R_CONVERGENCE");
    auto as_maxiter = options_->get_int("DL_MAXITER");
    if (as_solver_->solver_type() == "BLOCK2")
        as_maxiter = options_->get_int("BLOCK2_N_TOTAL_SWEEPS");

    auto active_space_ints = cas_grad.active_space_ints();
    as_solver_->set_active_space_integrals(active_space_ints);

    as_solver_->set_print(PrintLevel::Default);
    as_solver_->set_e_convergence(e_conv_);
    as_solver_->set_r_convergence(r_conv);
    as_solver_->set_maxiter(no_orb_opt ? as_maxiter : mci_maxiter_);

    // initial CI and resulting RDMs
    const auto state_energies_map = as_solver_->compute_energy();
    auto e_c = compute_average_state_energy(state_energies_map, state_weights_map_);

    auto rdms = as_solver_->compute_average_rdms(state_weights_map_, 2, RDMsType::spin_free);
    cas_grad.set_rdms(rdms);
    cas_grad.evaluate(R, dG);

    // Case 1: if there is no orbital optimization
    if (no_orb_opt) {
        energy_ = e_c;
        pass_energy_to_psi4();
        if (der_type_ == "FIRST" and options_->get_str("CORRELATION_SOLVER") == "NONE") {
            cas_grad.compute_nuclear_gradient();
        }
        return energy_;
    }

    // set up L-BFGS solver and its parameters for micro iteration
    auto lbfgs_param = std::make_shared<LBFGS_PARAM>();
    lbfgs_param->epsilon = g_conv_;
    lbfgs_param->print = debug_print_ ? 5 : static_cast<int>(print_);
    lbfgs_param->max_dir = max_rot_;
    lbfgs_param->step_length_method = LBFGS_PARAM::STEP_LENGTH_METHOD::MAX_CORRECTION;
    LBFGS lbfgs(lbfgs_param);

    bool converged = false;

    if (is_single_reference()) { // Case 2: if there is only 1 determinant
        lbfgs_param->maxiter = micro_maxiter_ > maxiter_ ? micro_maxiter_ : maxiter_;
        maxiter_ = lbfgs_param->maxiter;

        print_h2("Single-Reference Orbital Optimization");
        cas_grad.set_rdms(rdms);
        energy_ = lbfgs.minimize(cas_grad, R);
        converged = lbfgs.converged();
        pass_energy_to_psi4(converged);

        if (converged) {
            psi::outfile->Printf("\n\n  SCF converged in %d iterations!", lbfgs.iter());
            psi::outfile->Printf("\n  @ Final energy: %.15f", energy_);
        }
    } else { // Case 3: multi-determinant SCF
        // DIIS extrapolation for macro iteration
        psi::DIISManager diis_manager(do_diis_ ? diis_max_vec_ : 0, "MCSCF DIIS",
                                      psi::DIISManager::RemovalPolicy::OldestAdded,
                                      psi::DIISManager::StoragePolicy::OnDisk);
        if (do_diis_) {
            diis_manager.set_error_vector_size(dG.get());
            diis_manager.set_vector_size(R.get());
        }

        // CI solver set up
        bool restart = (as_solver_->solver_type() == "FCI" or as_solver_->solver_type() == "DETCI");
        as_solver_->set_maxiter(restart ? mci_maxiter_ : as_maxiter);

        // CI convergence criteria along the way
        double dl_e_conv = 5.0e-7;
        double dl_r_conv = 8.0e-5;

        // start iterations
        lbfgs_param->maxiter = micro_maxiter_;
        int bad_count = 0;
        bool skip_de_conv = (as_solver_->solver_type().find("DMRG") != std::string::npos or
                             as_solver_->solver_type().find("BLOCK2") != std::string::npos);

        std::vector<MCSCF_HISTORY> history;

        print_h2("MCSCF Iterations");
        std::string dash1 = std::string(30, '-');
        std::string dash2 = std::string(88, '-');
        psi::outfile->Printf("\n                      Energy CI                    Energy Orbital");
        psi::outfile->Printf("\n           %s  %s", dash1.c_str(), dash1.c_str());
        psi::outfile->Printf(
            "\n    Iter.        Total Energy       Delta        Total Energy       "
            "Delta  Orb. Grad.  Micro");
        psi::outfile->Printf("\n    %s", dash2.c_str());

        for (int macro = 1; macro <= maxiter_; ++macro) {
            // optimize orbitals
            cas_grad.set_rdms(rdms);

            if (print_ >= PrintLevel::Verbose)
                print_h2("Optimizing Orbitals for Current RDMs");

            double e_o = lbfgs.minimize(cas_grad, R);
            energy_ = e_o;

            // info for orbital optimization
            dG->subtract(*lbfgs.g());
            double g_rms = dG->rms();
            dG->copy(*lbfgs.g());

            int n_micro = lbfgs.iter();
            char o_conv = lbfgs.converged() ? 'Y' : 'N';

            // save data for this macro iteration
            MCSCF_HISTORY hist(e_c, e_o, g_rms, n_micro);
            history.push_back(hist);

            double de = e_o - e_c;
            double de_o = (macro > 1) ? e_o - history[macro - 2].e_o : e_o;
            double de_c = (macro > 1) ? e_c - history[macro - 2].e_c : e_c;

            // print data of this iteration
            if (print_ >= PrintLevel::Verbose) {
                std::string title = "Iter.        Total Energy       Delta        Total Energy     "
                                    "  Delta  Orb. Grad.  Micro";
                if (do_diis_)
                    title += "  DIIS";
                psi::outfile->Printf("\n\n    %s", title.c_str());
            }
            psi::outfile->Printf("\n    %4d %20.12f %11.4e%20.12f %11.4e  %10.4e %4d/%c", macro,
                                 e_c, de_c, e_o, de_o, g_rms, n_micro, o_conv);

            // test convergence
            if (macro == 1 and lbfgs.converged() and std::fabs(de) < e_conv_) {
                psi::outfile->Printf("\n\n  Initial orbitals are already converged!");
                converged = true;
                break;
            }

            bool is_de_conv = skip_de_conv or std::fabs(de) < e_conv_;
            bool is_e_conv = std::fabs(de_c) < e_conv_ and std::fabs(de_o) < e_conv_;
            bool is_g_conv = g_rms < g_conv_ or lbfgs.converged();
            bool is_diis_conv = !do_diis_ or macro < diis_start_ + diis_min_vec_ or
                                diis_manager.subspace_size() > 1;
            if (is_de_conv and is_e_conv and is_g_conv and is_diis_conv) {
                psi::outfile->Printf("\n    %s", dash2.c_str());
                psi::outfile->Printf(
                    "\n\n  A miracle has come to pass: MCSCF iterations have converged!");
                converged = true;
                break;
            }

            // nail down results for DMRG
            if (as_solver_->solver_type() == "BLOCK2" or as_solver_->solver_type() == "DMRG") {
                if (std::fabs(de_c) < 1.0e-3 or g_rms < 1.0e-3) {
                    options_->set_bool("READ_ACTIVE_WFN_GUESS", true);
                    mci_maxiter_ = options_->get_int("MCSCF_DMRG_FOCUS_NSWEEPS");
                    as_solver_->set_maxiter(mci_maxiter_);
                    int n_steady = mci_maxiter_ / 2;
                    int n_warmup1 = n_steady / 2, n_warmup2 = mci_maxiter_ - n_steady - n_warmup1;
                    // focus on the last bond dimension
                    if (as_solver_->solver_type() == "BLOCK2") {
                        auto nsweeps = options_->get_int_list("BLOCK2_SWEEP_N_SWEEPS");
                        auto bond_dims = options_->get_int_list("BLOCK2_SWEEP_BOND_DIMS");
                        auto noises = options_->get_double_list("BLOCK2_SWEEP_NOISES");
                        auto dltols = options_->get_double_list("BLOCK2_SWEEP_DAVIDSON_TOLS");
                        if (bond_dims.size() == 0) {
                            options_->set_int_list("BLOCK2_SWEEP_BOND_DIMS", {500});
                            options_->set_int_list("BLOCK2_SWEEP_N_SWEEPS", {mci_maxiter_});
                            options_->set_double_list("BLOCK2_SWEEP_NOISES", {0.0});
                            options_->set_double_list("BLOCK2_SWEEP_DAVIDSON_TOLS", {1.0e-10});
                        } else {
                            auto bond_dim = bond_dims.back();
                            options_->set_int_list("BLOCK2_SWEEP_BOND_DIMS",
                                                   {bond_dim, bond_dim, bond_dim});
                            options_->set_int_list("BLOCK2_SWEEP_N_SWEEPS",
                                                   {n_warmup1, n_warmup2, n_steady});
                            options_->set_double_list("BLOCK2_SWEEP_NOISES", {1.0e-5, 1.0e-7, 0.0});
                            options_->set_double_list("BLOCK2_SWEEP_DAVIDSON_TOLS",
                                                      {1.0e-8, 1.0e-9, 1.0e-10});
                        }
                    } else {
                        auto nsweeps = options_->get_int_list("DMRG_SWEEP_MAX_SWEEPS");
                        auto bond_dims = options_->get_int_list("DMRG_SWEEP_STATES");
                        auto noises = options_->get_double_list("DMRG_SWEEP_NOISE_PREFAC");
                        auto dltols = options_->get_double_list("DMRG_SWEEP_DVDSON_RTOL");
                        auto etols = options_->get_double_list("DMRG_SWEEP_ENERGY_CONV");
                        auto bond_dim = bond_dims.back();
                        options_->set_int_list("DMRG_SWEEP_MAX_SWEEPS",
                                               {bond_dim, bond_dim, bond_dim});
                        options_->set_int_list("DMRG_SWEEP_MAX_SWEEPS",
                                               {n_warmup1, n_warmup2, n_steady});
                        options_->set_double_list("DMRG_SWEEP_NOISE_PREFAC", {1.0e-2, 5.0e-3, 0.0});
                        options_->set_double_list("DMRG_SWEEP_DVDSON_RTOL",
                                                  {1.0e-6, 1.0e-7, 1.0e-8});
                        options_->set_double_list("DMRG_SWEEP_ENERGY_CONV",
                                                  {1.0e-6, 1.0e-7, 1.0e-8});
                    }
                }
            }

            // DIIS for orbitals
            if (do_diis_) {
                if (macro >= diis_start_) {
                    // reset DIIS if current orbital update unreasonable
                    bool reset_diis = false;
                    if (de_o > 0.0 or de_c > 0.0 or (g_rms / history[macro - 2].g_rms > 2.0))
                        ++bad_count;
                    if (bad_count > 5) {
                        reset_diis = true;
                        bad_count = 0;
                    }
                    if (reset_diis) {
                        psi::outfile->Printf("   R/");
                        diis_manager.reset_subspace();
                    } else {
                        psi::outfile->Printf("   ");
                    }

                    diis_manager.add_entry(dG.get(), R.get());
                    psi::outfile->Printf("S");
                }

                if ((macro - diis_start_) % diis_freq_ == 0 and
                    diis_manager.subspace_size() > diis_min_vec_) {
                    diis_manager.extrapolate(R.get());
                    psi::outfile->Printf("/E");

                    // update the actual integrals for CI, skip gradient computation
                    cas_grad.evaluate(R, dG, false);
                }
            }

            // adjust CI convergence
            dl_e_conv = 0.02 * std::fabs(de) < e_conv_ ? e_conv_ : 0.02 * std::fabs(de);
            dl_r_conv = 0.005 * g_rms < r_conv ? r_conv : 0.005 * g_rms;

            // solve the CI problem
            auto fci_ints = cas_grad.active_space_ints();
            auto print_level = debug_print_ ? PrintLevel::Debug
                                            : (print_ >= PrintLevel::Verbose ? PrintLevel::Verbose
                                                                             : PrintLevel::Quiet);
            e_c = diagonalize_hamiltonian(as_solver_, fci_ints,
                                          {print_level, dl_e_conv, dl_r_conv, false});
            rdms = as_solver_->compute_average_rdms(state_weights_map_, 2, RDMsType::spin_free);
        }

        diis_manager.reset_subspace();
        diis_manager.delete_diis_file();
    }

    // perform final CI using converged orbitals
    if (print_ >= PrintLevel::Default)
        psi::outfile->Printf("\n\n  Performing final CI Calculation using converged orbitals");

    energy_ =
        diagonalize_hamiltonian(as_solver_, cas_grad.active_space_ints(),
                                {print_, e_conv_, r_conv, options_->get_bool("DUMP_ACTIVE_WFN")});

    if (ints_->integral_type() != Custom) {
<<<<<<< HEAD
        // fix orbitals for redundant pairs
        rdms = as_solver_->compute_average_rdms(state_weights_map_, 1, RDMsType::spin_free);
        auto F = cas_grad.fock(rdms);
        ints_->set_fock_matrix(F, F);

        // if we do not freeze orbitals, we need to set the inactive_mix flag to make sure
        // the frozen and non-frozen core/virtual orbitals are canonicalized together.
        auto inactive_mix =
            ignore_frozen ? ignore_frozen : options_->get_bool("SEMI_CANONICAL_MIX_INACTIVE");
        auto active_mix = options_->get_bool("SEMI_CANONICAL_MIX_ACTIVE");

        psi::outfile->Printf("\n  Canonicalizing final MCSCF orbitals");
        ActiveOrbitalType actv_orb_type(options_->get_str("MCSCF_FINAL_ORBITAL"));
        SemiCanonical semi(mo_space_info_, ints_, options_, inactive_mix, active_mix);
        semi.semicanonicalize(rdms, false, actv_orb_type, false);

        cas_grad.canonicalize_final(semi.Ua());
=======
        auto final_orbs = options_->get_str("MCSCF_FINAL_ORBITAL");

        if (final_orbs != "UNSPECIFIED" or der_type_ == "FIRST") {
            // fix orbitals for redundant pairs
            rdms = as_solver_->compute_average_rdms(state_weights_map_, 1, RDMsType::spin_free);
            auto F = cas_grad.fock(rdms);
            ints_->set_fock_matrix(F, F);

            // if we do not freeze orbitals, we need to set the inactive_mix flag to make sure
            // the frozen and non-frozen core/virtual orbitals are canonicalized together.
            auto inactive_mix = ignore_frozen;

            if (!ignore_frozen)
                inactive_mix = options_->get_bool("SEMI_CANONICAL_MIX_INACTIVE");
            auto active_mix = options_->get_bool("SEMI_CANONICAL_MIX_ACTIVE");

            psi::outfile->Printf("\n  Canonicalizing final MCSCF orbitals");
            SemiCanonical semi(mo_space_info_, ints_, options_, scf_info_, inactive_mix,
                               active_mix);
            semi.semicanonicalize(rdms, false, final_orbs == "NATURAL", false);

            cas_grad.canonicalize_final(semi.Ua());
        }
>>>>>>> 134d29f9

        // pass to wave function
        auto Ca = cas_grad.Ca();
        ints_->wfn()->Ca()->copy(Ca);
        ints_->wfn()->Cb()->copy(Ca);

        // throw error if not converged
        if (not converged)
            throw_convergence_error();

        // for nuclear gradient
        if (der_type_ == "FIRST" and options_->get_str("CORRELATION_SOLVER") == "NONE") {
            // TODO: remove this re-diagonalization if CI transformation is impelementd
            if (not is_single_reference()) {
                diagonalize_hamiltonian(
                    as_solver_, cas_grad.active_space_ints(),
                    {PrintLevel::Quiet, e_conv_, r_conv, options_->get_bool("DUMP_ACTIVE_WFN")});
            }

            // recompute gradient due to canonicalization
            rdms = as_solver_->compute_average_rdms(state_weights_map_, 2, RDMsType::spin_free);
            cas_grad.set_rdms(rdms);
            cas_grad.evaluate(R, dG);

            // compute densities used for nuclear gradient
            cas_grad.compute_nuclear_gradient();
        }
    } else {
        // throw error if not converged
        if (not converged)
            throw_convergence_error();
    }

    return energy_;
}

bool MCSCF_2STEP::is_single_reference() {
    auto nactv = mo_space_info_->size("ACTIVE");
    auto nclosed_electrons = mo_space_info_->size("INACTIVE_DOCC");

    if (state_weights_map_.size() == 1) {
        for (const auto& [state, _] : state_weights_map_) {
            auto na = state.na() - nclosed_electrons;
            auto nb = state.nb() - nclosed_electrons;

            // no electrons in active
            if (na == 0 and nb == 0)
                return true;

            // fully occupied active
            if (na == nactv and nb == nactv)
                return true;

            // high-spin open-shell
            size_t nd = (static_cast<int>(na) - static_cast<int>(nb)) > 0 ? na - nb : nb - na;
            if (nd == nactv)
                return true;
        }
    }

    return false;
}

double
MCSCF_2STEP::diagonalize_hamiltonian(std::shared_ptr<ActiveSpaceSolver>& as_solver_,
                                     std::shared_ptr<ActiveSpaceIntegrals> fci_ints,
                                     const std::tuple<PrintLevel, double, double, bool>& params) {
    const auto& [print, e_conv, r_conv, dump_wfn] = params;

    as_solver_->set_print(print);
    as_solver_->set_e_convergence(e_conv);
    as_solver_->set_r_convergence(r_conv);
    as_solver_->set_active_space_integrals(fci_ints);

    const auto state_energies_map = as_solver_->compute_energy();

    if (dump_wfn)
        as_solver_->dump_wave_function();

    return compute_average_state_energy(state_energies_map, state_weights_map_);
}

bool MCSCF_2STEP::test_history(const std::vector<MCSCF_HISTORY>& history, const int& n_samples) {
    if (n_samples < 6)
        return true;

    int hist_size = static_cast<int>(history.size());
    int n = hist_size > n_samples ? n_samples : hist_size;
    int offset = hist_size - n;

    std::vector<double> delta_e(n - 1);
    std::vector<double> delta_g(n - 1);
    for (int i = 1; i < n; ++i) {
        delta_e[i - 1] = history[i + offset].e_o - history[i - 1 + offset].e_o;
        delta_g[i - 1] = history[i + offset].g_rms - history[i - 1 + offset].g_rms;
    }

    double max_dg = *std::max_element(delta_g.begin(), delta_g.end(), [](double a, double b) {
        return std::fabs(a) < std::fabs(b);
    });
    double max_de = *std::max_element(delta_e.begin(), delta_e.end(), [](double a, double b) {
        return std::fabs(a) < std::fabs(b);
    });

    if (max_dg < 10 * g_conv_ and max_de < 10 * e_conv_)
        return true;

    int e_decrease_count = 0, g_decrease_count = 0;
    int e_trap_count = 0, g_trap_count = 0;
    for (int i = 0; i < n - 1; ++i) {
        e_decrease_count += delta_e[i] < 0 ? 1 : 0;
        g_decrease_count += delta_g[i] < 0 ? 1 : 0;

        double qe = std::fabs(delta_e[i]) / max_de;
        double qg = std::fabs(delta_g[i]) / max_dg;
        e_trap_count += (qe < 1.5 and qe > 0.8) ? 1 : 0;
        g_trap_count += (qg < 1.5 and qg > 0.8) ? 1 : 0;
    }

    int more_than_half = n / 2 + 1;
    if (e_decrease_count > more_than_half or g_decrease_count > more_than_half) {
        return true;
    } else {
        if (e_trap_count < more_than_half and g_trap_count < more_than_half)
            return true;
    }

    return false;
}

void MCSCF_2STEP::print_macro_iteration(const std::vector<MCSCF_HISTORY>& history) {
    print_h2("MCSCF Iteration Summary");
    std::string dash1 = std::string(30, '-');
    std::string dash2 = std::string(88, '-');
    psi::outfile->Printf("\n                      Energy CI                    Energy Orbital");
    psi::outfile->Printf("\n           %s  %s", dash1.c_str(), dash1.c_str());
    psi::outfile->Printf("\n    Iter.        Total Energy       Delta        Total Energy       "
                         "Delta  Orb. Grad.  Micro");
    psi::outfile->Printf("\n    %s", dash2.c_str());
    for (int i = 0, size = static_cast<int>(history.size()); i < size; ++i) {
        double e_c = history[i].e_c;
        double e_o = history[i].e_o;
        double de_c = (i == 0) ? 0.0 : history[i].e_c - history[i - 1].e_c;
        double de_o = (i == 0) ? 0.0 : history[i].e_o - history[i - 1].e_o;
        double g = history[i].g_rms;
        int n = history[i].n_micro;
        psi::outfile->Printf("\n    %4d %20.12f %11.4e%20.12f %11.4e  %10.4e  %4d", i + 1, e_c,
                             de_c, e_o, de_o, g, n);
    }
    psi::outfile->Printf("\n    %s", dash2.c_str());
    psi::Process::environment.globals["CURRENT ENERGY"] = history.back().e_o;
    psi::Process::environment.globals["MCSCF ENERGY"] = history.back().e_o;
}

std::unique_ptr<MCSCF_2STEP>
make_mcscf_two_step(std::shared_ptr<ActiveSpaceSolver> as_solver,
                    const std::map<StateInfo, std::vector<double>>& state_weight_map,
                    std::shared_ptr<SCFInfo> scf_info, std::shared_ptr<ForteOptions> options,
                    std::shared_ptr<MOSpaceInfo> mo_space_info,
                    std::shared_ptr<ForteIntegrals> ints) {
    return std::make_unique<MCSCF_2STEP>(as_solver, state_weight_map, options, mo_space_info,
                                         scf_info, ints);
}

} // namespace forte<|MERGE_RESOLUTION|>--- conflicted
+++ resolved
@@ -432,7 +432,6 @@
                                 {print_, e_conv_, r_conv, options_->get_bool("DUMP_ACTIVE_WFN")});
 
     if (ints_->integral_type() != Custom) {
-<<<<<<< HEAD
         // fix orbitals for redundant pairs
         rdms = as_solver_->compute_average_rdms(state_weights_map_, 1, RDMsType::spin_free);
         auto F = cas_grad.fock(rdms);
@@ -446,35 +445,10 @@
 
         psi::outfile->Printf("\n  Canonicalizing final MCSCF orbitals");
         ActiveOrbitalType actv_orb_type(options_->get_str("MCSCF_FINAL_ORBITAL"));
-        SemiCanonical semi(mo_space_info_, ints_, options_, inactive_mix, active_mix);
+        SemiCanonical semi(mo_space_info_, ints_, scf_info_, inactive_mix, active_mix);
         semi.semicanonicalize(rdms, false, actv_orb_type, false);
 
         cas_grad.canonicalize_final(semi.Ua());
-=======
-        auto final_orbs = options_->get_str("MCSCF_FINAL_ORBITAL");
-
-        if (final_orbs != "UNSPECIFIED" or der_type_ == "FIRST") {
-            // fix orbitals for redundant pairs
-            rdms = as_solver_->compute_average_rdms(state_weights_map_, 1, RDMsType::spin_free);
-            auto F = cas_grad.fock(rdms);
-            ints_->set_fock_matrix(F, F);
-
-            // if we do not freeze orbitals, we need to set the inactive_mix flag to make sure
-            // the frozen and non-frozen core/virtual orbitals are canonicalized together.
-            auto inactive_mix = ignore_frozen;
-
-            if (!ignore_frozen)
-                inactive_mix = options_->get_bool("SEMI_CANONICAL_MIX_INACTIVE");
-            auto active_mix = options_->get_bool("SEMI_CANONICAL_MIX_ACTIVE");
-
-            psi::outfile->Printf("\n  Canonicalizing final MCSCF orbitals");
-            SemiCanonical semi(mo_space_info_, ints_, options_, scf_info_, inactive_mix,
-                               active_mix);
-            semi.semicanonicalize(rdms, false, final_orbs == "NATURAL", false);
-
-            cas_grad.canonicalize_final(semi.Ua());
-        }
->>>>>>> 134d29f9
 
         // pass to wave function
         auto Ca = cas_grad.Ca();
