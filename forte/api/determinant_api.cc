--- conflicted
+++ resolved
@@ -95,11 +95,8 @@
                const std::vector<int>& bann,
                const std::vector<int>& bcre) { return gen_excitation(d, aann, acre, bann, bcre); },
             "Apply a generic excitation") // uses gen_excitation() defined in determinant.hpp
-<<<<<<< HEAD
-=======
         .def("excitation_connection", &Determinant::excitation_connection,
              "Get the excitation connection between this and another determinant")
->>>>>>> a83ec905
         .def("spin_flip", &Determinant::spin_flip, "Get the spin-flip determinant")
         .def(
             "str", [](const Determinant& a, int n) { return str(a, n); },
@@ -169,12 +166,6 @@
         .def("get_idx", &DeterminantHashVec::get_idx, " Return the index of a determinant");
 
     m.def(
-<<<<<<< HEAD
-        "hilbert_space", &make_hilbert_space, "nmo"_a, "na"_a, "nb"_a, "nirrep"_a = 1,
-        "mo_symmetry"_a = std::vector<int>(), "symmetry"_a = 0,
-        "Generate the Hilbert space for a given number of electrons and orbitals. If information "
-        "about the symmetry of the MOs is not provided, it assumes that all MOs have symmetry 0.");
-=======
         "hilbert_space",
         [](size_t nmo, size_t na, size_t nb, size_t nirrep, std::vector<int> mo_symmetry,
            int symmetry) { return make_hilbert_space(nmo, na, nb, nirrep, mo_symmetry, symmetry); },
@@ -196,6 +187,5 @@
         "If information about the symmetry of the MOs is not provided, it assumes that all MOs "
         "have symmetry 0."
         "A reference determinant must be provided to establish the excitation rank.");
->>>>>>> a83ec905
 }
 } // namespace forte