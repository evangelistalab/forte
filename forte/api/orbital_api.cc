/*
 * @BEGIN LICENSE
 *
 * Forte: an open-source plugin to Psi4 (https://github.com/psi4/psi4)
 * that implements a variety of quantum chemistry methods for strongly
 * correlated electrons.
 *
 * Copyright (c) 2012-2024 by its authors (see LICENSE, AUTHORS).
 *
 * The copyrights for code used from other parties are included in
 * the corresponding files.
 *
 * This program is free software: you can redistribute it and/or modify
 * it under the terms of the GNU General Public License as published by
 * the Free Software Foundation, either version 3 of the License, or
 * (at your option) any later version.
 *
 * This program is distributed in the hope that it will be useful,
 * but WITHOUT ANY WARRANTY; without even the implied warranty of
 * MERCHANTABILITY or FITNESS FOR A PARTICULAR PURPOSE.  See the
 * GNU General Public License for more details.
 *
 * You should have received a copy of the GNU General Public License
 * along with this program.  If not, see http://www.gnu.org/licenses/.
 *
 * @END LICENSE
 */

#include <pybind11/pybind11.h>
#include <pybind11/stl.h>

#include "psi4/libmints/matrix.h"

#include "base_classes/orbital_transform.h"
#include "base_classes/forte_options.h"
#include "base_classes/mo_space_info.h"
#include "integrals/integrals.h"

#include "orbital-helpers/localize.h"
#include "orbital-helpers/semi_canonicalize.h"

namespace py = pybind11;

using namespace pybind11::literals;

namespace forte {
void export_OrbitalTransform(py::module& m) {
    py::class_<OrbitalTransform>(m, "OrbitalTransform")
        .def("compute_transformation", &OrbitalTransform::compute_transformation)
        .def("get_Ua", &OrbitalTransform::get_Ua, "Get Ua rotation")
        .def("get_Ub", &OrbitalTransform::get_Ub, "Get Ub rotation");
}

<<<<<<< HEAD
/// Export the Localize class
=======
>>>>>>> 49a6e62b
void export_Localize(py::module& m) {
    py::class_<Localize>(m, "Localize")
        .def(py::init<std::shared_ptr<ForteOptions>, std::shared_ptr<ForteIntegrals>,
                      std::shared_ptr<MOSpaceInfo>>())
        .def("compute_transformation", &Localize::compute_transformation,
             "Compute the transformation")
        .def("set_orbital_space",
             (void(Localize::*)(std::vector<int>&)) & Localize::set_orbital_space,
             "Compute the transformation")
        .def("set_orbital_space",
             (void(Localize::*)(std::vector<std::string>&)) & Localize::set_orbital_space,
             "Compute the transformation")
        .def("get_Ua", &Localize::get_Ua, "Get Ua rotation")
        .def("get_Ub", &Localize::get_Ub, "Get Ub rotation");
}

/// Export SemiCanonical class
void export_SemiCanonical(py::module& m) {
    py::class_<SemiCanonical>(m, "SemiCanonical")
        .def(py::init<std::shared_ptr<MOSpaceInfo>, std::shared_ptr<ForteIntegrals>,
                      std::shared_ptr<ForteOptions>, bool, bool, bool>(),
             "mo_space_info"_a, "ints"_a, "options"_a, "inactive_mix"_a, "active_mix"_a,
             "quiet"_a = false)
        .def("semicanonicalize", &SemiCanonical::semicanonicalize, "RDMs"_a, "build_fock"_a = true,
             "nat_orb"_a = false, "transform"_a = true,
             "Semicanonicalize the orbitals and transform the integrals and reference")
        .def("Ua", &SemiCanonical::Ua, "Return the alpha rotation matrix")
        .def("Ub", &SemiCanonical::Ub, "Return the alpha rotation matrix")
        .def("Ua_t", &SemiCanonical::Ua_t, "Return the alpha rotation matrix in the active space")
        .def("Ub_t", &SemiCanonical::Ub_t, "Return the beta rotation matrix in the active space")
        .def("fix_orbital_success", &SemiCanonical::fix_orbital_success,
             "Return if the orbital ordering and phases are fixed successfully");
}

} // namespace forte<|MERGE_RESOLUTION|>--- conflicted
+++ resolved
@@ -51,10 +51,6 @@
         .def("get_Ub", &OrbitalTransform::get_Ub, "Get Ub rotation");
 }
 
-<<<<<<< HEAD
-/// Export the Localize class
-=======
->>>>>>> 49a6e62b
 void export_Localize(py::module& m) {
     py::class_<Localize>(m, "Localize")
         .def(py::init<std::shared_ptr<ForteOptions>, std::shared_ptr<ForteIntegrals>,
@@ -71,7 +67,6 @@
         .def("get_Ub", &Localize::get_Ub, "Get Ub rotation");
 }
 
-/// Export SemiCanonical class
 void export_SemiCanonical(py::module& m) {
     py::class_<SemiCanonical>(m, "SemiCanonical")
         .def(py::init<std::shared_ptr<MOSpaceInfo>, std::shared_ptr<ForteIntegrals>,
