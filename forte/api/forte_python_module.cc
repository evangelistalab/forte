--- conflicted
+++ resolved
@@ -77,75 +77,6 @@
 void set_master_screen_threshold(double value);
 double get_master_screen_threshold();
 
-<<<<<<< HEAD
-/// Export the ActiveSpaceMethod class
-void export_ActiveSpaceMethod(py::module& m) {
-    py::class_<ActiveSpaceMethod, std::shared_ptr<ActiveSpaceMethod>>(m, "ActiveSpaceMethod")
-        .def("compute_energy", &ActiveSpaceMethod::compute_energy)
-        .def("set_quiet_mode", &ActiveSpaceMethod::set_quiet_mode)
-        .def("dump_wave_function", &ActiveSpaceMethod::dump_wave_function)
-        .def("read_wave_function", &ActiveSpaceMethod::read_wave_function);
-}
-
-void export_ActiveSpaceSolver(py::module& m) {
-    py::class_<ActiveSpaceSolver, std::shared_ptr<ActiveSpaceSolver>>(m, "ActiveSpaceSolver")
-        .def("compute_energy", &ActiveSpaceSolver::compute_energy)
-        .def("rdms", &ActiveSpaceSolver::rdms)
-        .def("compute_contracted_energy", &ActiveSpaceSolver::compute_contracted_energy,
-             "as_ints"_a, "max_body"_a,
-             "Solve the contracted CI eigenvalue problem using given integrals")
-        .def("compute_average_rdms", &ActiveSpaceSolver::compute_average_rdms,
-             "Compute the weighted average reference")
-        .def("state_energies_map", &ActiveSpaceSolver::state_energies_map,
-             "Return a map of StateInfo to the computed nroots of energies")
-        .def("set_active_space_integrals", &ActiveSpaceSolver::set_active_space_integrals,
-             "Set the active space integrals manually")
-        .def("set_Uactv", &ActiveSpaceSolver::set_Uactv,
-             "Set unitary matrices for changing orbital basis in RDMs when computing dipoles")
-        .def("compute_multipole_moment", &ActiveSpaceSolver::compute_multipole_moment,
-             "Compute dipole or quadrupole moment")
-        .def("compute_fosc_same_orbs", &ActiveSpaceSolver::compute_fosc_same_orbs,
-             "Compute the oscillator strength assuming using same orbitals")
-        .def("state_ci_wfn_map", &ActiveSpaceSolver::state_ci_wfn_map,
-             "Return a map from StateInfo to CI wave functions (DeterminantHashVec, eigenvectors)")
-        .def("state_filename_map", &ActiveSpaceSolver::state_filename_map,
-             "Return a map from StateInfo to wave function file names")
-        .def("dump_wave_function", &ActiveSpaceSolver::dump_wave_function,
-             "Dump wave functions to disk")
-        .def("eigenvectors", &ActiveSpaceSolver::eigenvectors, "Return the CI wave functions");
-
-    m.def("compute_average_state_energy", &compute_average_state_energy,
-          "Compute the average energy given the energies and weights of each state");
-}
-
-void export_MCSCF_2STEP(py::module& m) {
-    py::class_<MCSCF_2STEP>(m, "MCSCF_2STEP")
-        .def("compute_energy", &MCSCF_2STEP::compute_energy, "Compute the MCSCF energy");
-}
-
-void export_Symmetry(py::module& m) {
-    py::class_<Symmetry>(m, "Symmetry")
-        .def(py::init<std::string>())
-        .def("point_group_label", &Symmetry::point_group_label,
-             "Returns the label of this point group")
-        .def("irrep_labels", &Symmetry::irrep_labels, "Returns a vector of irrep labels")
-        .def("irrep_label", &Symmetry::irrep_label, "h"_a, "Returns the label of irrep ``h``")
-        .def("irrep_label_to_index", &Symmetry::irrep_label_to_index, "label"_a,
-             "Returns the index of a given irrep ``label``")
-        .def("nirrep", &Symmetry::nirrep, "Returns the number of irreps")
-        .def(
-            "__repr__",
-            [](const Symmetry& sym) { return "Symmetry(" + sym.point_group_label() + ")"; },
-            "Returns a representation of this object")
-        .def(
-            "__str__", [](const Symmetry& sym) { return sym.point_group_label(); },
-            "Returns a string representation of this object")
-        .def_static("irrep_product", &Symmetry::irrep_product, "h"_a, "g"_a,
-                    "Returns the product of irreps ``h`` and ``g``");
-}
-
-=======
->>>>>>> 49a6e62b
 // TODO: export more classes using the function above
 PYBIND11_MODULE(_forte, m) {
 
