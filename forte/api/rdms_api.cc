/*
 * @BEGIN LICENSE
 *
 * Forte: an open-source plugin to Psi4 (https://github.com/psi4/psi4)
 * t    hat implements a variety of quantum chemistry methods for strongly
 * correlated electrons.
 *
 * Copyright (c) 2012-2022 by its authors (see LICENSE, AUTHORS).
 *
 * The copyrights for code used from other parties are included in
 * the corresponding files.
 *
 * This program is free software: you can redistribute it and/or modify
 * it under the terms of the GNU General Public License as published by
 * the Free Software Foundation, either version 3 of the License, or
 * (at your option) any later version.
 *
 * This program is distributed in the hope that it will be useful,
 * but WITHOUT ANY WARRANTY; without even the implied warranty of
 * MERCHANTABILITY or FITNESS FOR A PARTICULAR PURPOSE.  See the
 * GNU General Public License for more details.
 *
 * You should have received a copy of the GNU General Public License
 * along with this program.  If not, see http://www.gnu.org/licenses/.
 *
 * @END LICENSE
 */

#include <pybind11/pybind11.h>
#include <pybind11/numpy.h>

#include "helpers/helpers.h"
#include "base_classes/rdms.h"

namespace py = pybind11;
using namespace pybind11::literals;

namespace forte {

/// Export the RDMs class
void export_RDMs(py::module& m) {
    py::enum_<RDMsType>(m, "RDMsType")
        .value("spin_dependent", RDMsType::spin_dependent)
        .value("spin_free", RDMsType::spin_free);

    py::class_<RDMs, std::shared_ptr<RDMs>>(m, "RDMs")
        .def("max_rdm_level", &RDMs::max_rdm_level, "Return the max RDM level")
        .def("dim", &RDMs::dim, "Return the dimension of each index")
        .def("type", &RDMs::rdm_type, "Return RDM spin type")
        .def(
            "g1a", [](RDMs& rdm) { return ambit_to_np(rdm.g1a()); },
            "Return the alpha 1RDM as a numpy array")
        .def(
            "g1b", [](RDMs& rdm) { return ambit_to_np(rdm.g1b()); },
            "Return the beta 1RDM as a numpy array")
        .def(
            "g2aa", [](RDMs& rdm) { return ambit_to_np(rdm.g2aa()); },
            "Return the alpha-alpha 2RDM as a numpy array")
        .def(
            "g2ab", [](RDMs& rdm) { return ambit_to_np(rdm.g2ab()); },
            "Return the alpha-beta 2RDM as a numpy array")
        .def(
            "g2bb", [](RDMs& rdm) { return ambit_to_np(rdm.g2bb()); },
            "Return the beta-beta 2RDM as a numpy array")
        .def(
            "g3aaa", [](RDMs& rdm) { return ambit_to_np(rdm.g3aaa()); },
            "Return the alpha-alpha-alpha 3RDM as a numpy array")
        .def(
            "g3aab", [](RDMs& rdm) { return ambit_to_np(rdm.g3aab()); },
            "Return the alpha-alpha-beta 3RDM as a numpy array")
        .def(
            "g3abb", [](RDMs& rdm) { return ambit_to_np(rdm.g3abb()); },
            "Return the alpha-beta-beta 3RDM as a numpy array")
        .def(
            "g3bbb", [](RDMs& rdm) { return ambit_to_np(rdm.g3bbb()); },
            "Return the beta-beta-beta 3RDM as a numpy array")
        .def(
            "L1a", [](RDMs& rdm) { return ambit_to_np(rdm.L1a()); },
            "Return the alpha 1-cumulant as a numpy array")
        .def(
            "L1b", [](RDMs& rdm) { return ambit_to_np(rdm.L1b()); },
            "Return the beta 1-cumulant as a numpy array")
        .def(
            "L2aa", [](RDMs& rdm) { return ambit_to_np(rdm.L2aa()); },
            "Return the alpha-alpha 2-cumulant as a numpy array")
        .def(
            "L2ab", [](RDMs& rdm) { return ambit_to_np(rdm.L2ab()); },
            "Return the alpha-beta 2-cumulant as a numpy array")
        .def(
            "L2bb", [](RDMs& rdm) { return ambit_to_np(rdm.L2bb()); },
            "Return the beta-beta 2-cumulant as a numpy array")
        .def(
            "L3aaa", [](RDMs& rdm) { return ambit_to_np(rdm.L3aaa()); },
            "Return the alpha-alpha-alpha 3-cumulant as a numpy array")
        .def(
            "L3aab", [](RDMs& rdm) { return ambit_to_np(rdm.L3aab()); },
            "Return the alpha-alpha-beta 3-cumulant as a numpy array")
        .def(
            "L3abb", [](RDMs& rdm) { return ambit_to_np(rdm.L3abb()); },
            "Return the alpha-beta-beta 3-cumulant as a numpy array")
        .def(
            "L3bbb", [](RDMs& rdm) { return ambit_to_np(rdm.L3bbb()); },
<<<<<<< HEAD
            "Return the beta-beta-beta 3-cumulant as a numpy array");

=======
            "Return the beta-beta-beta 3-cumulant as a numpy array")
        .def(
            "SF_G1", [](RDMs& rdm) { return ambit_to_np(rdm.SF_G1()); },
            "Return the spin-free 1RDM as a numpy array")
        .def(
            "SF_G2", [](RDMs& rdm) { return ambit_to_np(rdm.SF_G2()); },
            "Return the spin-free 2RDM as a numpy array")
        .def(
            "SF_G3", [](RDMs& rdm) { return ambit_to_np(rdm.SF_G3()); },
            "Return the spin-free 3RDM as a numpy array")
        .def("SF_G1mat", py::overload_cast<>(&RDMs::SF_G1mat),
             "Return the spin-free 1RDM as a Psi4 Matrix without symmetry")
        .def("SF_G1mat", py::overload_cast<const psi::Dimension&>(&RDMs::SF_G1mat),
             "Return the spin-free 1RDM as a Psi4 Matrix with symmetry given by input")
        .def(
            "SF_L1", [](RDMs& rdm) { return ambit_to_np(rdm.SF_L1()); },
            "Return the spin-free 1RDM as a numpy array")
        .def(
            "SF_L2", [](RDMs& rdm) { return ambit_to_np(rdm.SF_L2()); },
            "Return the spin-free (Ms-averaged) 2-cumulant as a numpy array")
        .def(
            "SF_L3", [](RDMs& rdm) { return ambit_to_np(rdm.SF_L3()); },
            "Return the spin-free (Ms-averaged) 2-cumulant as a numpy array")
        .def("rotate", &RDMs::rotate, "Ua"_a, "Ub"_a,
             "Rotate RDMs using the input unitary matrices");
>>>>>>> 1e6bf2ca
}
} // namespace forte<|MERGE_RESOLUTION|>--- conflicted
+++ resolved
@@ -100,10 +100,6 @@
             "Return the alpha-beta-beta 3-cumulant as a numpy array")
         .def(
             "L3bbb", [](RDMs& rdm) { return ambit_to_np(rdm.L3bbb()); },
-<<<<<<< HEAD
-            "Return the beta-beta-beta 3-cumulant as a numpy array");
-
-=======
             "Return the beta-beta-beta 3-cumulant as a numpy array")
         .def(
             "SF_G1", [](RDMs& rdm) { return ambit_to_np(rdm.SF_G1()); },
@@ -129,6 +125,5 @@
             "Return the spin-free (Ms-averaged) 2-cumulant as a numpy array")
         .def("rotate", &RDMs::rotate, "Ua"_a, "Ub"_a,
              "Rotate RDMs using the input unitary matrices");
->>>>>>> 1e6bf2ca
 }
 } // namespace forte