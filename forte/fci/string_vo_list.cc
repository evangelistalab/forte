--- conflicted
+++ resolved
@@ -150,17 +150,10 @@
 // void StringLists::make_kh_list(GraphPtr graph, KHList& list) {
 //    int n = graph->nbits();
 //    int k = graph->nones();
-<<<<<<< HEAD
-//    outfile->Printf("\n n = %d, k = %d, nmo_ = %d",n,k,nmo_);
-//    if ((k >= 0) and (k <= n)) { // check that (n > 0) makes sense.
-//        bool* I = new bool[nmo_];
-//        bool* J = new bool[nmo_];
-=======
 //    outfile->Printf("\n n = %d, k = %d, no_ = %d",n,k,no_);
 //    if ((k >= 0) and (k <= n)) { // check that (n > 0) makes sense.
 //        bool* I = new bool[no_];
 //        bool* J = new bool[no_];
->>>>>>> b87ca0f7
 //        for (int h_I = 0; h_I < nirrep_; ++h_I) {
 //            // Generate the strings 1111100000
 //            //                      { k }{n-k}
@@ -176,19 +169,11 @@
 //                        J[i] = I[i];
 
 //                    // apply a^{+}_p a_q I
-<<<<<<< HEAD
-//                    for (int q = 0; q < nmo_; ++q) {
-//                        if (J[q]) {
-//                            J[q] = false;
-//                            short q_sign = string_sign(J, q);
-//                            for (int p = 0; p < nmo_; ++p) {
-=======
 //                    for (int q = 0; q < no_; ++q) {
 //                        if (J[q]) {
 //                            J[q] = false;
 //                            short q_sign = string_sign(J, q);
 //                            for (int p = 0; p < no_; ++p) {
->>>>>>> b87ca0f7
 //                                if (not J[p]) {
 //                                    short pq_sign = q_sign * string_sign(J, p);
 //                                    J[p] = true;
