--- conflicted
+++ resolved
@@ -269,19 +269,7 @@
 void FCIVector::normalize() {
     double factor = norm(2.0);
     for (int alfa_sym = 0; alfa_sym < nirrep_; ++alfa_sym) {
-<<<<<<< HEAD
         C_[alfa_sym]->scale(1.0 / factor);
-=======
-        int beta_sym = alfa_sym ^ symmetry_;
-        size_t maxIa = alfa_address_->strpi(alfa_sym);
-        size_t maxIb = beta_address_->strpi(beta_sym);
-        double** C_ha = C_[alfa_sym]->pointer();
-        for (size_t Ia = 0; Ia < maxIa; ++Ia) {
-            for (size_t Ib = 0; Ib < maxIb; ++Ib) {
-                C_ha[Ia][Ib] /= factor;
-            }
-        }
->>>>>>> 604ff5d8
     }
 }
 
