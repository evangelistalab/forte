/*
 * @BEGIN LICENSE
 *
 * Forte: an open-source plugin to Psi4 (https://github.com/psi4/psi4)
 * that implements a variety of quantum chemistry methods for strongly
 * correlated electrons.
 *
 * Copyright (c) 2012-2023 by its authors (see COPYING, COPYING.LESSER, AUTHORS).
 *
 * The copyrights for code used from other parties are included in
 * the corresponding files.
 *
 * This program is free software: you can redistribute it and/or modify
 * it under the terms of the GNU Lesser General Public License as published by
 * the Free Software Foundation, either version 3 of the License, or
 * (at your option) any later version.
 *
 * This program is distributed in the hope that it will be useful,
 * but WITHOUT ANY WARRANTY; without even the implied warranty of
 * MERCHANTABILITY or FITNESS FOR A PARTICULAR PURPOSE.  See the
 * GNU Lesser General Public License for more details.
 *
 * You should have received a copy of the GNU Lesser General Public License
 * along with this program.  If not, see http://www.gnu.org/licenses/.
 *
 * @END LICENSE
 */

#include "psi4/libpsi4util/process.h"
#include "psi4/libmints/matrix.h"
#include "psi4/libmints/molecule.h"
#include "helpers/helpers.h"
#include "helpers/printing.h"

#include "base_classes/mo_space_info.h"
#include "fci_vector.h"
#include "string_lists.h"
#include "fci/string_address.h"

using namespace psi;

namespace forte {

std::shared_ptr<psi::Matrix> FCIVector::CR;
std::shared_ptr<psi::Matrix> FCIVector::CL;

double FCIVector::hdiag_timer = 0.0;
double FCIVector::h1_aa_timer = 0.0;
double FCIVector::h1_bb_timer = 0.0;
double FCIVector::h2_aaaa_timer = 0.0;
double FCIVector::h2_aabb_timer = 0.0;
double FCIVector::h2_bbbb_timer = 0.0;

void FCIVector::allocate_temp_space(std::shared_ptr<StringLists> lists_, int print_) {
    size_t nirreps = lists_->nirrep();

    // if CR is already allocated (e.g., because we computed several roots) make sure
    // we do not allocate a matrix of smaller size. So let's find out the size of the current CR
    size_t current_size = CR ? CR->rowdim() : 0;

    // Find the largest size of the symmetry blocks
    size_t max_size = 0;
    for (size_t Ia_sym = 0; Ia_sym < nirreps; ++Ia_sym) {
        max_size = std::max(max_size, lists_->alfa_address()->strpcls(Ia_sym));
    }
    for (size_t Ib_sym = 0; Ib_sym < nirreps; ++Ib_sym) {
        max_size = std::max(max_size, lists_->beta_address()->strpcls(Ib_sym));
    }

    // Allocate the temporary arrays CR and CL with the largest block size
    if (max_size > current_size) {
        CR = std::make_shared<psi::Matrix>("CR", max_size, max_size);
        CL = std::make_shared<psi::Matrix>("CL", max_size, max_size);
        if (print_)
            outfile->Printf("\n  Allocating memory for the Hamiltonian algorithm. "
                            "Size: 2 x %zu x %zu.   Memory: %8.6f GB",
                            max_size, max_size, to_gb(2 * max_size * max_size));
    }
}

void FCIVector::release_temp_space() {}

std::shared_ptr<psi::Matrix> FCIVector::get_CR() { return CR; }
std::shared_ptr<psi::Matrix> FCIVector::get_CL() { return CL; }

FCIVector::FCIVector(std::shared_ptr<StringLists> lists, size_t symmetry)
    : symmetry_(symmetry), lists_(lists), alfa_address_(lists_->alfa_address()),
      beta_address_(lists_->beta_address()) {
    startup();
}

void FCIVector::startup() {

    nirrep_ = lists_->nirrep();
    ncmo_ = lists_->ncmo();
    cmopi_ = lists_->cmopi();
    cmopi_offset_ = lists_->cmopi_offset();

    ndet_ = 0;
    for (int alfa_sym = 0; alfa_sym < nirrep_; ++alfa_sym) {
        int beta_sym = alfa_sym ^ symmetry_;
        size_t detpi = alfa_address_->strpcls(alfa_sym) * beta_address_->strpcls(beta_sym);
        ndet_ += detpi;
        detpi_.push_back(detpi);
    }

    // Allocate the symmetry blocks of the wave function
    for (int alfa_sym = 0; alfa_sym < nirrep_; ++alfa_sym) {
        int beta_sym = alfa_sym ^ symmetry_;
        //    outfile->Printf("\n\n  Block %d: allocate %d *
        //    %d",alfa_sym,(int)alfa_address_->strpcls(alfa_sym),(int)beta_address_->strpcls(beta_sym));
        C_.push_back(std::make_shared<psi::Matrix>("C", alfa_address_->strpcls(alfa_sym),
                                                   beta_address_->strpcls(beta_sym)));
    }
}

size_t FCIVector::symmetry() const { return symmetry_; }

size_t FCIVector::nirrep() const { return nirrep_; }

size_t FCIVector::ncmo() const { return ncmo_; }

size_t FCIVector::size() const { return ndet_; }

const std::vector<size_t>& FCIVector::detpi() const { return detpi_; }

psi::Dimension FCIVector::cmopi() const { return cmopi_; }

const std::vector<size_t>& FCIVector::cmopi_offset() const { return cmopi_offset_; }

const std::shared_ptr<StringLists>& FCIVector::lists() const { return lists_; }

void FCIVector::copy(FCIVector& wfn) {
    for (int alfa_sym = 0; alfa_sym < nirrep_; ++alfa_sym) {
        C_[alfa_sym]->copy(wfn.C_[alfa_sym]);
    }
}

void FCIVector::copy(std::shared_ptr<psi::Vector> vec) {
    size_t I = 0;
    for (int alfa_sym = 0; alfa_sym < nirrep_; ++alfa_sym) {
        int beta_sym = alfa_sym ^ symmetry_;
        size_t maxIa = alfa_address_->strpcls(alfa_sym);
        size_t maxIb = beta_address_->strpcls(beta_sym);
        double** C_ha = C_[alfa_sym]->pointer();
        for (size_t Ia = 0; Ia < maxIa; ++Ia) {
            for (size_t Ib = 0; Ib < maxIb; ++Ib) {
                C_ha[Ia][Ib] = vec->get(I);
                I += 1;
            }
        }
    }
}

void FCIVector::copy_to(std::shared_ptr<psi::Vector> vec) {
    size_t I = 0;
    for (int alfa_sym = 0; alfa_sym < nirrep_; ++alfa_sym) {
        int beta_sym = alfa_sym ^ symmetry_;
        size_t maxIa = alfa_address_->strpcls(alfa_sym);
        size_t maxIb = beta_address_->strpcls(beta_sym);
        double** C_ha = C_[alfa_sym]->pointer();
        for (size_t Ia = 0; Ia < maxIa; ++Ia) {
            for (size_t Ib = 0; Ib < maxIb; ++Ib) {
                vec->set(I, C_ha[Ia][Ib]);
                I += 1;
            }
        }
    }
}

void FCIVector::set(std::vector<std::tuple<size_t, size_t, size_t, double>>& sparse_vec) {
    zero();
    for (const auto& [h, Ia, Ib, C] : sparse_vec) {
        C_[h]->set(Ia, Ib, C);
    }
}

<<<<<<< HEAD
///**
// * Set the wave function to the nth determinant in the list
// */
// void FCIVector::set_to(int n)
//{
//  int k = 0;
//  for(int h = 0; h < nirrep_; ++h){
//    int beta_sym = h ^ symmetry_;
//    size_t maxIa = alfa_address_->strpcls(h);
//    size_t maxIb = beta_address_->strpcls(beta_sym);
//    for(size_t Ia = 0; Ia < maxIa; ++Ia){
//      for(size_t Ib = 0; Ib < maxIb; ++Ib){
//        if(k == n){
//          coefficients[h][Ia][Ib] = 1.0;
//        }else{
//          coefficients[h][Ia][Ib] = 0.0;
//        }
//        k++;
//      }
//    }
//  }
//}

///**
// * Get the coefficient of the nth determinant in the list
// */
// double FCIVector::get(int n)
//{
//  int k = 0;
//  double c = 0.0;
//  for(int h = 0; h < nirrep_; ++h){
//    int beta_sym = h ^ symmetry_;
//    size_t maxIa = alfa_address_->strpcls(h);
//    size_t maxIb = beta_address_->strpcls(beta_sym);
//    for(size_t Ia = 0; Ia < maxIa; ++Ia){
//      for(size_t Ib = 0; Ib < maxIb; ++Ib){
//        if(k == n){
//          c = coefficients[h][Ia][Ib];
//        }
//        k++;
//      }
//    }
//  }
//  return c;
//}

///**
// * Get a vector of the determinants with weight greather than alpha
// */
// std::vector<int> FCIVector::get_important(double alpha)
//{
//  int k = 0;
//  std::vector<int> list;
//  for(int h = 0; h < nirrep_; ++h){
//    int beta_sym = h ^ symmetry_;
//    size_t maxIa = alfa_address_->strpcls(h);
//    size_t maxIb = beta_address_->strpcls(beta_sym);
//    for(size_t Ia = 0; Ia < maxIa; ++Ia){
//      for(size_t Ib = 0; Ib < maxIb; ++Ib){
//        if(std::fabs(coefficients[h][Ia][Ib]) >= alpha){
//          list.push_back(k);
//        }
//        k++;
//      }
//    }
//  }
//  return list;
//}

/////**
//// * Get a vector of the determinants with weight greather than alpha
//// */
////vector<int> FCIVector::get_sorted_important()
////{
////  std::vector<pair<double,int> > list;
////  for(int h = 0; h < nirrep_; ++h){
////    int beta_sym = h ^ symmetry_;
////    size_t maxIa = alfa_address_->strpcls(h);
////    size_t maxIb = beta_address_->strpcls(beta_sym);
////    for(size_t Ia = 0; Ia < maxIa; ++Ia){
////      for(size_t Ib = 0; Ib < maxIb; ++Ib){
////        list.push_back(std::make_pair(std::fabs(coefficients[h][Ia][Ib]),k));
////        k++;
////      }
////    }
////  }
////  sort(list.begin(),list.end(),std::greater<pair<double,int> >());
////  return list;
////}

/**
 * Normalize the wave function without changing the phase
 */
=======
>>>>>>> dbb44b6a
void FCIVector::normalize() {
    double factor = norm(2.0);
    for (int alfa_sym = 0; alfa_sym < nirrep_; ++alfa_sym) {
        C_[alfa_sym]->scale(1.0 / factor);
    }
}

<<<<<<< HEAD
///**
// * Normalize the wave function wrt to a single Slater determinant
// */
// void FCIVector::randomize()
//{
//  for(int h = 0; h < nirrep_; ++h){
//    int beta_sym = h ^ symmetry_;
//    size_t maxIa = alfa_address_->strpcls(h);
//    size_t maxIb = beta_address_->strpcls(beta_sym);
//    for(size_t Ia = 0; Ia < maxIa; ++Ia){
//      for(size_t Ib = 0; Ib < maxIb; ++Ib){
//        coefficients[h][Ia][Ib] += 0.001 * static_cast<double>(std::rand()) /
//        static_cast<double>(RAND_MAX);
//      }
//    }
//  }
//}

/**
 * Zero the wave function
 */
=======
>>>>>>> dbb44b6a
void FCIVector::zero() {
    for (auto C_h : C_) {
        C_h->zero();
    }
}

void FCIVector::print_natural_orbitals(std::shared_ptr<MOSpaceInfo> mo_space_info,
                                       std::shared_ptr<RDMs> rdms) {
    print_h2("Natural Orbitals");
    psi::Dimension active_dim = mo_space_info->dimension("ACTIVE");
    auto nfdocc = mo_space_info->size("FROZEN_DOCC");

    auto G1 = rdms->SF_G1();
    auto& G1_data = G1.data();

    auto opdm = std::make_shared<psi::Matrix>("OPDM", active_dim, active_dim);

    int offset = 0;
    for (int h = 0; h < nirrep_; h++) {
        for (int u = 0; u < active_dim[h]; u++) {
            for (int v = 0; v < active_dim[h]; v++) {
                double gamma_uv = G1_data[(u + offset) * ncmo_ + v + offset];
                opdm->set(h, u, v, gamma_uv);
            }
        }
        offset += active_dim[h];
    }

    auto OCC = std::make_shared<psi::Vector>("Occupation numbers", active_dim);
    auto NO = std::make_shared<psi::Matrix>("MO -> NO transformation", active_dim, active_dim);

    opdm->diagonalize(NO, OCC, descending);
    std::vector<std::pair<double, std::pair<int, int>>> vec_irrep_occupation;
    for (int h = 0; h < nirrep_; h++) {
        for (int u = 0; u < active_dim[h]; u++) {
            auto irrep_occ = std::make_pair(OCC->get(h, u), std::make_pair(h, u + 1));
            vec_irrep_occupation.push_back(irrep_occ);
        }
    }
    std::sort(vec_irrep_occupation.begin(), vec_irrep_occupation.end(),
              std::greater<std::pair<double, std::pair<int, int>>>());

    size_t count = 0;
    outfile->Printf("\n    ");
    for (auto vec : vec_irrep_occupation) {
        outfile->Printf(" %4d%-4s%11.6f  ", vec.second.second + nfdocc,
                        mo_space_info->irrep_label(vec.second.first).c_str(), vec.first);
        if (count++ % 3 == 2 && count != vec_irrep_occupation.size())
            outfile->Printf("\n    ");
    }
    outfile->Printf("\n");
}

<<<<<<< HEAD
void fill_C_block(FCIVector& C, double** m, bool alfa, std::shared_ptr<StringAddress> alfa_address,
                  std::shared_ptr<StringAddress> beta_address, int ha, int hb) {
    // if alfa is true just copy the block
    double** c = C.C(ha)->pointer();
    size_t maxIa = alfa_address->strpcls(ha);
    size_t maxIb = beta_address->strpcls(hb);
    if (alfa) {
        for (size_t Ia = 0; Ia < maxIa; ++Ia)
            for (size_t Ib = 0; Ib < maxIb; ++Ib)
                m[Ia][Ib] = c[Ia][Ib];
=======
double** gather_C_block(FCIVector& C, std::shared_ptr<psi::Matrix> M, bool alfa,
                        std::shared_ptr<StringAddress> alfa_address,
                        std::shared_ptr<StringAddress> beta_address, int ha, int hb, bool zero) {
    // if alfa is true just return the pointer to the block
    auto c = C.C(ha)->pointer();
    if (alfa) {
        if (zero)
            C.C(ha)->zero();
        return c;
    }
    // if alfa is false
    size_t maxIa = alfa_address->strpi(ha);
    size_t maxIb = beta_address->strpi(hb);
    auto m = M->pointer();
    if (zero) {
        for (size_t Ib = 0; Ib < maxIb; ++Ib)
            for (size_t Ia = 0; Ia < maxIa; ++Ia)
                m[Ib][Ia] = 0.0;
>>>>>>> dbb44b6a
    } else {
        for (size_t Ia = 0; Ia < maxIa; ++Ia)
            for (size_t Ib = 0; Ib < maxIb; ++Ib)
                m[Ib][Ia] = c[Ia][Ib];
    }
    return m;
}

void scatter_C_block(FCIVector& C, double** m, bool alfa,
                     std::shared_ptr<StringAddress> alfa_address,
                     std::shared_ptr<StringAddress> beta_address, int ha, int hb) {
    if (!alfa) {
        size_t maxIa = alfa_address->strpi(ha);
        size_t maxIb = beta_address->strpi(hb);

        double** c = C.C(ha)->pointer();
        // Add m transposed to C
        for (size_t Ia = 0; Ia < maxIa; ++Ia)
            for (size_t Ib = 0; Ib < maxIb; ++Ib)
                c[Ia][Ib] += m[Ib][Ia];
    }
}

///**
// * Zero a symmetry block of the wave function
// * @param h symmetry of the alpha strings of the block to zero
// */
// void FCIVector::zero_block(int h)
//{
//  int beta_sym = h ^ symmetry_;
//  size_t size = alfa_address_->strpcls(h) * beta_address_->strpcls(beta_sym) *
//  static_cast<size_t> (sizeof(double));
//  if(size > 0)
//    memset(&(coefficients[h][0][0]), 0, size);
//}

///**
// * Transpose a block of the matrix (Works only for total symmetric wfns!)
// * @param h symmetry of the alpha strings of the block to zero
// */
// void FCIVector::transpose_block(int h)
//{
//  int beta_sym = h ^ symmetry_;
//  size_t maxIa = alfa_address_->strpcls(h);
//  size_t maxIb = beta_address_->strpcls(beta_sym);
//  size_t size = maxIa * maxIb * static_cast<size_t> (sizeof(double));
//  if(size > 0){
//    for(size_t Ia = 0; Ia < maxIa; ++Ia){
//      for(size_t Ib = Ia + 1; Ib < maxIb; ++Ib){
//        double temp = coefficients[h][Ia][Ib];
//        coefficients[h][Ia][Ib] = coefficients[h][Ib][Ia];
//        coefficients[h][Ib][Ia] = temp;
//      }
//    }
//  }
//}

double FCIVector::norm(double power) {
    double norm = 0.0;
    for (int alfa_sym = 0; alfa_sym < nirrep_; ++alfa_sym) {
        int beta_sym = alfa_sym ^ symmetry_;
        size_t maxIa = alfa_address_->strpcls(alfa_sym);
        size_t maxIb = beta_address_->strpcls(beta_sym);
        double** C_ha = C_[alfa_sym]->pointer();
        for (size_t Ia = 0; Ia < maxIa; ++Ia) {
            for (size_t Ib = 0; Ib < maxIb; ++Ib) {
                norm += std::pow(std::fabs(C_ha[Ia][Ib]), power);
            }
        }
    }
    return std::pow(norm, 1.0 / power);
}

/**
 * Compute the dot product with another wave function
 */
double FCIVector::dot(FCIVector& wfn) {
    double dot = 0.0;
    for (int alfa_sym = 0; alfa_sym < nirrep_; ++alfa_sym) {
        dot += C_[alfa_sym]->vector_dot(wfn.C_[alfa_sym]);
    }
    return (dot);

    //        int beta_sym = alfa_sym ^ symmetry_;
    //        size_t maxIa = alfa_address_->strpcls(alfa_sym);
    //        size_t maxIb = beta_address_->strpcls(beta_sym);

    //        double** Ca = C_[alfa_sym]->pointer();
    //        double** Cb = wfn.C_[alfa_sym]->pointer();
    //        for(size_t Ia = 0; Ia < maxIa; ++Ia){
    //            for(size_t Ib = 0; Ib < maxIb; ++Ib){
    //                dot += coefficients[alfa_sym][Ia][Ib] *
    //                wfn.coefficients[alfa_sym][Ia][Ib];
    //            }
    //        }
}
double FCIVector::dot(std::shared_ptr<FCIVector>& wfn) {
    double dot = 0.0;
    for (int alfa_sym = 0; alfa_sym < nirrep_; ++alfa_sym) {
        dot += C_[alfa_sym]->vector_dot(wfn->C_[alfa_sym]);
    }
    return (dot);
}

///**
// * Find the largest element in the wave function
// */
// double FCIVector::max_element()
//{
//  double maxelement = 0.0;
//  for(int alfa_sym = 0; alfa_sym < nirrep_; ++alfa_sym){
//    int beta_sym = alfa_sym ^ symmetry_;
//    size_t maxIa = alfa_address_->strpcls(alfa_sym);
//    size_t maxIb = beta_address_->strpcls(beta_sym);
//    for(size_t Ia = 0; Ia < maxIa; ++Ia){
//      for(size_t Ib = 0; Ib < maxIb; ++Ib){
//        if (std::abs(coefficients[alfa_sym][Ia][Ib]) > std::abs(maxelement)){
//          maxelement = coefficients[alfa_sym][Ia][Ib];
//        }
//      }
//    }
//  }
//  return maxelement;
//}

///**
// * Find the smallest element in the wave function
// */
// double FCIVector::min_element()
//{
//  double min_element = 0.0;
//  for(int alfa_sym = 0; alfa_sym < nirrep_; ++alfa_sym){
//    int beta_sym = alfa_sym ^ symmetry_;
//    size_t maxIa = alfa_address_->strpcls(alfa_sym);
//    size_t maxIb = beta_address_->strpcls(beta_sym);
//    for(size_t Ia = 0; Ia < maxIa; ++Ia){
//      for(size_t Ib = 0; Ib < maxIb; ++Ib){
//        min_element = std::min(min_element,coefficients[alfa_sym][Ia][Ib]);
//      }
//    }
//  }
//  return min_element;
//}

///**
// * Implements the update method of Bendazzoli and Evangelisti modified
// */
// void FCIVector::two_update(double alpha,double E,FCIVector& H,FCIVector& R)
//{
//  for(int alfa_sym = 0; alfa_sym < nirrep_; ++alfa_sym){
//    int beta_sym = alfa_sym ^ symmetry_;
//    size_t maxIa = alfa_address_->strpcls(alfa_sym);
//    size_t maxIb = beta_address_->strpcls(beta_sym);
//    for(size_t Ia = 0; Ia < maxIa; ++Ia){
//      for(size_t Ib = 0; Ib < maxIb; ++Ib){
//        double r = R.coefficients[alfa_sym][Ia][Ib];
//        double h = H.coefficients[alfa_sym][Ia][Ib];
//        double c =   coefficients[alfa_sym][Ia][Ib];
//        coefficients[alfa_sym][Ia][Ib] = - r / (h - E + alpha * c * c - 2.0 *
//        r * c);
//      }
//    }
//  }
//}

///**
// * Implements the update method of Bendazzoli and Evangelisti
// */
// void FCIVector::bendazzoli_update(double alpha,double E,FCIVector& H,FCIVector& R)
//{
//  for(int alfa_sym = 0; alfa_sym < nirrep_; ++alfa_sym){
//    int beta_sym = alfa_sym ^ symmetry_;
//    size_t maxIa = alfa_address_->strpcls(alfa_sym);
//    size_t maxIb = beta_address_->strpcls(beta_sym);
//    for(size_t Ia = 0; Ia < maxIa; ++Ia){
//      for(size_t Ib = 0; Ib < maxIb; ++Ib){
//        double r = R.coefficients[alfa_sym][Ia][Ib];
//        double h = H.coefficients[alfa_sym][Ia][Ib];
//        double c =   coefficients[alfa_sym][Ia][Ib];
//        coefficients[alfa_sym][Ia][Ib] -= r / (h - E + alpha * c * c - 2.0 * r
//        * c);
//      }
//    }
//  }
//}

///**
// * Implements the update method of Davidson and Liu
// */
// void FCIVector::davidson_update(double E,FCIVector& H,FCIVector& R)
//{
//  for(int alfa_sym = 0; alfa_sym < nirrep_; ++alfa_sym){
//    int beta_sym = alfa_sym ^ symmetry_;
//    size_t maxIa = alfa_address_->strpcls(alfa_sym);
//    size_t maxIb = beta_address_->strpcls(beta_sym);
//    for(size_t Ia = 0; Ia < maxIa; ++Ia){
//      for(size_t Ib = 0; Ib < maxIb; ++Ib){
//        double r = R.coefficients[alfa_sym][Ia][Ib];
//        double h = H.coefficients[alfa_sym][Ia][Ib];
//        if(std::fabs(h-E) > 1.0e-8){
//          coefficients[alfa_sym][Ia][Ib] = - r / (h - E);
//        }else {
//          coefficients[alfa_sym][Ia][Ib] = 0.0;
//          outfile->Printf("\n  WARNING: skipped determinant in davidson
//          update. h - E = %20.12f",h-E);
//        }
//      }
//    }
//  }
//}

///**
// * Add a scaled amount of another wave function
// */
// void FCIVector::plus_equal(double factor,FCIVector& wfn)
//{
//  for(int alfa_sym = 0; alfa_sym < nirrep_; ++alfa_sym){
//    int beta_sym = alfa_sym ^ symmetry_;
//    size_t maxIa = alfa_address_->strpcls(alfa_sym);
//    size_t maxIb = beta_address_->strpcls(beta_sym);
//    for(size_t Ia = 0; Ia < maxIa; ++Ia){
//      for(size_t Ib = 0; Ib < maxIb; ++Ib){
//        coefficients[alfa_sym][Ia][Ib] += factor *
//        wfn.coefficients[alfa_sym][Ia][Ib];
//      }
//    }
//  }
//}

///**
// * Add a scaled amount of another wave function
// */
// void FCIVector::scale(double factor)
//{
//  for(int alfa_sym = 0; alfa_sym < nirrep_; ++alfa_sym){
//    int beta_sym = alfa_sym ^ symmetry_;
//    size_t maxIa = alfa_address_->strpcls(alfa_sym);
//    size_t maxIb = beta_address_->strpcls(beta_sym);
//    for(size_t Ia = 0; Ia < maxIa; ++Ia){
//      for(size_t Ib = 0; Ib < maxIb; ++Ib){
//        coefficients[alfa_sym][Ia][Ib] *= factor;
//      }
//    }
//  }
//}

/**
 * Print the non-zero contributions to the wave function
 */
void FCIVector::print() {
    // print the non-zero elements of the wave function
    size_t det = 0;
    for (int alfa_sym = 0; alfa_sym < nirrep_; ++alfa_sym) {
        int beta_sym = alfa_sym ^ symmetry_;
        double** C_ha = C_[alfa_sym]->pointer();
        for (size_t Ia = 0; Ia < alfa_address_->strpcls(alfa_sym); ++Ia) {
            for (size_t Ib = 0; Ib < beta_address_->strpcls(beta_sym); ++Ib) {
                if (std::fabs(C_ha[Ia][Ib]) > 1.0e-9) {
                    outfile->Printf("\n  %15.9f [%1d][%2d][%2d] (%d)", C_ha[Ia][Ib], alfa_sym,
                                    static_cast<int>(Ia), static_cast<int>(Ib),
                                    static_cast<int>(det));
                }
                ++det;
            }
        }
    }
}

///**
// * Apply the same-spin two-particle Hamiltonian to the wave function
// * @param alfa flag for alfa or beta component, true = alfa, false = beta
// */
// void FCIVector::H2_aaaa2(FCIVector& result, bool alfa)
//{
//  for(int alfa_sym = 0; alfa_sym < nirreps; ++alfa_sym){
//    int beta_sym = alfa_sym ^ symmetry_;
//    if(detpi[alfa_sym] > 0){
//      double** Y = alfa ? result.coefficients[alfa_sym] : CL;
//      double** C = alfa ? coefficients[alfa_sym]        : CR;
//      if(!alfa){
//        memset(&(C[0][0]), 0, size_Ctemp);
//        memset(&(Y[0][0]), 0, size_Ctemp);
//        size_t maxIa = alfa_address_->strpcls(alfa_sym);
//        size_t maxIb = beta_address_->strpcls(beta_sym);
//        // Copy C transposed in CR
//        for(size_t Ia = 0; Ia < maxIa; ++Ia)
//          for(size_t Ib = 0; Ib < maxIb; ++Ib)
//            C[Ib][Ia] = coefficients[alfa_sym][Ia][Ib];
//      }

//      size_t maxL = alfa ? beta_address_->strpcls(beta_sym) :
//      alfa_address_->strpcls(alfa_sym);
//      // Loop over (p>q) == (p>q)
//      for(int pq_sym = 0; pq_sym < nirreps; ++pq_sym){
//        size_t max_pq = lists->get_pairpi(pq_sym);
//        for(size_t pq = 0; pq < max_pq; ++pq){
//          const Pair& pq_pair = lists->get_pair_list(pq_sym,pq);
//          int p_abs = pq_pair.first;
//          int q_abs = pq_pair.second;
//          double integral = alfa ? tei_aaaa(p_abs,p_abs,q_abs,q_abs)
//                                 : tei_bbbb(p_abs,p_abs,q_abs,q_abs); // Grab
//                                 the integral
//          integral -= alfa ? tei_aaaa(p_abs,q_abs,q_abs,p_abs)
//                           : tei_bbbb(p_abs,q_abs,q_abs,p_abs); // Grab the
//                           integral

//          std::vector<StringSubstitution>& OO = alfa ?
//          lists->get_alfa_oo_list(pq_sym,pq,alfa_sym)
//                                                     :
//                                                     lists->get_beta_oo_list(pq_sym,pq,beta_sym);

//          size_t maxss = OO.size();
//          for(size_t ss = 0; ss < maxss; ++ss)
//            C_DAXPY(maxL,static_cast<double>(OO[ss].sign) * integral,
//            &C[OO[ss].I][0], 1, &Y[OO[ss].J][0], 1);
//        }
//      }
//      // Loop over (p>q) > (r>s)
//      for(int pq_sym = 0; pq_sym < nirreps; ++pq_sym){
//        size_t max_pq = lists->get_pairpi(pq_sym);
//        for(size_t pq = 0; pq < max_pq; ++pq){
//          const Pair& pq_pair = lists->get_pair_list(pq_sym,pq);
//          int p_abs = pq_pair.first;
//          int q_abs = pq_pair.second;
//          for(size_t rs = 0; rs < pq; ++rs){
//              const Pair& rs_pair = lists->get_pair_list(pq_sym,rs);
//              int r_abs = rs_pair.first;
//              int s_abs = rs_pair.second;
//              double integral = alfa ? tei_aaaa(p_abs,r_abs,q_abs,s_abs)
//                                     : tei_bbbb(p_abs,r_abs,q_abs,s_abs); //
//                                     Grab the integral
//              integral -= alfa ? tei_aaaa(p_abs,s_abs,q_abs,r_abs)
//                               : tei_bbbb(p_abs,s_abs,q_abs,r_abs); // Grab
//                               the integral

//              {
//                std::vector<StringSubstitution>& VVOO = alfa ?
//                lists->get_alfa_vvoo_list(p_abs,q_abs,r_abs,s_abs,alfa_sym)
//                                                             :
//                                                             lists->get_beta_vvoo_list(p_abs,q_abs,r_abs,s_abs,beta_sym);
//                // TODO loop in a differen way
//                size_t maxss = VVOO.size();
//                for(size_t ss = 0; ss < maxss; ++ss)
//                  C_DAXPY(maxL,static_cast<double>(VVOO[ss].sign) * integral,
//                  &C[VVOO[ss].I][0], 1, &Y[VVOO[ss].J][0], 1);
//              }
//              {
//                std::vector<StringSubstitution>& VVOO = alfa ?
//                lists->get_alfa_vvoo_list(r_abs,s_abs,p_abs,q_abs,alfa_sym)
//                                                             :
//                                                             lists->get_beta_vvoo_list(r_abs,s_abs,p_abs,q_abs,beta_sym);
//                // TODO loop in a differen way
//                size_t maxss = VVOO.size();
//                for(size_t ss = 0; ss < maxss; ++ss)
//                  C_DAXPY(maxL,static_cast<double>(VVOO[ss].sign) * integral,
//                  &C[VVOO[ss].I][0], 1, &Y[VVOO[ss].J][0], 1);
//              }
//          }
//        }
//      }
//      if(!alfa){
//        size_t maxIa = alfa_address_->strpcls(alfa_sym);
//        size_t maxIb = beta_address_->strpcls(beta_sym);
//        // Add CL transposed to Y
//        for(size_t Ia = 0; Ia < maxIa; ++Ia)
//          for(size_t Ib = 0; Ib < maxIb; ++Ib)
//            result.coefficients[alfa_sym][Ia][Ib] += Y[Ib][Ia];
//      }
//    }
//  } // End loop over h
//}
} // namespace forte<|MERGE_RESOLUTION|>--- conflicted
+++ resolved
@@ -175,102 +175,6 @@
     }
 }
 
-<<<<<<< HEAD
-///**
-// * Set the wave function to the nth determinant in the list
-// */
-// void FCIVector::set_to(int n)
-//{
-//  int k = 0;
-//  for(int h = 0; h < nirrep_; ++h){
-//    int beta_sym = h ^ symmetry_;
-//    size_t maxIa = alfa_address_->strpcls(h);
-//    size_t maxIb = beta_address_->strpcls(beta_sym);
-//    for(size_t Ia = 0; Ia < maxIa; ++Ia){
-//      for(size_t Ib = 0; Ib < maxIb; ++Ib){
-//        if(k == n){
-//          coefficients[h][Ia][Ib] = 1.0;
-//        }else{
-//          coefficients[h][Ia][Ib] = 0.0;
-//        }
-//        k++;
-//      }
-//    }
-//  }
-//}
-
-///**
-// * Get the coefficient of the nth determinant in the list
-// */
-// double FCIVector::get(int n)
-//{
-//  int k = 0;
-//  double c = 0.0;
-//  for(int h = 0; h < nirrep_; ++h){
-//    int beta_sym = h ^ symmetry_;
-//    size_t maxIa = alfa_address_->strpcls(h);
-//    size_t maxIb = beta_address_->strpcls(beta_sym);
-//    for(size_t Ia = 0; Ia < maxIa; ++Ia){
-//      for(size_t Ib = 0; Ib < maxIb; ++Ib){
-//        if(k == n){
-//          c = coefficients[h][Ia][Ib];
-//        }
-//        k++;
-//      }
-//    }
-//  }
-//  return c;
-//}
-
-///**
-// * Get a vector of the determinants with weight greather than alpha
-// */
-// std::vector<int> FCIVector::get_important(double alpha)
-//{
-//  int k = 0;
-//  std::vector<int> list;
-//  for(int h = 0; h < nirrep_; ++h){
-//    int beta_sym = h ^ symmetry_;
-//    size_t maxIa = alfa_address_->strpcls(h);
-//    size_t maxIb = beta_address_->strpcls(beta_sym);
-//    for(size_t Ia = 0; Ia < maxIa; ++Ia){
-//      for(size_t Ib = 0; Ib < maxIb; ++Ib){
-//        if(std::fabs(coefficients[h][Ia][Ib]) >= alpha){
-//          list.push_back(k);
-//        }
-//        k++;
-//      }
-//    }
-//  }
-//  return list;
-//}
-
-/////**
-//// * Get a vector of the determinants with weight greather than alpha
-//// */
-////vector<int> FCIVector::get_sorted_important()
-////{
-////  std::vector<pair<double,int> > list;
-////  for(int h = 0; h < nirrep_; ++h){
-////    int beta_sym = h ^ symmetry_;
-////    size_t maxIa = alfa_address_->strpcls(h);
-////    size_t maxIb = beta_address_->strpcls(beta_sym);
-////    for(size_t Ia = 0; Ia < maxIa; ++Ia){
-////      for(size_t Ib = 0; Ib < maxIb; ++Ib){
-////        list.push_back(std::make_pair(std::fabs(coefficients[h][Ia][Ib]),k));
-////        k++;
-////      }
-////    }
-////  }
-////  sort(list.begin(),list.end(),std::greater<pair<double,int> >());
-////  return list;
-////}
-
-/**
- * Normalize the wave function without changing the phase
- */
-=======
->>>>>>> dbb44b6a
 void FCIVector::normalize() {
     double factor = norm(2.0);
     for (int alfa_sym = 0; alfa_sym < nirrep_; ++alfa_sym) {
@@ -278,30 +182,6 @@
     }
 }
 
-<<<<<<< HEAD
-///**
-// * Normalize the wave function wrt to a single Slater determinant
-// */
-// void FCIVector::randomize()
-//{
-//  for(int h = 0; h < nirrep_; ++h){
-//    int beta_sym = h ^ symmetry_;
-//    size_t maxIa = alfa_address_->strpcls(h);
-//    size_t maxIb = beta_address_->strpcls(beta_sym);
-//    for(size_t Ia = 0; Ia < maxIa; ++Ia){
-//      for(size_t Ib = 0; Ib < maxIb; ++Ib){
-//        coefficients[h][Ia][Ib] += 0.001 * static_cast<double>(std::rand()) /
-//        static_cast<double>(RAND_MAX);
-//      }
-//    }
-//  }
-//}
-
-/**
- * Zero the wave function
- */
-=======
->>>>>>> dbb44b6a
 void FCIVector::zero() {
     for (auto C_h : C_) {
         C_h->zero();
@@ -355,18 +235,6 @@
     outfile->Printf("\n");
 }
 
-<<<<<<< HEAD
-void fill_C_block(FCIVector& C, double** m, bool alfa, std::shared_ptr<StringAddress> alfa_address,
-                  std::shared_ptr<StringAddress> beta_address, int ha, int hb) {
-    // if alfa is true just copy the block
-    double** c = C.C(ha)->pointer();
-    size_t maxIa = alfa_address->strpcls(ha);
-    size_t maxIb = beta_address->strpcls(hb);
-    if (alfa) {
-        for (size_t Ia = 0; Ia < maxIa; ++Ia)
-            for (size_t Ib = 0; Ib < maxIb; ++Ib)
-                m[Ia][Ib] = c[Ia][Ib];
-=======
 double** gather_C_block(FCIVector& C, std::shared_ptr<psi::Matrix> M, bool alfa,
                         std::shared_ptr<StringAddress> alfa_address,
                         std::shared_ptr<StringAddress> beta_address, int ha, int hb, bool zero) {
@@ -385,7 +253,6 @@
         for (size_t Ib = 0; Ib < maxIb; ++Ib)
             for (size_t Ia = 0; Ia < maxIa; ++Ia)
                 m[Ib][Ia] = 0.0;
->>>>>>> dbb44b6a
     } else {
         for (size_t Ia = 0; Ia < maxIa; ++Ia)
             for (size_t Ib = 0; Ib < maxIb; ++Ib)
