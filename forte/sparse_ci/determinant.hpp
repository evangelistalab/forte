/*
 * @BEGIN LICENSE
 *
 * Forte: an open-source plugin to Psi4 (https://github.com/psi4/psi4)
 * that implements a variety of quantum chemistry methods for strongly
 * correlated electrons.
 *
 * Copyright (c) 2012-2025 by its authors (see COPYING, COPYING.LESSER,
 * AUTHORS).
 *
 * The copyrights for code used from other parties are included in
 * the corresponding files.
 *
 * This program is free software: you can redistribute it and/or modify
 * it under the terms of the GNU Lesser General Public License as published by
 * the Free Software Foundation, either version 3 of the License, or
 * (at your option) any later version.
 *
 * This program is distributed in the hope that it will be useful,
 * but WITHOUT ANY WARRANTY; without even the implied warranty of
 * MERCHANTABILITY or FITNESS FOR A PARTICULAR PURPOSE.  See the
 * GNU Lesser General Public License for more details.
 *
 * You should have received a copy of the GNU Lesser General Public License
 * along with this program.  If not, see http://www.gnu.org/licenses/.
 *
 * @END LICENSE
 */

#pragma once

#include <string>
#include <vector>
#include <iostream>

#include "bitarray.hpp"
#include "bitwise_operations.hpp"

namespace forte {

#define PERFORMANCE_OPTIMIZATION 0

enum class DetSpinType { Alpha, Beta };

/**
 * @brief A class to represent a Slater determinant with N spin orbitals
 *
 * Spin orbitals are divided into N/2 alpha and N/2 beta set.
 * For each set we pack groups of 64 spin orbitals into an array of
 * 64-bit unsigned integers. Each group of 64 bits is called a word.
 * Each set of N/2 bits is stored in K = ceil(N/2 / 64) words.
 * So the full determinant is stored as an array of words of the form
 * [word 1][word 2]...[word K][word K+1]...[word 2K]
 */
template <size_t N> class DeterminantImpl : public BitArray<N> {
  public:
    // Since the template parent (BitArray) of this template class is not instantiated during the
    // compilation pass, here we declare all the member variables and functions inherited and used
    using BitArray<N>::nbits;
    using BitArray<N>::bits_per_word;
    using BitArray<N>::nwords_;
    using BitArray<N>::words_;
    using BitArray<N>::count;
    using BitArray<N>::get_bit;
    using BitArray<N>::set_bit;
    using BitArray<N>::maskbit;
    using BitArray<N>::whichbit;
    using BitArray<N>::whichword;
    using BitArray<N>::getword;
    using BitArray<N>::slater_sign;
    using BitArray<N>::operator|;
    using BitArray<N>::operator^;
    using BitArray<N>::operator&;
    using BitArray<N>::fast_a_xor_b_count;
    using BitArray<N>::fast_a_and_b_eq_zero;
    using BitArray<N>::find_first_one;
    using BitArray<N>::find_last_one;
    using BitArray<N>::zero;

    /// the number of bits divided by two
    static constexpr size_t nbits_half = N / 2;

    static_assert(N % 128 == 0,
                  "The number of bits in the Determinant class must be a multiple of 128");

    /// half of the words used to store the bits
    static constexpr size_t nwords_half = BitArray<N>::nwords_ / 2;

    /// the starting bit for beta orbitals
    static constexpr size_t beta_bit_offset = nwords_half * BitArray<N>::bits_per_word;

    /// returns the number of orbitals (half the number of bits)
    static constexpr size_t norb() { return nbits_half; }

    /// Default constructor
    DeterminantImpl() : BitArray<N>() {}

    /// Constructor from a bit array
    DeterminantImpl(const BitArray<N>& ba) : BitArray<N>(ba) {}

    /// Construct the determinant from an occupation vector that
    /// specifies the alpha and beta strings.  occupation = [Ia,Ib]
    explicit DeterminantImpl(const std::vector<bool>& occupation_a,
                             const std::vector<bool>& occupation_b) {
        int a_size = occupation_a.size();
        for (int p = 0; p < a_size; ++p)
            set_alfa_bit(p, occupation_a[p]);
        int b_size = occupation_b.size();
        for (int p = 0; p < b_size; ++p)
            set_beta_bit(p, occupation_b[p]);
    }

    /// Construct the determinant from two initializer lists that specify which orbitals are
    /// occupied in the alpha and beta strings.  alfa_list = [Ia] and beta_list = [Ib]
    explicit DeterminantImpl(std::initializer_list<size_t> alfa_list,
                             std::initializer_list<size_t> beta_list) {
        for (auto i : alfa_list) {
            set_alfa_bit(i, true);
        }
        for (auto i : beta_list) {
            set_beta_bit(i, true);
        }
    }

    explicit DeterminantImpl(std::vector<size_t> alfa_list, std::vector<size_t> beta_list) {
        for (auto i : alfa_list) {
            set_alfa_bit(i, true);
        }
        for (auto i : beta_list) {
            set_beta_bit(i, true);
        }
    }

    /// Construct the determinant from an occupation vector that
    /// specifies the alpha and beta strings.  occupation = [Ia,Ib]
    explicit DeterminantImpl(const BitArray<nbits_half>& Ia, const BitArray<nbits_half>& Ib) {
        this->set_str(Ia, Ib);
    }

    /// String constructor. Convert a std::string to a determinant.
    /// E.g. DeterminantImpl<64>("0011") gives the determinant|0011>
    DeterminantImpl(const std::string& str) { set_str(*this, str); }

    // Functions to access bits

    /// get the value of alfa bit pos
    bool get_alfa_bit(size_t pos) const {
        if constexpr (nbits == 128) {
            return words_[0] & maskbit(pos);
        } else {
            return get_bit(pos);
        }
    }

    /// get the value of beta bit pos
    bool get_beta_bit(size_t pos) const {
        if constexpr (nbits == 128) {
            return words_[1] & maskbit(pos);
        } else {
            return get_bit(pos + beta_bit_offset);
        }
    }

    // Functions to set bits

    /// set alfa bit pos to val
    void set_alfa_bit(size_t pos, bool val) { set_bit(pos, val); }

    /// set beta bit pos to val
    void set_beta_bit(size_t pos, bool val) { set_bit(pos + beta_bit_offset, val); }

    /// set the alpha/beta strings
    void set_str(const BitArray<nbits_half>& sa, const BitArray<nbits_half>& sb) {
        for (size_t n = 0; n < nwords_half; n++) {
            words_[n] = sa.get_word(n);
            words_[n + nwords_half] = sb.get_word(n);
        }
    }

    void set_alfa_str(const BitArray<nbits_half>& sa) {
        for (size_t n = 0; n < nwords_half; n++) {
            words_[n] = sa.get_word(n);
        }
    }

    void set_beta_str(const BitArray<nbits_half>& sb) {
        for (size_t n = 0; n < nwords_half; n++) {
            words_[n + nwords_half] = sb.get_word(n);
        }
    }

    void set(std::initializer_list<size_t> alfa_list, std::initializer_list<size_t> beta_list) {
        zero();
        for (auto i : alfa_list) {
            set_alfa_bit(i, true);
        }
        for (auto i : beta_list) {
            set_beta_bit(i, true);
        }
    }

    // Comparison operators
    static bool less_than(const DeterminantImpl<N>& rhs, const DeterminantImpl<N>& lhs) {
        return rhs < lhs;
    }

    static bool reverse_less_than(const DeterminantImpl<N>& rhs, const DeterminantImpl<N>& lhs) {
        if constexpr (nbits == 128) {
            return (rhs.words_[0] < lhs.words_[0]) or
                   ((rhs.words_[0] == lhs.words_[0]) and (rhs.words_[1] < lhs.words_[1]));
        } else {
            for (size_t n = nwords_half; n > 0;) {
                --n;
                if (rhs.words_[n] > lhs.words_[n])
                    return false;
                if (rhs.words_[n] < lhs.words_[n])
                    return true;
            }
            for (size_t n = nwords_; n > nwords_half + 1;) {
                --n;
                if (rhs.words_[n] > lhs.words_[n])
                    return false;
                if (rhs.words_[n] < lhs.words_[n])
                    return true;
            }
            return rhs.words_[nwords_half] < lhs.words_[nwords_half];
        }
    }

    /// Return a vector of occupied alpha orbitals
    std::vector<int> get_alfa_occ(int norb) const {
        std::vector<int> occ;
        if (static_cast<size_t>(norb) > nbits_half) {
            throw std::range_error(
                "Determinant::get_alfa_occ(int norb) was passed a value of norb (" +
                std::to_string(norb) +
                "), which is larger than the maximum number of alpha orbitals (" +
                std::to_string(nbits_half) + ").");
        }
        for (int p = 0; p < norb; ++p) {
            if (get_alfa_bit(p)) {
                occ.push_back(p);
            }
        }
        return occ;
    }

    /// Return a vector of occupied beta orbitals
    std::vector<int> get_beta_occ(int norb) const {
        std::vector<int> occ;
        if (static_cast<size_t>(norb) > nbits_half) {
            throw std::range_error(
                "Determinant::get_beta_occ(int norb) was passed a value of norb (" +
                std::to_string(norb) +
                "), which is larger than the maximum number of beta orbitals (" +
                std::to_string(nbits_half) + ").");
        }
        for (int p = 0; p < norb; ++p) {
            if (get_beta_bit(p)) {
                occ.push_back(p);
            }
        }
        return occ;
    }

    /// Return a vector of virtual alpha orbitals
    std::vector<int> get_alfa_vir(int norb) const {
        std::vector<int> vir;
        if (static_cast<size_t>(norb) > nbits_half) {
            throw std::range_error(
                "Determinant::get_alfa_occ(int norb) was passed a value of norb (" +
                std::to_string(norb) +
                "), which is larger than the maximum number of alpha orbitals (" +
                std::to_string(nbits_half) + ").");
        }
        for (int p = 0; p < norb; ++p) {
            if (not get_alfa_bit(p)) {
                vir.push_back(p);
            }
        }
        return vir;
    }

    /// Return a vector of virtual beta orbitals
    std::vector<int> get_beta_vir(int norb) const {
        std::vector<int> vir;
        if (static_cast<size_t>(norb) > nbits_half) {
            throw std::range_error(
                "Determinant::get_beta_occ(int norb) was passed a value of norb (" +
                std::to_string(norb) +
                "), which is larger than the maximum number of beta orbitals (" +
                std::to_string(nbits_half) + ").");
        }
        for (int p = 0; p < norb; ++p) {
            if (not get_beta_bit(p)) {
                vir.push_back(p);
            }
        }
        return vir;
    }

    /// Apply the alpha creation operator a^+_n to this determinant
    /// If orbital n is unoccupied, create the electron and return the sign
    /// If orbital n is occupied, do not modify the determinant and return 0
    double create_alfa_bit(int n) {
        if (get_alfa_bit(n))
            return 0.0;
        set_alfa_bit(n, true);
        return slater_sign_a(n);
    }

    /// Apply the beta creation operator a^+_n to this determinant
    /// If orbital n is unoccupied, create the electron and return the sign
    /// If orbital n is occupied, do not modify the determinant and return 0
    double create_beta_bit(int n) {
        if (get_beta_bit(n))
            return 0.0;
        set_beta_bit(n, true);
        return slater_sign_b(n);
    }

    /// Apply the alpha annihilation operator a^+_n to this determinant
    /// If orbital n is occupied, annihilate the electron and return the sign
    /// If orbital n is unoccupied, do not modify the determinant and return 0
    double destroy_alfa_bit(int n) {
        if (not get_alfa_bit(n))
            return 0.0;
        set_alfa_bit(n, false);
        return slater_sign_a(n);
    }

    /// Apply the beta annihilation operator a^+_n to this determinant
    /// If orbital n is occupied, annihilate the electron and return the sign
    /// If orbital n is unoccupied, do not modify the determinant and return 0
    double destroy_beta_bit(int n) {
        if (not get_beta_bit(n))
            return 0.0;
        set_beta_bit(n, false);
        return slater_sign_b(n);
    }

    /// Return the sign for a single second quantized operator
    /// This function ignores if bit n is set or not
    double slater_sign_a(int n) const {
        if constexpr (nbits == 128) {
            // specialization for 64 + 64 bits
            return ui64_sign(words_[0], n);
        } else {
            return slater_sign(n);
        }
    }

    /// Return the sign for a single second quantized operator
    /// This function ignores if bit n is set or not
    double slater_sign_b(int n) const {
        if constexpr (nbits == 128) {
            // specialization for 64 + 64 bits
            return ui64_sign(words_[1], n) * ui64_bit_parity(words_[0]);
        } else {
            return slater_sign(n + beta_bit_offset);
        }
    }

    /// Return the sign for a pair of alpha second quantized operators
    /// The sign depends only on the number of bits = 1 between n and m
    /// n and m are not assumed to have any specific order
    double slater_sign_aa(int n, int m) const {
        if constexpr (nbits == 128) {
            // specialization for 64 + 64 bits
            return ui64_sign(words_[0], n, m);
        } else {
            return slater_sign(n, m);
        }
    }

    /// Return the sign for a pair of beta second quantized operators
    /// The sign depends only on the number of bits = 1 between n and m
    /// n and m are not assumed to have any specific order
    double slater_sign_bb(int n, int m) const {
        if constexpr (nbits == 128) {
            // specialization for 64 + 64 bits
            return ui64_sign(words_[1], n, m);
        } else {
            return slater_sign(n + beta_bit_offset, m + beta_bit_offset);
        }
    }

    /// Return the sign for a quadruplet of alpha second quantized operators
    /// a+(a) a+(b) a(j) a(i) applied to this determinant
    /// Untested, needs documentation
    double slater_sign_aaaa(int i, int j, int a, int b) const {
        if ((((i < a) && (j < a) && (i < b) && (j < b)) == true) ||
            (((i < a) || (j < a) || (i < b) || (j < b)) == false)) {
            if ((i < j) ^ (a < b)) {
                return (-1.0 * slater_sign_aa(i, j) * slater_sign_aa(a, b));
            } else {
                return (slater_sign_aa(i, j) * slater_sign_aa(a, b));
            }
        } else {
            if ((i < j) ^ (a < b)) {
                return (-1.0 * slater_sign_aa(i, b) * slater_sign_aa(j, a));
            } else {
                return (slater_sign_aa(i, a) * slater_sign_aa(j, b));
            }
        }
    }

    /// Return the sign for a quadruplet of beta second quantized operators
    /// a+(A) a+(B) a(J) a(I) applied to this determinant
    /// Untested, needs documentation
    double slater_sign_bbbb(int i, int j, int a, int b) const {
        if ((((i < a) && (j < a) && (i < b) && (j < b)) == true) ||
            (((i < a) || (j < a) || (i < b) || (j < b)) == false)) {
            if ((i < j) ^ (a < b)) {
                return (-1.0 * slater_sign_bb(i, j) * slater_sign_bb(a, b));
            } else {
                return (slater_sign_bb(i, j) * slater_sign_bb(a, b));
            }
        } else {
            if ((i < j) ^ (a < b)) {
                return (-1.0 * slater_sign_bb(i, b) * slater_sign_bb(j, a));
            } else {
                return (slater_sign_bb(i, a) * slater_sign_bb(j, b));
            }
        }
    }

    /// Count the number of beta bits set to 1
    int count_alfa() const {
        // with constexpr we compile only one of these cases
        if constexpr (N == 128) {
            return ui64_bit_count(words_[0]);
        } else if (N == 256) {
            return ui64_bit_count(words_[0]) + ui64_bit_count(words_[1]);
        } else {
            return count(0, nwords_half);
        }
    }

    /// Count the number of beta bits set to 1
    int count_beta() const {
        // with constexpr we compile only one of these cases
        if constexpr (N == 128) {
            return ui64_bit_count(words_[1]);
        } else if (N == 256) {
            return ui64_bit_count(words_[2]) + ui64_bit_count(words_[3]);
        } else {
            return count(nwords_half, nwords_);
        }
    };

    /// Compares a subset of the words of this determinant with the words of another determinant
    bool equal(const size_t start, const size_t end, const DeterminantImpl<N>& d) const {
        for (size_t n = start; n < end; n++) {
            if (words_[n] != d.words_[n])
                return false;
        }
        return true;
    }

    /// Compares the alpha part of this determinant with the alpha part of another determinant
    bool equal_alfa(const DeterminantImpl<N>& d) const {
        if constexpr (N == 128) {
            return words_[0] == d.words_[0];
        } else if constexpr (N == 256) {
            return words_[0] == d.words_[0] and words_[1] == d.words_[1];
        } else {
            return equal(0, nwords_half, d);
        }
    }

    /// Compares the beta part of this determinant with the beta part of another determinant
    bool equal_beta(const DeterminantImpl<N>& d) const {
        if constexpr (N == 128) {
            return words_[1] == d.words_[1];
        } else if constexpr (N == 256) {
            return words_[2] == d.words_[2] and words_[3] == d.words_[3];
        } else {
            return equal(nwords_half, nwords_, d);
        }
    }

    /// Find the index of the first alpha bit set to 1
    uint64_t find_first_one_alfa() const { return find_first_one(0, nwords_half); }

    /// Find the index of the first beta bit set to 1 (spatial orbital index)
    uint64_t find_first_one_beta() const {
        if (auto res = find_first_one(nwords_half, nwords_); res != ~uint64_t(0))
            return res - norb();
        return ~uint64_t(0);
    }

    uint64_t find_last_one_alfa() const { return find_last_one(0, nwords_half); }

    uint64_t find_last_one_beta() const {
        if (auto res = find_last_one(nwords_half, nwords_); res != ~uint64_t(0))
            return res - norb();
        return ~uint64_t(0);
    }

    /// Return the number of alpha/beta pairs
    int npair() const {
        int count = 0;
        for (size_t k = 0; k < nwords_half; ++k) {
            count += ui64_bit_count(words_[k] & words_[k + nwords_half]);
        }
        return count;
    }

    /// Perform an alpha-alpha single excitation (i->a)
    /// assuming that i is occupied and a is empty
    double single_excitation_a(int i, int a) {
        set_alfa_bit(i, false);
        set_alfa_bit(a, true);
        return slater_sign_aa(i, a);
    }

    /// Perform an beta-beta single excitation (I -> A)
    /// assuming that i is occupied and a is empty
    double single_excitation_b(int i, int a) {
        set_beta_bit(i, false);
        set_beta_bit(a, true);
        return slater_sign_bb(i, a);
    }

    /// Perform an alpha-alpha double excitation (ij->ab)
    /// assuming that ij are occupied and ab are empty
    double double_excitation_aa(int i, int j, int a, int b) {
        set_alfa_bit(i, false);
        set_alfa_bit(j, false);
        set_alfa_bit(b, true);
        set_alfa_bit(a, true);
        return slater_sign_aaaa(i, j, a, b);
    }

    /// Perform an alpha-beta double excitation (iJ -> aB)
    /// /// assuming that ij are occupied and ab are empty
    double double_excitation_ab(int i, int j, int a, int b) {
        set_alfa_bit(i, false);
        set_beta_bit(j, false);
        set_beta_bit(b, true);
        set_alfa_bit(a, true);
        return slater_sign_aa(i, a) * slater_sign_bb(j, b);
    }

    /// Perform an beta-beta double excitation (IJ -> AB)
    double double_excitation_bb(int i, int j, int a, int b) {
        set_beta_bit(i, false);
        set_beta_bit(j, false);
        set_beta_bit(b, true);
        set_beta_bit(a, true);
        return slater_sign_bbbb(i, j, a, b);
    }

    BitArray<nbits_half> get_alfa_bits() const {
        BitArray<nbits_half> s;
        for (size_t i = 0; i < nwords_half; i++) {
            s.set_word(i, words_[i]);
        }
        return s;
    }

    BitArray<nbits_half> get_beta_bits() const {
        BitArray<nbits_half> s;
        for (size_t i = 0; i < nwords_half; i++) {
            s.set_word(i, words_[nwords_half + i]);
        }
        return s;
    }

    void copy_beta_bits(BitArray<nbits_half>& ba) const {
        if constexpr (N == 128) {
            ba.set_word(0, words_[1]);
        } else if constexpr (N == 256) {
            ba.set_word(0, words_[2]);
            ba.set_word(1, words_[3]);
        } else {
            for (size_t i = 0; i < nwords_half; i++) {
                ba.set_word(i, words_[nwords_half + i]);
            }
        }
    }

    BitArray<nbits_half> get_bits(DetSpinType spin_type) const {
        return (spin_type == DetSpinType::Alpha ? get_alfa_bits() : get_beta_bits());
    }

    /// Zero the alpha part of a determinant
    void zero_alfa() {
        for (size_t n = 0; n < nwords_half; n++)
            words_[n] = u_int64_t(0);
    }

    /// Zero the alpha part of a determinant
    void zero_beta() {
        for (size_t n = nwords_half; n < nwords_; n++)
            words_[n] = u_int64_t(0);
    }

    /// Swap the alpha and beta bits of a determinant
    DeterminantImpl<N> spin_flip() const {
        DeterminantImpl<N> d(*this);
        for (size_t n = 0; n < nwords_half; n++) {
            std::swap(d.words_[n], d.words_[n + nwords_half]);
        }
        return d;
    }

    /// Describe the excitation connection of a determinant relative to this one
    /// The excitation connection is a vector of 4 vectors:
    /// [[alfa holes], [alfa particles], [beta holes], [beta particles]]
<<<<<<< HEAD
    std::vector<std::vector<size_t>> 
    excitation_connection(const DeterminantImpl<N>& d, const int norb) const {
        if (static_cast<size_t>(norb) > nbits_half) {
            throw std::range_error(
                "Determinant::excitation_connection(int norb) was passed a value of norb (" +
                std::to_string(norb) +
                "), which is larger than the maximum number of alpha orbitals (" +
                std::to_string(nbits_half) + ").");
        }
        std::vector<std::vector<size_t>> excitation(4);
        for (size_t i = 0; i < static_cast<size_t>(norb); i++) {
=======
    std::vector<std::vector<size_t>> excitation_connection(const DeterminantImpl<N>& d) const {
        std::vector<std::vector<size_t>> excitation(4);
        for (size_t i = 0; i < nbits_half; i++) {
>>>>>>> 83638d83
            if (get_alfa_bit(i) and not d.get_alfa_bit(i)) {
                excitation[0].push_back(i);
            }
            if (not get_alfa_bit(i) and d.get_alfa_bit(i)) {
                excitation[1].push_back(i);
            }
            if (get_beta_bit(i) and not d.get_beta_bit(i)) {
                excitation[2].push_back(i);
            }
            if (not get_beta_bit(i) and d.get_beta_bit(i)) {
                excitation[3].push_back(i);
            }
        }
        return excitation;
    }
};

// Functions

/**
 * @brief return a string representation of this determinant
 */
template <size_t N>
std::string str_bits(const DeterminantImpl<N>& d, int n = DeterminantImpl<N>::nbits) {
    std::string s;
    for (int p = 0; p < n; ++p) {
        s += d.get_bit(p) ? '1' : '0';
    }
    return s;
}

template <size_t N>
std::string str(const DeterminantImpl<N>& d, int n = DeterminantImpl<N>::nbits_half) {
    std::string s;
    s += "|";
    for (int p = 0; p < n; ++p) {
        if (d.get_alfa_bit(p) and d.get_beta_bit(p)) {
            s += "2";
        } else if (d.get_alfa_bit(p) and not d.get_beta_bit(p)) {
            s += "+";
        } else if (not d.get_alfa_bit(p) and d.get_beta_bit(p)) {
            s += "-";
        } else {
            s += "0";
        }
    }
    s += ">";
    return s;
}

template <size_t N> std::ostream& operator<<(std::ostream& os, const DeterminantImpl<N>& d) {
    os << str(d);
    return os;
}

template <size_t N> void set_str(DeterminantImpl<N>& d, const std::string& str) {
    // zero all the bits and set the bits passed as a string
    d.zero();
    if (str.size() <= DeterminantImpl<N>::nbits) {
        size_t k = 0;
        for (auto c : str) {
            if (c == '0') {
                d.set_bit(k, 0);
            } else {
                d.set_bit(k, 1);
            }
            k++;
        }
    } else {
        throw std::range_error("template <size_t N> void set_str(DeterminantImpl<N>&, const "
                               "std::string&)\nmismatch "
                               "between the number of bits in d and those passed in str\n");
    }
}

template <size_t N>
std::vector<std::vector<int>> get_asym_occ(const DeterminantImpl<N>& d,
                                           const std::vector<int>& act_mo) {

    size_t nirrep = act_mo.size();
    std::vector<std::vector<int>> occ(nirrep);

    int abs = 0;
    for (size_t h = 0; h < nirrep; ++h) {
        for (int p = 0; p < act_mo[h]; ++p) {
            if (d.get_alfa_bit(abs)) {
                occ[h].push_back(abs);
            }
            abs++;
        }
    }
    return occ;
}

template <size_t N>
std::vector<std::vector<int>> get_bsym_occ(const DeterminantImpl<N>& d,
                                           const std::vector<int>& act_mo) {
    size_t nirrep = act_mo.size();
    std::vector<std::vector<int>> occ(nirrep);

    int abs = 0;
    for (size_t h = 0; h < nirrep; ++h) {
        for (int p = 0; p < act_mo[h]; ++p) {
            if (d.get_beta_bit(abs)) {
                occ[h].push_back(abs);
            }
            abs++;
        }
    }
    return occ;
}

template <size_t N>
std::vector<std::vector<int>> get_asym_vir(const DeterminantImpl<N>& d,
                                           const std::vector<int>& act_mo) {
    size_t nirrep = act_mo.size();
    std::vector<std::vector<int>> occ(nirrep);

    int abs = 0;
    for (size_t h = 0; h < nirrep; ++h) {
        for (int p = 0; p < act_mo[h]; ++p) {
            if (not d.get_alfa_bit(abs)) {
                occ[h].push_back(abs);
            }
            abs++;
        }
    }
    return occ;
}

template <size_t N>
std::vector<std::vector<int>> get_bsym_vir(const DeterminantImpl<N>& d,
                                           const std::vector<int>& act_mo) {
    size_t nirrep = act_mo.size();
    std::vector<std::vector<int>> occ(nirrep);

    int abs = 0;
    for (size_t h = 0; h < nirrep; ++h) {
        for (int p = 0; p < act_mo[h]; ++p) {
            if (not d.get_beta_bit(abs)) {
                occ[h].push_back(abs);
            }
            abs++;
        }
    }
    return occ;
}

/**
 * @brief Apply a general excitation operator to this determinant
 *        Details:
 *        (bc)_n ... (bc)_1 (ba)_n ... (ba)_1 (ac)_n ... (ac)_1 (aa)_n ... (aa)_1 |det>
 *        where aa = alpha annihilation operator
 *        where ac = alpha creation operator
 *        where ba = alpha annihilation operator
 *        where bc = alpha creation operator
 * @param aann list of alpha orbitals to annihilate
 * @param acre list of alpha orbitals to create
 * @param bann list of beta orbitals to annihilate
 * @param bcre list of beta orbitals to create
 * @return the sign of the final determinant (+1, -1, or 0)
 */
template <size_t N>
double gen_excitation(DeterminantImpl<N>& d, const std::vector<int>& aann,
                      const std::vector<int>& acre, const std::vector<int>& bann,
                      const std::vector<int>& bcre) {
    double sign = 1.0;
    for (auto i : aann) {
        sign *= d.slater_sign_a(i) * d.get_alfa_bit(i);
        d.set_alfa_bit(i, false);
    }
    for (auto i : acre) {
        sign *= d.slater_sign_a(i) * (1 - d.get_alfa_bit(i));
        d.set_alfa_bit(i, true);
    }
    for (auto i : bann) {
        sign *= d.slater_sign_b(i) * d.get_beta_bit(i);
        d.set_beta_bit(i, false);
    }
    for (auto i : bcre) {
        sign *= d.slater_sign_b(i) * (1 - d.get_beta_bit(i));
        d.set_beta_bit(i, true);
    }
    return sign;
}

template <size_t N>
double apply_operator_to_det(DeterminantImpl<N>& d, const DeterminantImpl<N>& cre,
                             const DeterminantImpl<N>& ann) {
    // loop over the annihilation operators (in ascending order)
    DeterminantImpl<N> temp(ann); // temp is for bookkeeping
    size_t n = temp.count();
    double sign = 1.0;
    for (size_t i = 0; i < n; ++i) {
        // find the next annihilation operator
        const uint64_t orb = temp.find_and_clear_first_one();
        // if this bit is set
        if (d.get_bit(orb) == 1) {
            // compute the sign
            sign *= d.slater_sign(orb);
            // set the bit to zero
            d.set_bit(orb, false);
        } else {
            return 0.0;
        }
    }
    // loop over the creation operators (in ascending order)
    temp = cre;
    n = temp.count();
    for (size_t i = 0; i < n; ++i) {
        // find the next creation operator
        const uint64_t orb = temp.find_and_clear_first_one();
        // if this bit is unset
        if (d.get_bit(orb) == 0) {
            // compute the sign
            sign *= d.slater_sign(orb);
            // set the bit to zero
            d.set_bit(orb, true);
        } else {
            return 0.0;
        }
    }
    // the creation operators are applied in the opposite order of the way
    // they are supposed to be applied (we should apply them in descending order).
    // this factor keeps into account the permutation sign for
    // reversing the order of the creation operators.
    sign *= 1.0 - 2.0 * ((n / 2) % 2);
    return sign;
}

///
/// So there are no checks in place
/// @brief Apply a general operator to this determinant. This function assumes we can apply this
/// operator to the determinant and should be used only after faster_can_apply_operator has been
/// used to check if the operator can be applied to the determinant.
/// @param d the determinant
/// @param new_d the new determinant
/// @param cre the creation operator
/// @param ann the annihilation operator
/// @param sign the sign mask (precomputed by the user) of the operator
/// @return the sign of the final determinant (+1, -1)
///
/// @note This function is faster than apply_operator_to_det
/// Example:
///
///   Determinant det, new_det, cre, ann, sign_mask, idx;
///   // test if the operator can be applied
///   if (det.faster_can_apply_operator(cre,ann)) {
///       // compute the sign mask
///       compute_sign_mask(cre, ann, sign_mask, idx);
///       auto value = faster_apply_operator_to_det(det, new_det, cre, ann, sign_mask);
///       // do something with value and new_det
///   }
///
template <size_t N>
inline double faster_apply_operator_to_det(const DeterminantImpl<N>& d, DeterminantImpl<N>& new_d,
                                           const DeterminantImpl<N>& cre,
                                           const DeterminantImpl<N>& ann,
                                           const DeterminantImpl<N>& sign) {
    size_t n = 0;
    if constexpr (N == 128) {
        // specialization for 64 + 64 bits
        new_d.words_[0] = d.words_[0] & (~ann.words_[0]);
        new_d.words_[1] = d.words_[1] & (~ann.words_[1]);
        n += ui64_bit_count(new_d.words_[0] & sign.words_[0]);
        n += ui64_bit_count(new_d.words_[1] & sign.words_[1]);
        new_d.words_[0] |= cre.words_[0];
        new_d.words_[1] |= cre.words_[1];
    } else if constexpr (N == 256) {
        new_d.words_[0] = d.words_[0] & (~ann.words_[0]);
        new_d.words_[1] = d.words_[1] & (~ann.words_[1]);
        new_d.words_[2] = d.words_[2] & (~ann.words_[2]);
        new_d.words_[3] = d.words_[3] & (~ann.words_[3]);
        n += ui64_bit_count(new_d.words_[0] & sign.words_[0]);
        n += ui64_bit_count(new_d.words_[1] & sign.words_[1]);
        n += ui64_bit_count(new_d.words_[2] & sign.words_[2]);
        n += ui64_bit_count(new_d.words_[3] & sign.words_[3]);
        new_d.words_[0] |= cre.words_[0];
        new_d.words_[1] |= cre.words_[1];
        new_d.words_[2] |= cre.words_[2];
        new_d.words_[3] |= cre.words_[3];
    } else {
        // loop over the words
        for (size_t i = 0; i < DeterminantImpl<N>::nwords_; ++i) {
            // apply the annihilation operator
            new_d.words_[i] = d.words_[i] & (~ann.words_[i]);
            // compute the sign
            n += ui64_bit_count(new_d.words_[i] & sign.words_[i]);
            // apply the creation operator
            new_d.words_[i] |= cre.words_[i];
        }
    }
    return 1.0 - 2.0 * (n & 1);
}

template <size_t N> double spin2(const DeterminantImpl<N>& lhs, const DeterminantImpl<N>& rhs) {
    int nmo = DeterminantImpl<N>::nbits_half;
    const DeterminantImpl<N>& I = lhs;
    const DeterminantImpl<N>& J = rhs;

    // Compute the matrix elements of the operator S^2
    // S^2 = S- S+ + Sz (Sz + 1)
    //     = Sz (Sz + 1) + Nbeta + Npairs - sum_pq' a+(qa) a+(pb) a-(qb) a-(pa)
    double matrix_element = 0.0;

    // Make sure that Ms is the same otherwise the matrix element is automatically zero
    if ((lhs.count_alfa() != rhs.count_alfa()) or (lhs.count_beta() != rhs.count_beta())) {
        return 0.0;
    }

    DeterminantImpl<N> lr_diff = lhs ^ rhs;

    int nadiff = lr_diff.count_alfa() / 2;
    int nbdiff = lr_diff.count_beta() / 2;
    int na = lhs.count_alfa();
    int nb = lhs.count_beta();
    int npair = lhs.npair();

    double Ms = 0.5 * static_cast<double>(na - nb);

    // PhiI = PhiJ -> S^2 = Sz (Sz + 1) + Nbeta - Npairs
    if ((nadiff == 0) and (nbdiff == 0)) {
        matrix_element += Ms * (Ms + 1.0) + double(nb) - double(npair);
    }

    // PhiI = a+(qa) a+(pb) a-(qb) a-(pa) PhiJ
    if ((nadiff == 1) and (nbdiff == 1)) {
        // Find a pair of spin coupled electrons
        int i = -1;
        int j = -1;
        // The logic here is a bit complex
        for (int p = 0; p < nmo; ++p) {
            if (J.get_alfa_bit(p) and I.get_beta_bit(p) and (not J.get_beta_bit(p)) and
                (not I.get_alfa_bit(p)))
                i = p;
            if (J.get_beta_bit(p) and I.get_alfa_bit(p) and (not J.get_alfa_bit(p)) and
                (not I.get_beta_bit(p)))
                j = p;
        }
        if (i != j and i >= 0 and j >= 0) {
            double sign = rhs.slater_sign_a(i) * rhs.slater_sign_b(j) * lhs.slater_sign_a(j) *
                          lhs.slater_sign_b(i);
            matrix_element -= sign;
        }
    }
    return (matrix_element);
}

} // namespace forte<|MERGE_RESOLUTION|>--- conflicted
+++ resolved
@@ -609,23 +609,9 @@
     /// Describe the excitation connection of a determinant relative to this one
     /// The excitation connection is a vector of 4 vectors:
     /// [[alfa holes], [alfa particles], [beta holes], [beta particles]]
-<<<<<<< HEAD
-    std::vector<std::vector<size_t>> 
-    excitation_connection(const DeterminantImpl<N>& d, const int norb) const {
-        if (static_cast<size_t>(norb) > nbits_half) {
-            throw std::range_error(
-                "Determinant::excitation_connection(int norb) was passed a value of norb (" +
-                std::to_string(norb) +
-                "), which is larger than the maximum number of alpha orbitals (" +
-                std::to_string(nbits_half) + ").");
-        }
-        std::vector<std::vector<size_t>> excitation(4);
-        for (size_t i = 0; i < static_cast<size_t>(norb); i++) {
-=======
     std::vector<std::vector<size_t>> excitation_connection(const DeterminantImpl<N>& d) const {
         std::vector<std::vector<size_t>> excitation(4);
         for (size_t i = 0; i < nbits_half; i++) {
->>>>>>> 83638d83
             if (get_alfa_bit(i) and not d.get_alfa_bit(i)) {
                 excitation[0].push_back(i);
             }
