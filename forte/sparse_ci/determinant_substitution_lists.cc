/*
 *@BEGIN LICENSE
 *
 * Forte: an open-source plugin to Psi4 (https://github.com/psi4/psi4)
 * that implements a variety of quantum chemistry methods for strongly
 * correlated electrons.
 *
 * Copyright (c) 2012-2022 by its authors (see COPYING, COPYING.LESSER, AUTHORS).
 *
 * The copyrights for code used from other parties are included in
 * the corresponding files.
 *
 * This program is free software: you can redistribute it and/or modify
 * it under the terms of the GNU Lesser General Public License as published by
 * the Free Software Foundation, either version 3 of the License, or
 * (at your option) any later version.
 *
 * This program is distributed in the hope that it will be useful,
 * but WITHOUT ANY WARRANTY; without even the implied warranty of
 * MERCHANTABILITY or FITNESS FOR A PARTICULAR PURPOSE.  See the
 * GNU Lesser General Public License for more details.
 *
 * You should have received a copy of the GNU Lesser General Public License
 * along with this program.  If not, see http://www.gnu.org/licenses/.
 *
 * @END LICENSE
 */

#include <cmath>

#include "psi4/libpsi4util/PsiOutStream.h"
#include "psi4/libmints/dimension.h"

#include "sparse_ci/determinant_substitution_lists.h"
#include "forte-def.h"
#include "helpers/timer.h"
#include "helpers/printing.h"

#ifdef _OPENMP
#include <omp.h>
#else
#define omp_get_max_threads() 1
#define omp_get_thread_num() 0
#define omp_get_num_threads() 1
#endif

using namespace psi;

namespace forte {

DeterminantSubstitutionLists::DeterminantSubstitutionLists(
    std::shared_ptr<ActiveSpaceIntegrals> fci_ints)
    : ncmo_(fci_ints->nmo()), mo_symmetry_(fci_ints->active_mo_symmetry()), fci_ints_(fci_ints) {}

void DeterminantSubstitutionLists::set_quiet_mode(bool mode) { quiet_ = mode; }

void DeterminantSubstitutionLists::build_strings(const DeterminantHashVec& wfn) {
    beta_strings_.clear();
    alpha_strings_.clear();
    alpha_a_strings_.clear();

    // Build a map from beta strings to determinants
    const det_hashvec& wfn_map = wfn.wfn_hash();
    {
        det_hash<size_t> beta_str_hash;
        size_t nbeta = 0;
        for (size_t I = 0, max_I = wfn_map.size(); I < max_I; ++I) {
            // Grab mutable copy of determinant
            Determinant detI(wfn_map[I]);
            detI.zero_alfa();

            auto it = beta_str_hash.find(detI);
            size_t b_add;
            if (it == beta_str_hash.end()) {
                b_add = nbeta;
                beta_str_hash[detI] = b_add;
                nbeta++;
            } else {
                b_add = it->second;
            }
            beta_strings_.resize(nbeta);
            beta_strings_[b_add].push_back(I);
        }
    }

    // Build a map from alpha strings to determinants
    {
        det_hash<size_t> alfa_str_hash;
        size_t nalfa = 0;
        for (size_t I = 0, max_I = wfn_map.size(); I < max_I; ++I) {
            // Grab mutable copy of determinant
            Determinant detI(wfn_map[I]);
            detI.zero_beta();

            auto it = alfa_str_hash.find(detI);
            size_t a_add;
            if (it == alfa_str_hash.end()) {
                a_add = nalfa;
                alfa_str_hash[detI] = a_add;
                nalfa++;
            } else {
                a_add = it->second;
            }
            alpha_strings_.resize(nalfa);
            alpha_strings_[a_add].push_back(I);
        }
    }

<<<<<<< HEAD
    // Next build a map from annihilated alpha strings to determinants
=======
    // Build a map from annihilated alpha strings to determinants
>>>>>>> 1e6bf2ca
    det_hash<size_t> alfa_str_hash;
    size_t naalpha = 0;
    for (size_t I = 0, max_I = wfn_map.size(); I < max_I; ++I) {
        // Grab mutable copy of determinant
        Determinant detI(wfn_map[I]);
        detI.zero_beta();
        const std::vector<int>& aocc = detI.get_alfa_occ(static_cast<int>(ncmo_));
        for (int ii : aocc) {
            Determinant ann_det(detI);
            ann_det.set_alfa_bit(ii, false);

            size_t a_add;
            auto it = alfa_str_hash.find(ann_det);
            if (it == alfa_str_hash.end()) {
                a_add = naalpha;
                alfa_str_hash[ann_det] = a_add;
                naalpha++;
            } else {
                a_add = it->second;
            }
            alpha_a_strings_.resize(naalpha);
            alpha_a_strings_[a_add].emplace_back(ii, I);
        }
    }
}

void DeterminantSubstitutionLists::op_s_lists(const DeterminantHashVec& wfn) {
    timer ops("Single sub. lists");
    if (!quiet_) {
        print_h2("Computing 1 Coupling Lists");
    }
    lists_1a(wfn);
    lists_1b(wfn);
}

void DeterminantSubstitutionLists::lists_1a(const DeterminantHashVec& wfn) {
    timer ann("A lists");

    const det_hashvec& dets = wfn.wfn_hash();
    std::map<size_t, size_t> vec_size;

    for (auto& c_dets : beta_strings_) {
        size_t na_ann = 0;
        std::vector<std::vector<std::pair<size_t, short>>> tmp;
        det_hash<int> map_a_ann;
        for (unsigned long index : c_dets) {
            const Determinant& detI = dets[index];

            const std::vector<int>& aocc = detI.get_alfa_occ(static_cast<int>(ncmo_));

            for (int ii : aocc) {
                Determinant detJ(detI);
                detJ.set_alfa_bit(ii, false);
                double sign = detI.slater_sign_a(ii);
                size_t detJ_add;
                auto search = map_a_ann.find(detJ);
                if (search == map_a_ann.end()) {
                    detJ_add = na_ann;
                    map_a_ann[detJ] = static_cast<int>(na_ann);
                    na_ann++;
                    tmp.resize(na_ann);
                } else {
                    detJ_add = search->second;
                }
                tmp[detJ_add].emplace_back(index, sign > 0.0 ? (ii + 1) : (-ii - 1));
            }
        }
<<<<<<< HEAD

        for (const auto& vec : tmp) {
            if (!vec.empty()) {
=======
        // size_t idx = 0;
        for (auto& vec : tmp) {
            // ignore (N-1)-electron det. only coupled to itself
            if (vec.size() > 1) {
>>>>>>> 1e6bf2ca
                a_list_.push_back(vec);
            }
            auto s = vec.size();
            if (vec_size.find(s) == vec_size.end()) {
                vec_size[s] = 1;
            } else {
                vec_size[s] += 1;
            }
        }
    }
    outfile->Printf("\n  (N-1) a lists size counts");
    outfile->Printf("\n      Size      Count");
    for (const auto& p: vec_size) {
        outfile->Printf("\n  %8zu %10zu", p.first, p.second);
    }

    if (!quiet_) {
        outfile->Printf("\n        α          %.3e seconds", ann.stop());
    }
}

void DeterminantSubstitutionLists::lists_1b(const DeterminantHashVec& wfn) {
    timer bnn("B lists");

    const det_hashvec& dets = wfn.wfn_hash();

    for (auto& c_dets : alpha_strings_) {
        size_t nb_ann = 0;
        std::vector<std::vector<std::pair<size_t, short>>> tmp;
        det_hash<int> map_b_ann;
        for (unsigned long index : c_dets) {
            const Determinant& detI = dets[index];
            const std::vector<int>& bocc = detI.get_beta_occ(static_cast<int>(ncmo_));

            for (int ii : bocc) {
                Determinant detJ(detI);
                detJ.set_beta_bit(ii, false);
                double sign = detI.slater_sign_b(ii);
                size_t detJ_add;
                auto search = map_b_ann.find(detJ);
                if (search == map_b_ann.end()) {
                    detJ_add = nb_ann;
                    map_b_ann[detJ] = static_cast<int>(nb_ann);
                    nb_ann++;
                    tmp.resize(nb_ann);
                } else {
                    detJ_add = search->second;
                }
                tmp[detJ_add].emplace_back(index, sign > 0.0 ? (ii + 1) : (-ii - 1));
            }
        }

        for (auto& vec : tmp) {
<<<<<<< HEAD
            if (!vec.empty()) {
=======
            // ignore (N-1)-electron det. only coupled to itself
            if (vec.size() > 1) {
>>>>>>> 1e6bf2ca
                b_list_.push_back(vec);
            }
        }
    }

    if (!quiet_) {
        outfile->Printf("\n        β          %.3e seconds", bnn.stop());
    }
}

void DeterminantSubstitutionLists::tp_s_lists(const DeterminantHashVec& wfn) {
    timer ops("Double sub. lists");
    if (!quiet_) {
        print_h2("Computing 2 Coupling Lists");
    }
    lists_2aa(wfn);
    lists_2ab(wfn);
    lists_2bb(wfn);
}

void DeterminantSubstitutionLists::lists_2aa(const DeterminantHashVec& wfn) {
    timer timer_aa("AA lists");

    const det_hashvec& dets = wfn.wfn_hash();
    std::map<size_t, size_t> vec_size;

    for (const auto& c_dets : beta_strings_) {
        size_t naa_ann = 0;
        std::vector<std::vector<std::tuple<size_t, short, short>>> tmp;
        det_hash<int> map_aa_ann;
        size_t max_I = c_dets.size();
        for (size_t I = 0; I < max_I; ++I) {
            size_t idx = c_dets[I];
            Determinant detI = dets[idx];
            std::vector<int> aocc = detI.get_alfa_occ(static_cast<int>(ncmo_));

            for (int i = 0, noalfa = static_cast<int>(aocc.size()); i < noalfa; ++i) {
                for (int j = i + 1; j < noalfa; ++j) {
                    int ii = aocc[i];
                    int jj = aocc[j];
                    Determinant detJ(detI);
                    detJ.set_alfa_bit(ii, false);
                    detJ.set_alfa_bit(jj, false);

                    double sign = detI.slater_sign_a(ii) * detI.slater_sign_a(jj);

                    auto it = map_aa_ann.find(detJ);
                    size_t detJ_add;
                    // Add detJ to map if it isn't there
                    if (it == map_aa_ann.end()) {
                        detJ_add = naa_ann;
                        map_aa_ann[detJ] = static_cast<int>(naa_ann);
                        naa_ann++;
                        tmp.resize(naa_ann);
                    } else {
                        detJ_add = it->second;
                    }
<<<<<<< HEAD
                    tmp[detJ_add].emplace_back(idx, (sign > 0.0) ? (ii + 1) : (-ii - 1), jj);
=======
                }
            }
            for (auto& vec : tmp) {
                // ignore (N-2)-electron det. only coupled to itself
                if (vec.size() > 1) {
                    aa_list_.push_back(vec);
>>>>>>> 1e6bf2ca
                }
            }
        }

        for (auto& vec : tmp) {
            if (!vec.empty()) {
                aa_list_.push_back(vec);
            }
            auto s = vec.size();
            if (vec_size.find(s) == vec_size.end()) {
                vec_size[s] = 1;
            } else {
                vec_size[s] += 1;
            }
        }
    }
    outfile->Printf("\n  (N-2) aa lists size counts");
    outfile->Printf("\n      Size      Count");
    for (const auto& p: vec_size) {
        outfile->Printf("\n  %8zu %10zu", p.first, p.second);
    }

    if (!quiet_) {
        outfile->Printf("\n        αα         %.3e seconds", timer_aa.stop());
    }
}

void DeterminantSubstitutionLists::lists_2ab(const DeterminantHashVec& wfn) {
    timer timer_ab("AB lists");

    const det_hashvec& dets = wfn.wfn_hash();
    std::map<size_t, size_t> vec_size;

    for (auto& c_dets : alpha_a_strings_) {
        size_t nab_ann = 0;
        std::vector<std::vector<std::tuple<size_t, short, short>>> tmp;
        det_hash<int> map_ab_ann;
        size_t max_I = c_dets.size();
        for (size_t I = 0; I < max_I; ++I) {
            size_t idx = c_dets[I].second;
            int ii = c_dets[I].first;
            Determinant detI(dets[idx]);
            detI.set_alfa_bit(ii, false);
            std::vector<int> bocc = detI.get_beta_occ(static_cast<int>(ncmo_));

            for (int jj : bocc) {
                Determinant detJ(detI);
                detJ.set_beta_bit(jj, false);

<<<<<<< HEAD
                double sign = detI.slater_sign_a(ii) * detI.slater_sign_b(jj);
                auto it = map_ab_ann.find(detJ);
                size_t detJ_add;

                if (it == map_ab_ann.end()) {
                    detJ_add = nab_ann;
                    map_ab_ann[detJ] = static_cast<int>(nab_ann);
                    nab_ann++;
                    tmp.resize(nab_ann);
                } else {
                    detJ_add = it->second;
=======
                        tmp[detJ_add].push_back(
                            std::make_tuple(idx, (sign > 0.0) ? (ii + 1) : (-ii - 1), jj));
                    }
                }
            }
            for (auto& vec : tmp) {
                // ignore (N-2)-electron det. only coupled to itself
                if (vec.size() > 1) {
                    bb_list_.push_back(vec);
>>>>>>> 1e6bf2ca
                }
                tmp[detJ_add].emplace_back(idx, (sign > 0.0) ? (ii + 1) : (-ii - 1), jj);
            }
        }

        for (auto& vec : tmp) {
            if (!vec.empty()) {
                ab_list_.push_back(vec);
            }
            auto s = vec.size();
            if (vec_size.find(s) == vec_size.end()) {
                vec_size[s] = 1;
            } else {
                vec_size[s] += 1;
            }
        }
    }
    outfile->Printf("\n  (N-2) ab lists size counts");
    outfile->Printf("\n      Size      Count");
    for (const auto& p: vec_size) {
        outfile->Printf("\n  %8zu %10zu", p.first, p.second);
    }


    if (!quiet_) {
        outfile->Printf("\n        αβ         %.3e seconds", timer_ab.stop());
    }
}

void DeterminantSubstitutionLists::lists_2bb(const DeterminantHashVec& wfn) {
    timer timer_bb("BB lists");

    const det_hashvec& dets = wfn.wfn_hash();

    for (auto& c_dets : alpha_strings_) {
        size_t nbb_ann = 0;
        std::vector<std::vector<std::tuple<size_t, short, short>>> tmp;
        det_hash<int> map_bb_ann;
        size_t max_I = c_dets.size();

        for (size_t I = 0; I < max_I; ++I) {
            size_t idx = c_dets[I];

            Determinant detI(dets[idx]);
            std::vector<int> bocc = detI.get_beta_occ(static_cast<int>(ncmo_));

            for (int i = 0, nobeta = static_cast<int>(bocc.size()); i < nobeta; ++i) {
                for (int j = i + 1; j < nobeta; ++j) {
                    int ii = bocc[i];
                    int jj = bocc[j];
                    Determinant detJ(detI);
                    detJ.set_beta_bit(ii, false);
                    detJ.set_beta_bit(jj, false);

                    double sign = detI.slater_sign_b(ii) * detI.slater_sign_b(jj);

                    auto it = map_bb_ann.find(detJ);
                    size_t detJ_add;
                    // Add detJ to map if it isn't there
                    if (it == map_bb_ann.end()) {
                        detJ_add = nbb_ann;
                        map_bb_ann[detJ] = static_cast<int>(nbb_ann);
                        nbb_ann++;
                        tmp.resize(nbb_ann);
                    } else {
                        detJ_add = it->second;
                    }
<<<<<<< HEAD

                    tmp[detJ_add].emplace_back(idx, (sign > 0.0) ? (ii + 1) : (-ii - 1), jj);
=======
                    tmp[detJ_add].push_back(
                        std::make_tuple(idx, (sign > 0.0) ? (ii + 1) : (-ii - 1), jj));
                }
            }
            for (auto& vec : tmp) {
                // ignore (N-2)-electron det. only coupled to itself
                if (vec.size() > 1) {
                    ab_list_.push_back(vec);
>>>>>>> 1e6bf2ca
                }
            }
        }

        for (auto& vec : tmp) {
            if (!vec.empty()) {
                bb_list_.push_back(vec);
            }
        }
    }

    if (!quiet_) {
        outfile->Printf("\n        ββ         %.3e seconds", timer_bb.stop());
    }
}

void DeterminantSubstitutionLists::clear_op_s_lists() {
    a_list_.clear();
    b_list_.clear();
}

void DeterminantSubstitutionLists::clear_tp_s_lists() {
    aa_list_.clear();
    bb_list_.clear();
    ab_list_.clear();
}

void DeterminantSubstitutionLists::clear_3p_s_lists() {
    aaa_list_.clear();
    aab_list_.clear();
    abb_list_.clear();
    bbb_list_.clear();
}

void DeterminantSubstitutionLists::three_s_lists(const DeterminantHashVec& wfn) {
    timer ops("Triple sub. lists");
    if (!quiet_) {
        print_h2("Computing 3 Coupling Lists");
    }
    lists_3aaa(wfn);
    lists_3aab(wfn);
    lists_3abb(wfn);
    lists_3bbb(wfn);
}

void DeterminantSubstitutionLists::lists_3aaa(const DeterminantHashVec& wfn) {
    timer aaa("AAA lists");

    const det_hashvec& dets = wfn.wfn_hash();
    std::map<size_t, size_t> vec_size;

    for (auto c_dets : beta_strings_) {
        size_t naa_ann = 0;
        std::vector<std::vector<std::tuple<size_t, short, short, short>>> tmp;
        det_hash<int> map_aaa;
        size_t max_I = c_dets.size();
        for (size_t I = 0; I < max_I; ++I) {
            size_t idx = c_dets[I];
            Determinant detI(dets[idx]);
            std::vector<int> aocc = detI.get_alfa_occ(static_cast<int>(ncmo_));

            for (int i = 0, noalfa = static_cast<int>(aocc.size()); i < noalfa; ++i) {
                for (int j = i + 1; j < noalfa; ++j) {
                    for (int k = j + 1; k < noalfa; ++k) {
                        int ii = aocc[i];
                        int jj = aocc[j];
                        int kk = aocc[k];
                        Determinant detJ(detI);
                        detJ.set_alfa_bit(ii, false);
                        detJ.set_alfa_bit(jj, false);
                        detJ.set_alfa_bit(kk, false);

                        double sign = detI.slater_sign_a(ii) * detI.slater_sign_a(jj) *
                                      detI.slater_sign_a(kk);

                        auto it = map_aaa.find(detJ);
                        size_t detJ_add;
                        // Add detJ to map if it isn't there
                        if (it == map_aaa.end()) {
                            detJ_add = naa_ann;
                            map_aaa[detJ] = static_cast<int>(naa_ann);
                            naa_ann++;
                            tmp.resize(naa_ann);
                        } else {
                            detJ_add = it->second;
                        }
                        tmp[detJ_add].emplace_back(idx, (sign > 0.0) ? (ii + 1) : (-ii - 1), jj,
                                                   kk);
                    }
                }
            }
<<<<<<< HEAD
        }
        for (auto& vec : tmp) {
            if (!vec.empty()) {
                aaa_list_.push_back(vec);
            }
            auto s = vec.size();
            if (vec_size.find(s) == vec_size.end()) {
                vec_size[s] = 1;
            } else {
                vec_size[s] += 1;
            }
        }
    }
    outfile->Printf("\n  (N-3) aaa lists size counts");
    outfile->Printf("\n      Size      Count");
    for (const auto& p: vec_size) {
        outfile->Printf("\n  %8zu %10zu", p.first, p.second);
    }

    if (!quiet_) {
        outfile->Printf("\n        ααα        %.3e seconds", aaa.stop());
    }
}

void DeterminantSubstitutionLists::lists_3aab(const DeterminantHashVec& wfn) {
    timer aab("AAB lists");

    const det_hashvec& dets = wfn.wfn_hash();
    std::map<size_t, size_t> vec_size;

    // We need the beta-1 list:
    const det_hashvec& wfn_map = wfn.wfn_hash();
    std::vector<std::vector<std::pair<int, size_t>>> beta_string;
    det_hash<size_t> beta_str_hash;
    size_t nabeta = 0;
    for (size_t I = 0, max_I = wfn_map.size(); I < max_I; ++I) {
        // Grab mutable copy of determinant
        Determinant detI(wfn_map[I]);
        detI.zero_alfa();
        std::vector<int> bocc = detI.get_beta_occ(static_cast<int>(ncmo_));
        for (int ii : bocc) {
            Determinant ann_det(detI);
            ann_det.set_beta_bit(ii, false);

            size_t b_add;
            auto it = beta_str_hash.find(ann_det);
            if (it == beta_str_hash.end()) {
                b_add = nabeta;
                beta_str_hash[ann_det] = b_add;
                nabeta++;
            } else {
                b_add = it->second;
            }
            beta_string.resize(nabeta);
            beta_string[b_add].emplace_back(ii, I);
=======
            for (auto& vec : tmp) {
                // ignore (N-3)-electron det. only coupled to itself
                if (vec.size() > 1) {
                    aaa_list_.push_back(vec);
                }
            }
        }
        auto t_aaa = aaa.stop();
        if (!quiet_) {
            outfile->Printf("\n        ααα        %.3e seconds", t_aaa);
>>>>>>> 1e6bf2ca
        }
    }

    for (auto & c_dets : beta_string) {
        size_t naab_ann = 0;
        det_hash<int> aab_ann_map;
        std::vector<std::vector<std::tuple<size_t, short, short, short>>> tmp;
        size_t max_I = c_dets.size();
        for (size_t I = 0; I < max_I; ++I) {
            size_t idx = c_dets[I].second;

            Determinant detI(dets[idx]);
            size_t kk = c_dets[I].first;
            detI.set_beta_bit(kk, false);

            std::vector<int> aocc = detI.get_alfa_occ(static_cast<int>(ncmo_));

            for (size_t i = 0, noalfa = static_cast<int>(aocc.size()); i < noalfa; ++i) {
                for (size_t j = i + 1; j < noalfa; ++j) {

                    int ii = aocc[i];
                    int jj = aocc[j];

                    Determinant detJ(detI);
                    detJ.set_alfa_bit(ii, false);
                    detJ.set_alfa_bit(jj, false);

                    double sign =
                        detI.slater_sign_a(ii) * detI.slater_sign_a(jj) * detI.slater_sign_b(kk);

                    auto hash_it = aab_ann_map.find(detJ);
                    size_t detJ_add;

                    if (hash_it == aab_ann_map.end()) {
                        detJ_add = naab_ann;
                        aab_ann_map[detJ] = static_cast<int>(naab_ann);
                        naab_ann++;
                        tmp.resize(naab_ann);
                    } else {
                        detJ_add = hash_it->second;
                    }
                    tmp[detJ_add].emplace_back(idx, (sign > 0.5) ? (ii + 1) : (-ii - 1), jj, kk);
                }
            }
        }

        for (auto& vec : tmp) {
            if (!vec.empty()) {
                aab_list_.push_back(vec);
            }
            auto s = vec.size();
            if (vec_size.find(s) == vec_size.end()) {
                vec_size[s] = 1;
            } else {
                vec_size[s] += 1;
            }
        }
    }
    outfile->Printf("\n  (N-3) aab lists size counts");
    outfile->Printf("\n      Size      Count");
    for (const auto& p: vec_size) {
        outfile->Printf("\n  %8zu %10zu", p.first, p.second);
    }

    if (!quiet_)
        outfile->Printf("\n        ααβ        %.3e seconds", aab.stop());
}

void DeterminantSubstitutionLists::lists_3abb(const DeterminantHashVec& wfn) {
    timer abb("ABB lists");

    const det_hashvec& dets = wfn.wfn_hash();

    for (auto & c_dets : alpha_a_strings_) {
        size_t nabb_ann = 0;
        det_hash<int> abb_ann_map;
        size_t max_I = c_dets.size();
        std::vector<std::vector<std::tuple<size_t, short, short, short>>> tmp;

        for (size_t I = 0; I < max_I; ++I) {
            size_t idx = c_dets[I].second;

            Determinant detI(dets[idx]);
            int ii = c_dets[I].first;
            detI.set_alfa_bit(ii, false);

            std::vector<int> bocc = detI.get_beta_occ(static_cast<int>(ncmo_));

            for (int j = 0, nobeta = static_cast<int>(bocc.size()); j < nobeta; ++j) {
                for (int k = j + 1; k < nobeta; ++k) {

                    int jj = bocc[j];
                    int kk = bocc[k];

                    Determinant detJ(detI);
                    detJ.set_beta_bit(jj, false);
                    detJ.set_beta_bit(kk, false);

                    double sign =
                        detI.slater_sign_a(ii) * detI.slater_sign_b(jj) * detI.slater_sign_b(kk);

                    auto hash_it = abb_ann_map.find(detJ);
                    size_t detJ_add;

                    if (hash_it == abb_ann_map.end()) {
                        detJ_add = nabb_ann;
                        abb_ann_map[detJ] = static_cast<int>(nabb_ann);
                        nabb_ann++;
                        tmp.resize(nabb_ann);
                    } else {
                        detJ_add = hash_it->second;
                    }
                    tmp[detJ_add].emplace_back(idx, (sign > 0.5) ? (ii + 1) : (-ii - 1), jj, kk);
                }
            }
<<<<<<< HEAD
        }

        for (auto& vec : tmp) {
            if (!vec.empty()) {
                abb_list_.push_back(vec);
            }
        }
=======
            for (auto& vec : tmp) {
                // ignore (N-3)-electron det. only coupled to itself
                if (vec.size() > 1) {
                    aab_list_.push_back(vec);
                }
            }
        }
        auto t_aab = aab.stop();
        if (!quiet_)
            outfile->Printf("\n        ααβ        %.3e seconds", t_aab);
>>>>>>> 1e6bf2ca
    }

    if (!quiet_)
        outfile->Printf("\n        αββ        %.3e seconds", abb.stop());
}

void DeterminantSubstitutionLists::lists_3bbb(const DeterminantHashVec& wfn) {
    timer bbb("BBB lists");

    const det_hashvec& dets = wfn.wfn_hash();

    for (auto& c_dets : alpha_strings_) {
        size_t nbbb_ann = 0;
        det_hash<int> bbb_ann_map;
        size_t max_I = c_dets.size();
        std::vector<std::vector<std::tuple<size_t, short, short, short>>> tmp;

        for (size_t I = 0; I < max_I; ++I) {
            size_t idx = c_dets[I];
            Determinant detI(dets[idx]);

            std::vector<int> bocc = detI.get_beta_occ(static_cast<int>(ncmo_));

            for (int i = 0, nobeta = static_cast<int>(bocc.size()); i < nobeta; ++i) {
                for (int j = i + 1; j < nobeta; ++j) {
                    for (int k = j + 1; k < nobeta; ++k) {

                        int ii = bocc[i];
                        int jj = bocc[j];
                        int kk = bocc[k];

                        Determinant detJ(detI);
                        detJ.set_beta_bit(ii, false);
                        detJ.set_beta_bit(jj, false);
                        detJ.set_beta_bit(kk, false);

                        double sign = detI.slater_sign_b(ii) * detI.slater_sign_b(jj) *
                                      detI.slater_sign_b(kk);

                        auto hash_it = bbb_ann_map.find(detJ);
                        size_t detJ_add;

                        if (hash_it == bbb_ann_map.end()) {
                            detJ_add = nbbb_ann;
                            bbb_ann_map[detJ] = static_cast<int>(nbbb_ann);
                            nbbb_ann++;
                            tmp.resize(nbbb_ann);
                        } else {
                            detJ_add = hash_it->second;
                        }
                        tmp[detJ_add].emplace_back(idx, (sign > 0.5) ? (ii + 1) : (-ii - 1), jj,
                                                   kk);
                    }
                }
            }
<<<<<<< HEAD
        }

        for (auto& vec : tmp) {
            if (!vec.empty()) {
                bbb_list_.push_back(vec);
            }
        }
=======
            for (auto& vec : tmp) {
                // ignore (N-3)-electron det. only coupled to itself
                if (vec.size() > 1) {
                    abb_list_.push_back(vec);
                }
            }
        }
        auto t_abb = abb.stop();
        if (!quiet_)
            outfile->Printf("\n        αββ        %.3e seconds", t_abb);
    }

    /// BBB coupling
    {
        timer bbb("BBB lists");
        for (size_t a = 0, max_a = alpha_strings_.size(); a < max_a; ++a) {
            size_t nbbb_ann = 0;
            det_hash<int> bbb_ann_map;
            std::vector<size_t>& c_dets = alpha_strings_[a];
            size_t max_I = c_dets.size();
            std::vector<std::vector<std::tuple<size_t, short, short, short>>> tmp;

            for (size_t I = 0; I < max_I; ++I) {
                size_t idx = c_dets[I];
                Determinant detI(dets[idx]);

                std::vector<int> bocc = detI.get_beta_occ(ncmo_);

                int nobeta = bocc.size();

                // bbb
                for (int i = 0; i < nobeta; ++i) {
                    for (int j = i + 1; j < nobeta; ++j) {
                        for (int k = j + 1; k < nobeta; ++k) {

                            int ii = bocc[i];
                            int jj = bocc[j];
                            int kk = bocc[k];

                            Determinant detJ(detI);
                            detJ.set_beta_bit(ii, false);
                            detJ.set_beta_bit(jj, false);
                            detJ.set_beta_bit(kk, false);

                            double sign = detI.slater_sign_b(ii) * detI.slater_sign_b(jj) *
                                          detI.slater_sign_b(kk);

                            det_hash<int>::iterator hash_it = bbb_ann_map.find(detJ);
                            size_t detJ_add;

                            if (hash_it == bbb_ann_map.end()) {
                                detJ_add = nbbb_ann;
                                bbb_ann_map[detJ] = nbbb_ann;
                                nbbb_ann++;
                                tmp.resize(nbbb_ann);
                            } else {
                                detJ_add = hash_it->second;
                            }
                            tmp[detJ_add].push_back(
                                std::make_tuple(idx, (sign > 0.5) ? (ii + 1) : (-ii - 1), jj, kk));
                        }
                    }
                }
            }
            for (auto& vec : tmp) {
                // ignore (N-3)-electron det. only coupled to itself
                if (vec.size() > 1) {
                    bbb_list_.push_back(vec);
                }
            }
        }
        auto t_bbb = bbb.stop();
        if (not quiet_)
            outfile->Printf("\n        βββ        %.3e seconds", t_bbb);
>>>>>>> 1e6bf2ca
    }

    if (not quiet_)
        outfile->Printf("\n        βββ        %.3e seconds", bbb.stop());
}
} // namespace forte<|MERGE_RESOLUTION|>--- conflicted
+++ resolved
@@ -106,11 +106,7 @@
         }
     }
 
-<<<<<<< HEAD
-    // Next build a map from annihilated alpha strings to determinants
-=======
     // Build a map from annihilated alpha strings to determinants
->>>>>>> 1e6bf2ca
     det_hash<size_t> alfa_str_hash;
     size_t naalpha = 0;
     for (size_t I = 0, max_I = wfn_map.size(); I < max_I; ++I) {
@@ -178,16 +174,10 @@
                 tmp[detJ_add].emplace_back(index, sign > 0.0 ? (ii + 1) : (-ii - 1));
             }
         }
-<<<<<<< HEAD
 
         for (const auto& vec : tmp) {
             if (!vec.empty()) {
-=======
-        // size_t idx = 0;
-        for (auto& vec : tmp) {
-            // ignore (N-1)-electron det. only coupled to itself
-            if (vec.size() > 1) {
->>>>>>> 1e6bf2ca
+                // ignore (N-1)-electron det. only coupled to itself
                 a_list_.push_back(vec);
             }
             auto s = vec.size();
@@ -200,7 +190,7 @@
     }
     outfile->Printf("\n  (N-1) a lists size counts");
     outfile->Printf("\n      Size      Count");
-    for (const auto& p: vec_size) {
+    for (const auto& p : vec_size) {
         outfile->Printf("\n  %8zu %10zu", p.first, p.second);
     }
 
@@ -241,12 +231,7 @@
         }
 
         for (auto& vec : tmp) {
-<<<<<<< HEAD
-            if (!vec.empty()) {
-=======
-            // ignore (N-1)-electron det. only coupled to itself
-            if (vec.size() > 1) {
->>>>>>> 1e6bf2ca
+            if (!vec.empty()) {
                 b_list_.push_back(vec);
             }
         }
@@ -304,35 +289,26 @@
                     } else {
                         detJ_add = it->second;
                     }
-<<<<<<< HEAD
                     tmp[detJ_add].emplace_back(idx, (sign > 0.0) ? (ii + 1) : (-ii - 1), jj);
-=======
-                }
-            }
-            for (auto& vec : tmp) {
-                // ignore (N-2)-electron det. only coupled to itself
-                if (vec.size() > 1) {
-                    aa_list_.push_back(vec);
->>>>>>> 1e6bf2ca
-                }
-            }
-        }
-
+                }
+            }
+        }
         for (auto& vec : tmp) {
+            // ignore (N-2)-electron det. only coupled to itself
             if (!vec.empty()) {
                 aa_list_.push_back(vec);
             }
-            auto s = vec.size();
-            if (vec_size.find(s) == vec_size.end()) {
-                vec_size[s] = 1;
-            } else {
-                vec_size[s] += 1;
-            }
+        }
+        auto s = vec.size();
+        if (vec_size.find(s) == vec_size.end()) {
+            vec_size[s] = 1;
+        } else {
+            vec_size[s] += 1;
         }
     }
     outfile->Printf("\n  (N-2) aa lists size counts");
     outfile->Printf("\n      Size      Count");
-    for (const auto& p: vec_size) {
+    for (const auto& p : vec_size) {
         outfile->Printf("\n  %8zu %10zu", p.first, p.second);
     }
 
@@ -363,7 +339,6 @@
                 Determinant detJ(detI);
                 detJ.set_beta_bit(jj, false);
 
-<<<<<<< HEAD
                 double sign = detI.slater_sign_a(ii) * detI.slater_sign_b(jj);
                 auto it = map_ab_ann.find(detJ);
                 size_t detJ_add;
@@ -375,22 +350,10 @@
                     tmp.resize(nab_ann);
                 } else {
                     detJ_add = it->second;
-=======
-                        tmp[detJ_add].push_back(
-                            std::make_tuple(idx, (sign > 0.0) ? (ii + 1) : (-ii - 1), jj));
-                    }
-                }
-            }
-            for (auto& vec : tmp) {
-                // ignore (N-2)-electron det. only coupled to itself
-                if (vec.size() > 1) {
-                    bb_list_.push_back(vec);
->>>>>>> 1e6bf2ca
                 }
                 tmp[detJ_add].emplace_back(idx, (sign > 0.0) ? (ii + 1) : (-ii - 1), jj);
             }
         }
-
         for (auto& vec : tmp) {
             if (!vec.empty()) {
                 ab_list_.push_back(vec);
@@ -405,10 +368,9 @@
     }
     outfile->Printf("\n  (N-2) ab lists size counts");
     outfile->Printf("\n      Size      Count");
-    for (const auto& p: vec_size) {
+    for (const auto& p : vec_size) {
         outfile->Printf("\n  %8zu %10zu", p.first, p.second);
     }
-
 
     if (!quiet_) {
         outfile->Printf("\n        αβ         %.3e seconds", timer_ab.stop());
@@ -453,19 +415,7 @@
                     } else {
                         detJ_add = it->second;
                     }
-<<<<<<< HEAD
-
                     tmp[detJ_add].emplace_back(idx, (sign > 0.0) ? (ii + 1) : (-ii - 1), jj);
-=======
-                    tmp[detJ_add].push_back(
-                        std::make_tuple(idx, (sign > 0.0) ? (ii + 1) : (-ii - 1), jj));
-                }
-            }
-            for (auto& vec : tmp) {
-                // ignore (N-2)-electron det. only coupled to itself
-                if (vec.size() > 1) {
-                    ab_list_.push_back(vec);
->>>>>>> 1e6bf2ca
                 }
             }
         }
@@ -557,7 +507,6 @@
                     }
                 }
             }
-<<<<<<< HEAD
         }
         for (auto& vec : tmp) {
             if (!vec.empty()) {
@@ -573,7 +522,7 @@
     }
     outfile->Printf("\n  (N-3) aaa lists size counts");
     outfile->Printf("\n      Size      Count");
-    for (const auto& p: vec_size) {
+    for (const auto& p : vec_size) {
         outfile->Printf("\n  %8zu %10zu", p.first, p.second);
     }
 
@@ -613,22 +562,10 @@
             }
             beta_string.resize(nabeta);
             beta_string[b_add].emplace_back(ii, I);
-=======
-            for (auto& vec : tmp) {
-                // ignore (N-3)-electron det. only coupled to itself
-                if (vec.size() > 1) {
-                    aaa_list_.push_back(vec);
-                }
-            }
-        }
-        auto t_aaa = aaa.stop();
-        if (!quiet_) {
-            outfile->Printf("\n        ααα        %.3e seconds", t_aaa);
->>>>>>> 1e6bf2ca
-        }
-    }
-
-    for (auto & c_dets : beta_string) {
+        }
+    }
+
+    for (auto& c_dets : beta_string) {
         size_t naab_ann = 0;
         det_hash<int> aab_ann_map;
         std::vector<std::vector<std::tuple<size_t, short, short, short>>> tmp;
@@ -685,7 +622,7 @@
     }
     outfile->Printf("\n  (N-3) aab lists size counts");
     outfile->Printf("\n      Size      Count");
-    for (const auto& p: vec_size) {
+    for (const auto& p : vec_size) {
         outfile->Printf("\n  %8zu %10zu", p.first, p.second);
     }
 
@@ -698,7 +635,7 @@
 
     const det_hashvec& dets = wfn.wfn_hash();
 
-    for (auto & c_dets : alpha_a_strings_) {
+    for (auto& c_dets : alpha_a_strings_) {
         size_t nabb_ann = 0;
         det_hash<int> abb_ann_map;
         size_t max_I = c_dets.size();
@@ -740,26 +677,12 @@
                     tmp[detJ_add].emplace_back(idx, (sign > 0.5) ? (ii + 1) : (-ii - 1), jj, kk);
                 }
             }
-<<<<<<< HEAD
-        }
-
+        }
         for (auto& vec : tmp) {
             if (!vec.empty()) {
                 abb_list_.push_back(vec);
             }
         }
-=======
-            for (auto& vec : tmp) {
-                // ignore (N-3)-electron det. only coupled to itself
-                if (vec.size() > 1) {
-                    aab_list_.push_back(vec);
-                }
-            }
-        }
-        auto t_aab = aab.stop();
-        if (!quiet_)
-            outfile->Printf("\n        ααβ        %.3e seconds", t_aab);
->>>>>>> 1e6bf2ca
     }
 
     if (!quiet_)
@@ -815,7 +738,6 @@
                     }
                 }
             }
-<<<<<<< HEAD
         }
 
         for (auto& vec : tmp) {
@@ -823,82 +745,6 @@
                 bbb_list_.push_back(vec);
             }
         }
-=======
-            for (auto& vec : tmp) {
-                // ignore (N-3)-electron det. only coupled to itself
-                if (vec.size() > 1) {
-                    abb_list_.push_back(vec);
-                }
-            }
-        }
-        auto t_abb = abb.stop();
-        if (!quiet_)
-            outfile->Printf("\n        αββ        %.3e seconds", t_abb);
-    }
-
-    /// BBB coupling
-    {
-        timer bbb("BBB lists");
-        for (size_t a = 0, max_a = alpha_strings_.size(); a < max_a; ++a) {
-            size_t nbbb_ann = 0;
-            det_hash<int> bbb_ann_map;
-            std::vector<size_t>& c_dets = alpha_strings_[a];
-            size_t max_I = c_dets.size();
-            std::vector<std::vector<std::tuple<size_t, short, short, short>>> tmp;
-
-            for (size_t I = 0; I < max_I; ++I) {
-                size_t idx = c_dets[I];
-                Determinant detI(dets[idx]);
-
-                std::vector<int> bocc = detI.get_beta_occ(ncmo_);
-
-                int nobeta = bocc.size();
-
-                // bbb
-                for (int i = 0; i < nobeta; ++i) {
-                    for (int j = i + 1; j < nobeta; ++j) {
-                        for (int k = j + 1; k < nobeta; ++k) {
-
-                            int ii = bocc[i];
-                            int jj = bocc[j];
-                            int kk = bocc[k];
-
-                            Determinant detJ(detI);
-                            detJ.set_beta_bit(ii, false);
-                            detJ.set_beta_bit(jj, false);
-                            detJ.set_beta_bit(kk, false);
-
-                            double sign = detI.slater_sign_b(ii) * detI.slater_sign_b(jj) *
-                                          detI.slater_sign_b(kk);
-
-                            det_hash<int>::iterator hash_it = bbb_ann_map.find(detJ);
-                            size_t detJ_add;
-
-                            if (hash_it == bbb_ann_map.end()) {
-                                detJ_add = nbbb_ann;
-                                bbb_ann_map[detJ] = nbbb_ann;
-                                nbbb_ann++;
-                                tmp.resize(nbbb_ann);
-                            } else {
-                                detJ_add = hash_it->second;
-                            }
-                            tmp[detJ_add].push_back(
-                                std::make_tuple(idx, (sign > 0.5) ? (ii + 1) : (-ii - 1), jj, kk));
-                        }
-                    }
-                }
-            }
-            for (auto& vec : tmp) {
-                // ignore (N-3)-electron det. only coupled to itself
-                if (vec.size() > 1) {
-                    bbb_list_.push_back(vec);
-                }
-            }
-        }
-        auto t_bbb = bbb.stop();
-        if (not quiet_)
-            outfile->Printf("\n        βββ        %.3e seconds", t_bbb);
->>>>>>> 1e6bf2ca
     }
 
     if (not quiet_)
