/*
 * @BEGIN LICENSE
 *
 * Forte: an open-source plugin to Psi4 (https://github.com/psi4/psi4)
 * that implements a variety of quantum chemistry methods for strongly
 * correlated electrons.
 *
 * Copyright (c) 2012-2025 by its authors (see COPYING, COPYING.LESSER, AUTHORS).
 *
 * The copyrights for code used from other parties are included in
 * the corresponding files.
 *
 * This program is free software: you can redistribute it and/or modify
 * it under the terms of the GNU Lesser General Public License as published by
 * the Free Software Foundation, either version 3 of the License, or
 * (at your option) any later version.
 *
 * This program is distributed in the hope that it will be useful,
 * but WITHOUT ANY WARRANTY; without even the implied warranty of
 * MERCHANTABILITY or FITNESS FOR A PARTICULAR PURPOSE.  See the
 * GNU Lesser General Public License for more details.
 *
 * You should have received a copy of the GNU Lesser General Public License
 * along with this program.  If not, see http://www.gnu.org/licenses/.
 *
 * @END LICENSE
 */

#include <cmath>

#include "helpers/memory.h"
#include "sparse_ci/sparse_fact_exp.h"

namespace forte {

SparseFactExp::SparseFactExp(double screen_thresh) : screen_thresh_(screen_thresh) {}

SparseState SparseFactExp::apply_op(const SparseOperatorList& sop, const SparseState& state,
                                    bool inverse, bool reverse) {
    // initialize a state object
    SparseState result(state);

    // temporary space to store new elements. This avoids reallocation
    Buffer<std::pair<Determinant, sparse_scalar_t>> new_terms;

    Determinant new_det;
    Determinant sign_mask;
    Determinant idx;
    for (size_t m = 0, nterms = sop.size(); m < nterms; m++) {
        size_t n = (inverse ^ reverse) ? nterms - m - 1 : m;
        const auto& [sqop, coefficient] = sop(n);
        bool is_idempotent = !sqop.is_nilpotent();

        compute_sign_mask(sqop.cre(), sqop.ann(), sign_mask, idx);
        const auto t = (inverse ? -1.0 : 1.0) * coefficient;
        const auto screen_thresh_div_t = screen_thresh_ / std::abs(t);
        // loop over all determinants
        for (const auto& [det, c] : result) {
            // do not apply this operator to this determinant if we expect the new determinant
            // to have an amplitude less than screen_thresh
            // test if we can apply this operator to this determinant
            if ((std::abs(c) > screen_thresh_div_t) and
                det.faster_can_apply_operator(sqop.cre(), sqop.ann())) {
                if (is_idempotent) {
                    new_terms.emplace_back(det, c * (std::exp(t) - 1.0));
                } else {
                    const auto sign = faster_apply_operator_to_det(det, new_det, sqop.cre(),
                                                                   sqop.ann(), sign_mask);
                    new_terms.emplace_back(new_det, c * t * sign);
                }
            }
        }
        for (const auto& [det, c] : new_terms) {
            result[det] += c;
        }

        // reset the buffer
        new_terms.reset();
    }
    return result;
}

SparseState SparseFactExp::apply_antiherm(const SparseOperatorList& sop, const SparseState& state,
                                          bool inverse, bool reverse) {

    // initialize a state object
    SparseState result(state);
    Buffer<std::pair<Determinant, sparse_scalar_t>> new_terms;

    Determinant new_det;
    Determinant sign_mask;
    Determinant idx;
    for (size_t m = 0, nterms = sop.size(); m < nterms; m++) {
        size_t n = (inverse ^ reverse) ? nterms - m - 1 : m;

        const auto& [sqop, coefficient] = sop(n);
        bool is_idempotent = !sqop.is_nilpotent();

        compute_sign_mask(sqop.cre(), sqop.ann(), sign_mask, idx);
        const auto t = (inverse ? -1.0 : 1.0) * coefficient;
        const auto screen_thresh_div_t = screen_thresh_ / std::abs(t);
        // loop over all determinants
        for (const auto& [det, c] : result) {
            // do not apply this operator to this determinant if we expect the new determinant
            // to have an amplitude less than screen_thresh
            // (here we use the approximation sin(x) ~ x, for x small)
            if (std::abs(c) > screen_thresh_div_t) {
<<<<<<< HEAD
                if (det.faster_can_apply_operator(sqop.cre(), sqop.ann())) {
                    const auto theta = t * faster_apply_operator_to_det(det, new_det, sqop.cre(),
                                                                        sqop.ann(), sign_mask);
                    new_terms.emplace_back(det, c * (std::cos(std::abs(theta)) - 1.0));
                    new_terms.emplace_back(new_det, c * std::polar(1.0, std::arg(theta)) *
                                                        std::sin(std::abs(theta)));
                } else if (det.faster_can_apply_operator(sqop.ann(), sqop.cre())) {
                    const auto theta =
                        -std::conj(t) * faster_apply_operator_to_det(det, new_det, sqop.ann(),
                                                                     sqop.cre(), sign_mask);
                    new_terms.emplace_back(det, c * (std::cos(std::abs(theta)) - 1.0));
                    new_terms.emplace_back(new_det, c * std::polar(1.0, std::arg(theta)) *
                                                        std::sin(std::abs(theta)));
=======
                if (is_idempotent and det.faster_can_apply_operator(sqop.cre(), sqop.ann())) {
                    new_terms.emplace_back(det, c * (std::polar(1.0, 2.0 * std::imag(t)) - 1.0));
                } else {
                    if (det.faster_can_apply_operator(sqop.cre(), sqop.ann())) {
                        const auto theta = t * faster_apply_operator_to_det(
                                                   det, new_det, sqop.cre(), sqop.ann(), sign_mask);
                        new_terms.emplace_back(det, c * (std::cos(std::abs(theta)) - 1.0));
                        new_terms.emplace_back(new_det, c * std::polar(1.0, std::arg(theta)) *
                                                            std::sin(std::abs(theta)));
                    } else if (det.faster_can_apply_operator(sqop.ann(), sqop.cre())) {
                        const auto theta =
                            -std::conj(t) * faster_apply_operator_to_det(det, new_det, sqop.ann(),
                                                                         sqop.cre(), sign_mask);
                        new_terms.emplace_back(det, c * (std::cos(std::abs(theta)) - 1.0));
                        new_terms.emplace_back(new_det, c * std::polar(1.0, std::arg(theta)) *
                                                            std::sin(std::abs(theta)));
                    }
>>>>>>> 2feb45eb
                }
            }
        }
        for (const auto& [det, c] : new_terms) {
            result[det] += c;
        }

        // reset the buffer
        new_terms.reset();
    }
    return result;
}

} // namespace forte<|MERGE_RESOLUTION|>--- conflicted
+++ resolved
@@ -105,21 +105,6 @@
             // to have an amplitude less than screen_thresh
             // (here we use the approximation sin(x) ~ x, for x small)
             if (std::abs(c) > screen_thresh_div_t) {
-<<<<<<< HEAD
-                if (det.faster_can_apply_operator(sqop.cre(), sqop.ann())) {
-                    const auto theta = t * faster_apply_operator_to_det(det, new_det, sqop.cre(),
-                                                                        sqop.ann(), sign_mask);
-                    new_terms.emplace_back(det, c * (std::cos(std::abs(theta)) - 1.0));
-                    new_terms.emplace_back(new_det, c * std::polar(1.0, std::arg(theta)) *
-                                                        std::sin(std::abs(theta)));
-                } else if (det.faster_can_apply_operator(sqop.ann(), sqop.cre())) {
-                    const auto theta =
-                        -std::conj(t) * faster_apply_operator_to_det(det, new_det, sqop.ann(),
-                                                                     sqop.cre(), sign_mask);
-                    new_terms.emplace_back(det, c * (std::cos(std::abs(theta)) - 1.0));
-                    new_terms.emplace_back(new_det, c * std::polar(1.0, std::arg(theta)) *
-                                                        std::sin(std::abs(theta)));
-=======
                 if (is_idempotent and det.faster_can_apply_operator(sqop.cre(), sqop.ann())) {
                     new_terms.emplace_back(det, c * (std::polar(1.0, 2.0 * std::imag(t)) - 1.0));
                 } else {
@@ -137,7 +122,6 @@
                         new_terms.emplace_back(new_det, c * std::polar(1.0, std::arg(theta)) *
                                                             std::sin(std::abs(theta)));
                     }
->>>>>>> 2feb45eb
                 }
             }
         }
