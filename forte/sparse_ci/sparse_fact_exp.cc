/*
 * @BEGIN LICENSE
 *
 * Forte: an open-source plugin to Psi4 (https://github.com/psi4/psi4)
 * that implements a variety of quantum chemistry methods for strongly
 * correlated electrons.
 *
 * Copyright (c) 2012-2025 by its authors (see COPYING, COPYING.LESSER, AUTHORS).
 *
 * The copyrights for code used from other parties are included in
 * the corresponding files.
 *
 * This program is free software: you can redistribute it and/or modify
 * it under the terms of the GNU Lesser General Public License as published by
 * the Free Software Foundation, either version 3 of the License, or
 * (at your option) any later version.
 *
 * This program is distributed in the hope that it will be useful,
 * but WITHOUT ANY WARRANTY; without even the implied warranty of
 * MERCHANTABILITY or FITNESS FOR A PARTICULAR PURPOSE.  See the
 * GNU Lesser General Public License for more details.
 *
 * You should have received a copy of the GNU Lesser General Public License
 * along with this program.  If not, see http://www.gnu.org/licenses/.
 *
 * @END LICENSE
 */

#include <cmath>

#include "helpers/memory.h"
#include "sparse_ci/sparse_fact_exp.h"

namespace forte {

SparseFactExp::SparseFactExp(double screen_thresh) : screen_thresh_(screen_thresh) {}

SparseState SparseFactExp::apply_op(const SparseOperatorList& sop, const SparseState& state,
                                    bool inverse) {
    // initialize a state object
    SparseState result(state);

    // temporary space to store new elements. This avoids reallocation
    Buffer<std::pair<Determinant, sparse_scalar_t>> new_terms;

    Determinant new_det;
    Determinant sign_mask;
    Determinant idx;
    for (size_t m = 0, nterms = sop.size(); m < nterms; m++) {
        size_t n = inverse ? nterms - m - 1 : m;
        const auto& [sqop, coefficient] = sop(n);
        if (not sqop.is_nilpotent()) {
            std::string msg =
                "compute_on_the_fly_excitation is implemented only for nilpotent operators."
                "Operator " +
                sqop.str() + " is not nilpotent";
            throw std::runtime_error(msg);
        }
        compute_sign_mask(sqop.cre(), sqop.ann(), sign_mask, idx);
        const auto t = (inverse ? -1.0 : 1.0) * coefficient;
        const auto screen_thresh_div_t = screen_thresh_ / std::abs(t);
        // loop over all determinants
        for (const auto& [det, c] : result) {
            // do not apply this operator to this determinant if we expect the new determinant
            // to have an amplitude less than screen_thresh
            // test if we can apply this operator to this determinant
            if ((std::abs(c) > screen_thresh_div_t) and
                det.faster_can_apply_operator(sqop.cre(), sqop.ann())) {
                const auto sign =
                    faster_apply_operator_to_det(det, new_det, sqop.cre(), sqop.ann(), sign_mask);
                new_terms.push_back(std::make_pair(new_det, c * t * sign));
            }
        }
        for (const auto& [det, c] : new_terms) {
            result[det] += c;
        }

        // reset the buffer
        new_terms.reset();
    }
    return result;
}

SparseState SparseFactExp::apply_antiherm(const SparseOperatorList& sop, const SparseState& state,
                                          bool inverse) {

    // initialize a state object
    SparseState result(state);
    Buffer<std::pair<Determinant, sparse_scalar_t>> new_terms;

    Determinant new_det;
    Determinant sign_mask;
    Determinant idx;
    for (size_t m = 0, nterms = sop.size(); m < nterms; m++) {
        size_t n = inverse ? nterms - m - 1 : m;

        const auto& [sqop, coefficient] = sop(n);
        if (not sqop.is_nilpotent()) {
            std::string msg =
                "compute_on_the_fly_antihermitian is implemented only for nilpotent operators."
                "Operator " +
                sqop.str() + " is not nilpotent";
            throw std::runtime_error(msg);
        }
        compute_sign_mask(sqop.cre(), sqop.ann(), sign_mask, idx);
        const auto t = (inverse ? -1.0 : 1.0) * coefficient;
        const auto screen_thresh_div_t = screen_thresh_ / std::abs(t);
        // loop over all determinants
        for (const auto& [det, c] : result) {
            // do not apply this operator to this determinant if we expect the new determinant
            // to have an amplitude less than screen_thresh
            // (here we use the approximation sin(x) ~ x, for x small)
            if (std::abs(c) > screen_thresh_div_t) {
                if (det.faster_can_apply_operator(sqop.cre(), sqop.ann())) {
                    const auto theta = t * faster_apply_operator_to_det(det, new_det, sqop.cre(),
                                                                        sqop.ann(), sign_mask);
<<<<<<< HEAD
                    new_terms.emplace_back(det, c * (std::cos(theta) - 1.0));
                    new_terms.emplace_back(new_det, c * std::sin(theta));
                } else if (det.faster_can_apply_operator(sqop.ann(), sqop.cre())) {
                    const auto theta = -t * faster_apply_operator_to_det(det, new_det, sqop.ann(),
=======
                    new_terms.emplace_back(det, c * (std::cos(std::abs(theta)) - 1.0));
                    new_terms.emplace_back(new_det, c * std::polar(1.0,std::arg(theta)) * std::sin(std::abs(theta)));
                } else if (det.faster_can_apply_operator(sqop.ann(), sqop.cre())) {
                    const auto theta = -std::conj(t) * faster_apply_operator_to_det(det, new_det, sqop.ann(),
>>>>>>> a83ec905
                                                                         sqop.cre(), sign_mask);
                    new_terms.emplace_back(det, c * (std::cos(std::abs(theta)) - 1.0));
                    new_terms.emplace_back(new_det, c * std::polar(1.0,std::arg(theta)) * std::sin(std::abs(theta)));
                }
            }
        }
        for (const auto& [det, c] : new_terms) {
            result[det] += c;
        }

        // reset the buffer
        new_terms.reset();
    }
    return result;
}

} // namespace forte<|MERGE_RESOLUTION|>--- conflicted
+++ resolved
@@ -114,20 +114,16 @@
                 if (det.faster_can_apply_operator(sqop.cre(), sqop.ann())) {
                     const auto theta = t * faster_apply_operator_to_det(det, new_det, sqop.cre(),
                                                                         sqop.ann(), sign_mask);
-<<<<<<< HEAD
-                    new_terms.emplace_back(det, c * (std::cos(theta) - 1.0));
-                    new_terms.emplace_back(new_det, c * std::sin(theta));
+                    new_terms.emplace_back(det, c * (std::cos(std::abs(theta)) - 1.0));
+                    new_terms.emplace_back(new_det, c * std::polar(1.0, std::arg(theta)) *
+                                                        std::sin(std::abs(theta)));
                 } else if (det.faster_can_apply_operator(sqop.ann(), sqop.cre())) {
-                    const auto theta = -t * faster_apply_operator_to_det(det, new_det, sqop.ann(),
-=======
+                    const auto theta =
+                        -std::conj(t) * faster_apply_operator_to_det(det, new_det, sqop.ann(),
+                                                                     sqop.cre(), sign_mask);
                     new_terms.emplace_back(det, c * (std::cos(std::abs(theta)) - 1.0));
-                    new_terms.emplace_back(new_det, c * std::polar(1.0,std::arg(theta)) * std::sin(std::abs(theta)));
-                } else if (det.faster_can_apply_operator(sqop.ann(), sqop.cre())) {
-                    const auto theta = -std::conj(t) * faster_apply_operator_to_det(det, new_det, sqop.ann(),
->>>>>>> a83ec905
-                                                                         sqop.cre(), sign_mask);
-                    new_terms.emplace_back(det, c * (std::cos(std::abs(theta)) - 1.0));
-                    new_terms.emplace_back(new_det, c * std::polar(1.0,std::arg(theta)) * std::sin(std::abs(theta)));
+                    new_terms.emplace_back(new_det, c * std::polar(1.0, std::arg(theta)) *
+                                                        std::sin(std::abs(theta)));
                 }
             }
         }
