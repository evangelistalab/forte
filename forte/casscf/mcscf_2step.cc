--- conflicted
+++ resolved
@@ -142,10 +142,7 @@
                            info_int);
 }
 
-<<<<<<< HEAD
-std::pair<double, std::map<StateInfo, std::vector<double>>> MCSCF_2STEP::compute_energy() {
-=======
-double MCSCF_2STEP::compute_energy() {
+const std::map<StateInfo, std::vector<double>>& MCSCF_2STEP::compute_energy() {
     // pass energy to Psi4 environment
     auto pass_energy_to_psi4 = [&](bool converged = true) {
         psi::Process::environment.globals["CURRENT ENERGY"] = energy_;
@@ -166,7 +163,6 @@
         }
     };
 
->>>>>>> b87ca0f7
     // prepare for orbital gradients
     CASSCF_ORB_GRAD cas_grad(options_, mo_space_info_, ints_);
     auto nrot = cas_grad.nrot();
@@ -177,34 +173,25 @@
 
     // convergence for final CI
     double r_conv = options_->get_double("R_CONVERGENCE");
-<<<<<<< HEAD
-=======
-    std::shared_ptr<ActiveSpaceSolver> as_solver;
+    // std::shared_ptr<ActiveSpaceSolver> as_solver;
 
     // perform a perfect initial CI
-    double e_c = diagonalize_hamiltonian(as_solver, cas_grad.active_space_ints(),
-                                         {print_ ? print_ : 1, e_conv_, r_conv, false, false});
-    auto rdms = as_solver->compute_average_rdms(state_weights_map_, 2, RDMsType::spin_free);
+    double e_c;
+    std::tie(e_c, state_energy_map_) = diagonalize_hamiltonian(
+        cas_grad.active_space_ints(), {print_ ? print_ : 1, e_conv_, r_conv, false, false});
+    auto rdms =
+        active_space_solver_->compute_average_rdms(state_weights_map_, 2, RDMsType::spin_free);
     cas_grad.set_rdms(rdms);
     cas_grad.evaluate(R, dG);
->>>>>>> b87ca0f7
 
     // Case 1: if there is no orbital optimization
     if (not opt_orbs_ or nrot == 0) {
-<<<<<<< HEAD
-        std::tie(energy_, state_energy_map_) = diagonalize_hamiltonian(
-            cas_grad.active_space_ints(), {print_, e_conv_, r_conv, false, false});
-        auto rdms = active_space_solver_->compute_average_rdms(state_weights_map_, 2);
-        cas_grad.set_rdms(rdms);
-        cas_grad.evaluate(R, dG);
-=======
         energy_ = e_c;
         pass_energy_to_psi4();
->>>>>>> b87ca0f7
         if (der_type_ == "FIRST") {
             cas_grad.compute_nuclear_gradient();
         }
-        return std::make_pair(energy_, state_energy_map_);
+        return state_energy_map_;
     }
 
     // set up L-BFGS solver and its parameters for micro iteration
@@ -216,26 +203,6 @@
     LBFGS lbfgs(lbfgs_param);
 
     bool converged = false;
-<<<<<<< HEAD
-    bool sr = mo_space_info_->size("ACTIVE") == 0;
-    double e_c;
-    RDMs rdms;
-    std::vector<CASSCF_HISTORY> history;
-    bool dump_wfn = ci_type_ == "DETCI";
-
-    for (int macro = 1; macro <= maxiter_; ++macro) {
-        // solve CI problem
-        if (macro == 1 or (not sr)) {
-            auto fci_ints = cas_grad.active_space_ints();
-            auto print_level = debug_print_ ? print_ : 0;
-            bool read_wfn_guess = dump_wfn and macro != 1;
-            std::tie(e_c, state_energy_map_) = diagonalize_hamiltonian(
-                fci_ints, {print_level, dl_e_conv, dl_r_conv, read_wfn_guess, dump_wfn});
-            rdms = active_space_solver_->compute_average_rdms(state_weights_map_, 2);
-        }
-        double de_c = (macro > 1) ? e_c - history[macro - 2].e_c : e_c;
-=======
->>>>>>> b87ca0f7
 
     if (is_single_reference()) { // Case 2: if there is only 1 determinant
         lbfgs_param->maxiter = micro_maxiter_ > maxiter_ ? micro_maxiter_ : maxiter_;
@@ -380,9 +347,10 @@
             // solve the CI problem
             auto fci_ints = cas_grad.active_space_ints();
             auto print_level = debug_print_ ? 5 : print_;
-            e_c = diagonalize_hamiltonian(as_solver, fci_ints,
-                                          {print_level, dl_e_conv, dl_r_conv, true, dump_wfn});
-            rdms = as_solver->compute_average_rdms(state_weights_map_, 2, RDMsType::spin_free);
+            std::tie(e_c, state_energy_map_) = diagonalize_hamiltonian(
+                fci_ints, {print_level, dl_e_conv, dl_r_conv, true, dump_wfn});
+            rdms = active_space_solver_->compute_average_rdms(state_weights_map_, 2,
+                                                              RDMsType::spin_free);
         }
 
         diis_manager.reset_subspace();
@@ -393,8 +361,8 @@
     }
 
     // perform final CI using converged orbitals
-    energy_ = diagonalize_hamiltonian(
-        as_solver, cas_grad.active_space_ints(),
+    std::tie(energy_, state_energy_map_) = diagonalize_hamiltonian(
+        cas_grad.active_space_ints(),
         {print_, e_conv_, r_conv, false, options_->get_bool("DUMP_ACTIVE_WFN")});
 
     if (ints_->integral_type() != Custom) {
@@ -402,7 +370,8 @@
 
         if (final_orbs != "UNSPECIFIED" or der_type_ == "FIRST") {
             // fix orbitals for redundant pairs
-            rdms = as_solver->compute_average_rdms(state_weights_map_, 1, RDMsType::spin_free);
+            rdms = active_space_solver_->compute_average_rdms(state_weights_map_, 1,
+                                                              RDMsType::spin_free);
             auto F = cas_grad.fock(rdms);
             ints_->set_fock_matrix(F, F);
 
@@ -411,16 +380,8 @@
 
             cas_grad.canonicalize_final(semi.Ua());
 
-<<<<<<< HEAD
-        // rediagonalize Hamiltonian
-        auto fci_ints = cas_grad.active_space_ints();
-        auto dump_wfn_new = dump_wfn and options_->get_bool("DUMP_ACTIVE_WFN");
-        std::tie(energy_, state_energy_map_) = diagonalize_hamiltonian(
-            fci_ints, {print_, dl_e_conv, dl_r_conv, dump_wfn, dump_wfn_new});
-=======
             // TODO: need to implement the transformation of CI coefficients due to orbital changes
         }
->>>>>>> b87ca0f7
 
         // pass to wave function
         auto Ca = cas_grad.Ca();
@@ -436,16 +397,13 @@
             // TODO: remove this re-diagonalization if CI transformation is impelementd
             if (not is_single_reference()) {
                 diagonalize_hamiltonian(
-                    as_solver, cas_grad.active_space_ints(),
+                    cas_grad.active_space_ints(),
                     {print_, e_conv_, r_conv, false, options_->get_bool("DUMP_ACTIVE_WFN")});
             }
 
             // recompute gradient due to canonicalization
-<<<<<<< HEAD
-            rdms = active_space_solver_->compute_average_rdms(state_weights_map_, 2);
-=======
-            rdms = as_solver->compute_average_rdms(state_weights_map_, 2, RDMsType::spin_free);
->>>>>>> b87ca0f7
+            rdms = active_space_solver_->compute_average_rdms(state_weights_map_, 2,
+                                                              RDMsType::spin_free);
             cas_grad.set_rdms(rdms);
             cas_grad.evaluate(R, dG);
 
@@ -458,14 +416,9 @@
             throw_convergence_error();
     }
 
-    return std::make_pair(energy_, state_energy_map_);
-}
-
-<<<<<<< HEAD
-std::tuple<double, std::map<StateInfo, std::vector<double>>>
-MCSCF_2STEP::diagonalize_hamiltonian(std::shared_ptr<ActiveSpaceIntegrals> fci_ints,
-                                     const std::tuple<int, double, double, bool, bool>& params) {
-=======
+    return state_energy_map_;
+}
+
 bool MCSCF_2STEP::is_single_reference() {
     auto nactv = mo_space_info_->size("ACTIVE");
     auto nclosed_electrons = 2 * mo_space_info_->size("INACTIVE_DOCC");
@@ -493,21 +446,17 @@
     return false;
 }
 
-double
-MCSCF_2STEP::diagonalize_hamiltonian(std::shared_ptr<ActiveSpaceSolver>& as_solver,
-                                     std::shared_ptr<ActiveSpaceIntegrals> fci_ints,
+std::tuple<double, std::map<StateInfo, std::vector<double>>>
+MCSCF_2STEP::diagonalize_hamiltonian(std::shared_ptr<ActiveSpaceIntegrals> fci_ints,
                                      const std::tuple<int, double, double, bool, bool>& params) {
-    auto state_nroots_map = to_state_nroots_map(state_weights_map_);
-    as_solver = make_active_space_solver(ci_type_, state_nroots_map, scf_info_, mo_space_info_,
-                                         fci_ints, options_);
-
->>>>>>> b87ca0f7
+    // auto state_nroots_map = to_state_nroots_map(state_weights_map_);
+    // as_solver = make_active_space_solver(ci_type_, state_nroots_map, scf_info_, mo_space_info_,
+    //                                      fci_ints, options_);
     int print;
     double e_conv, r_conv;
     bool read_wfn_guess, dump_wfn;
     std::tie(print, e_conv, r_conv, read_wfn_guess, dump_wfn) = params;
 
-<<<<<<< HEAD
     active_space_solver_->set_active_space_integrals(fci_ints);
     active_space_solver_->set_print(print);
     active_space_solver_->set_e_convergence(e_conv);
@@ -518,20 +467,11 @@
 
     if (dump_wfn)
         active_space_solver_->dump_wave_function();
-=======
-    as_solver->set_print(print);
-    as_solver->set_e_convergence(e_conv);
-    as_solver->set_r_convergence(r_conv);
-    as_solver->set_read_initial_guess(read_wfn_guess);
-
-    const auto state_energies_map = as_solver->compute_energy();
-
-    if (dump_wfn)
-        as_solver->dump_wave_function();
-
-    return compute_average_state_energy(state_energies_map, state_weights_map_);
-}
->>>>>>> b87ca0f7
+
+    double e = compute_average_state_energy(state_energies_map, state_weights_map_);
+
+    return {e, state_energies_map};
+}
 
 bool MCSCF_2STEP::test_history(const std::vector<CASSCF_HISTORY>& history, const int& n_samples) {
     if (n_samples < 6)
@@ -577,12 +517,7 @@
         if (e_trap_count < more_than_half and g_trap_count < more_than_half)
             return true;
     }
-
-<<<<<<< HEAD
-    return {e, state_energies_map};
-=======
     return false;
->>>>>>> b87ca0f7
 }
 
 void MCSCF_2STEP::print_macro_iteration(const std::vector<CASSCF_HISTORY>& history) {
