/*
 * @BEGIN LICENSE
 *
 * Forte: an open-source plugin to Psi4 (https://github.com/psi4/psi4)
 * that implements a variety of quantum chemistry methods for strongly
 * correlated electrons.
 *
 * Copyright (c) 2012-2022 by its authors (see COPYING, COPYING.LESSER, AUTHORS).
 *
 * The copyrights for code used from other parties are included in
 * the corresponding files.
 *
 * This program is free software: you can redistribute it and/or modify
 * it under the terms of the GNU Lesser General Public License as published by
 * the Free Software Foundation, either version 3 of the License, or
 * (at your option) any later version.
 *
 * This program is distributed in the hope that it will be useful,
 * but WITHOUT ANY WARRANTY; without even the implied warranty of
 * MERCHANTABILITY or FITNESS FOR A PARTICULAR PURPOSE.  See the
 * GNU Lesser General Public License for more details.
 *
 * You should have received a copy of the GNU Lesser General Public License
 * along with this program.  If not, see http://www.gnu.org/licenses/.
 *
 * @END LICENSE
 */

#include "psi4/psi4-dec.h"
#include "psi4/libpsi4util/PsiOutStream.h"
#include "psi4/libpsi4util/process.h"
#include "psi4/libqt/qt.h"
#include "psi4/libmints/vector.h"
#include "psi4/libmints/wavefunction.h"
#include "psi4/libdiis/diismanager.h"

#include "base_classes/rdms.h"
#include "integrals/integrals.h"
#include "integrals/active_space_integrals.h"
#include "integrals/make_integrals.h"
#include "helpers/printing.h"
#include "helpers/lbfgs/lbfgs.h"
#include "helpers/lbfgs/lbfgs_param.h"
#include "orbital-helpers/semi_canonicalize.h"

#include "gradient_tpdm/backtransform_tpdm.h"
#include "casscf/casscf_orb_grad.h"
#include "casscf/mcscf_2step.h"

using namespace ambit;

namespace forte {

MCSCF_2STEP::MCSCF_2STEP(const std::map<StateInfo, std::vector<double>>& state_weights_map,
                         std::shared_ptr<ForteOptions> options,
                         std::shared_ptr<MOSpaceInfo> mo_space_info,
                         std::shared_ptr<forte::SCFInfo> scf_info,
                         std::shared_ptr<ForteIntegrals> ints)
    : state_weights_map_(state_weights_map), options_(options), mo_space_info_(mo_space_info),
      scf_info_(scf_info), ints_(ints) {
    startup();
}

void MCSCF_2STEP::startup() {
    print_method_banner({"Multi-Configurational Self Consistent Field",
                         "Two-Step Approximate Second-Order AO Algorithm",
                         "written by Chenyang Li, Kevin P. Hannon, and Shuhe Wang"});

    // read and print options
    read_options();
    print_options();
}

void MCSCF_2STEP::read_options() {
    print_ = options_->get_int("PRINT");
    debug_print_ = options_->get_bool("CASSCF_DEBUG_PRINTING");

    int_type_ = options_->get_str("INT_TYPE");

    der_type_ = options_->get_str("DERTYPE");
    if (der_type_ == "FIRST" and ints_->integral_type() == Custom)
        throw std::runtime_error("MCSCF energy gradient not available for CUSTOM integrals!");

    maxiter_ = options_->get_int("CASSCF_MAXITER");
    micro_maxiter_ = options_->get_int("CASSCF_MICRO_MAXITER");
    micro_miniter_ = options_->get_int("CASSCF_MICRO_MINITER");
    if (micro_maxiter_ < micro_miniter_)
        micro_miniter_ = micro_maxiter_;

    e_conv_ = options_->get_double("CASSCF_E_CONVERGENCE");
    g_conv_ = options_->get_double("CASSCF_G_CONVERGENCE");

    orb_type_redundant_ = options_->get_str("CASSCF_FINAL_ORBITAL");

    ci_type_ = options_->get_str("CASSCF_CI_SOLVER");

    opt_orbs_ = not options_->get_bool("CASSCF_NO_ORBOPT");
    max_rot_ = options_->get_double("CASSCF_MAX_ROTATION");
    internal_rot_ = options_->get_bool("CASSCF_INTERNAL_ROT");

    // DIIS options
    diis_freq_ = options_->get_int("CASSCF_DIIS_FREQ");
    diis_start_ = options_->get_int("CASSCF_DIIS_START");
    diis_max_vec_ = options_->get_int("CASSCF_DIIS_MAX_VEC");
    diis_min_vec_ = options_->get_int("CASSCF_DIIS_MIN_VEC");
    do_diis_ = diis_start_ >= 1;
}

void MCSCF_2STEP::print_options() {
    // fill in information
    std::vector<std::pair<std::string, int>> info_int{
        {"Printing level", print_},
        {"Max number of macro iterations", maxiter_},
        {"Max number of micro iterations", micro_maxiter_},
        {"Min number of micro iterations", micro_miniter_}};

    std::vector<std::pair<std::string, double>> info_double{{"Energy convergence", e_conv_},
                                                            {"Gradient convergence", g_conv_},
                                                            {"Max value for rotation", max_rot_}};

    std::vector<std::pair<std::string, std::string>> info_string{
        {"Integral type", int_type_},
        {"CI solver type", ci_type_},
        {"Final orbital type", orb_type_redundant_},
        {"Derivative type", der_type_}};

    std::vector<std::pair<std::string, bool>> info_bool{
        {"Optimize orbitals", opt_orbs_},
        {"Include internal rotations", internal_rot_},
        {"Debug printing", debug_print_}};

    if (do_diis_) {
        info_int.emplace_back("DIIS start", diis_start_);
        info_int.emplace_back("Min DIIS vectors", diis_min_vec_);
        info_int.emplace_back("Max DIIS vectors", diis_max_vec_);
        info_int.emplace_back("Frequency of DIIS extrapolation", diis_freq_);
    }

    // print some information
    print_selected_options("Calculation Information", info_string, info_bool, info_double,
                           info_int);
}

double MCSCF_2STEP::compute_energy() {
    // pass energy to Psi4 environment
    auto pass_energy_to_psi4 = [&](bool converged = true) {
        psi::Process::environment.globals["CURRENT ENERGY"] = energy_;
        if (converged)
            psi::Process::environment.globals["MCSCF ENERGY"] = energy_;
    };

    // throw no convergence error
    auto throw_convergence_error = [&](bool sr = false) {
        std::stringstream msg;
        msg << (sr ? "SCF" : "MCSCF") << " did not converge in " << maxiter_ << " iterations!";
        psi::outfile->Printf("\n  %s", msg.str().c_str());
        psi::outfile->Printf("\n  Please increase CASSCF_MAXITER!");
        if (options_->get_bool("CASSCF_DIE_IF_NOT_CONVERGED")) {
            psi::outfile->Printf(
                "\n  This error may be ignored by setting CASSCF_DIE_IF_NOT_CONVERGED.");
            throw std::runtime_error(msg.str());
        }
    };

    // prepare for orbital gradients
    CASSCF_ORB_GRAD cas_grad(options_, mo_space_info_, ints_);
    auto nrot = cas_grad.nrot();
    auto dG = std::make_shared<psi::Vector>("dG", nrot);

    // set up initial guess for rotation matrix (R = 0)
    auto R = std::make_shared<psi::Vector>("R", nrot);

    // convergence for final CI
    double r_conv = options_->get_double("R_CONVERGENCE");
    std::shared_ptr<ActiveSpaceSolver> as_solver;
<<<<<<< HEAD
=======

    // perform a perfect initial CI
    double e_c = diagonalize_hamiltonian(as_solver, cas_grad.active_space_ints(),
                                         {print_ ? print_ : 1, e_conv_, r_conv, false, false});
    auto rdms = as_solver->compute_average_rdms(state_weights_map_, 2, RDMsType::spin_free);
    cas_grad.set_rdms(rdms);
    cas_grad.evaluate(R, dG);
>>>>>>> 1e6bf2ca

    // Case 1: if there is no orbital optimization
    if (not opt_orbs_ or nrot == 0) {
        energy_ = e_c;
        pass_energy_to_psi4();
        if (der_type_ == "FIRST") {
            cas_grad.compute_nuclear_gradient();
        }
        return energy_;
    }

    // set up L-BFGS solver and its parameters for micro iteration
    auto lbfgs_param = std::make_shared<LBFGS_PARAM>();
    lbfgs_param->epsilon = g_conv_;
    lbfgs_param->print = debug_print_ ? 5 : print_;
    lbfgs_param->max_dir = max_rot_;
    lbfgs_param->step_length_method = LBFGS_PARAM::STEP_LENGTH_METHOD::MAX_CORRECTION;
    LBFGS lbfgs(lbfgs_param);

    bool converged = false;

    if (is_single_reference()) { // Case 2: if there is only 1 determinant
        lbfgs_param->maxiter = micro_maxiter_ > maxiter_ ? micro_maxiter_ : maxiter_;
        maxiter_ = lbfgs_param->maxiter;

        print_h2("Single-Reference Orbital Optimization");
        cas_grad.set_rdms(rdms);
        energy_ = lbfgs.minimize(cas_grad, R);
        converged = lbfgs.converged();
        pass_energy_to_psi4(converged);

        if (converged) {
            psi::outfile->Printf("\n\n  SCF converged in %d iterations!", lbfgs.iter());
            psi::outfile->Printf("\n  @ Final energy: %.15f", energy_);
        }
    } else { // Case 3: multi-determinant SCF
        // DIIS extrapolation for macro iteration
        psi::DIISManager diis_manager(do_diis_ ? diis_max_vec_ : 0, "MCSCF DIIS",
                                      psi::DIISManager::RemovalPolicy::OldestAdded,
                                      psi::DIISManager::StoragePolicy::OnDisk);
        if (do_diis_) {
            diis_manager.set_error_vector_size(dG.get());
            diis_manager.set_vector_size(R.get());
        }

        // CI convergence criteria along the way
        double dl_e_conv = 5.0e-7;
        double dl_r_conv = 8.0e-5;

        // start iterations
        lbfgs_param->maxiter = micro_miniter_;
        bool dump_wfn = ci_type_ == "DETCI";
        std::vector<CASSCF_HISTORY> history;

        for (int macro = 1; macro <= maxiter_; ++macro) {
            // optimize orbitals
            cas_grad.set_rdms(rdms);

            print_h2("Optimizing Orbitals for Current RDMs");
            double e_o = lbfgs.minimize(cas_grad, R);
            energy_ = e_o;

            // info for orbital optimization
            dG->subtract(lbfgs.g());
            double g_rms = dG->rms();
            dG->copy(*lbfgs.g());

            int n_micro = lbfgs.iter();
            char o_conv = lbfgs.converged() ? 'Y' : 'N';

            // save data for this macro iteration
            CASSCF_HISTORY hist(e_c, e_o, g_rms, n_micro);
            history.push_back(hist);

            double de = e_o - e_c;
            double de_o = (macro > 1) ? e_o - history[macro - 2].e_o : e_o;
            double de_c = (macro > 1) ? e_c - history[macro - 2].e_c : e_c;

            // print data of this iteration
            print_h2("MCSCF Macro Iter. " + std::to_string(macro));
            std::string title = "         Energy CI (  Delta E  )"
                                "         Energy Opt. (  Delta E  )"
                                "  E_OPT - E_CI   Orbital RMS  Micro";
            if (do_diis_)
                title += "  DIIS";
            psi::outfile->Printf("\n    %s", title.c_str());
            psi::outfile->Printf("\n    %18.12f (%11.4e)  %18.12f (%11.4e)  %12.4e  %12.4e %4d/%c",
                                 e_c, de_c, e_o, de_o, de, g_rms, n_micro, o_conv);

            // test convergence
            if (macro == 1 and lbfgs.converged() and std::fabs(de) < e_conv_) {
                psi::outfile->Printf("\n\n  Initial orbitals are already converged!");
                converged = true;
                break;
            }

            bool is_e_conv =
                std::fabs(de) < e_conv_ and std::fabs(de_c) < e_conv_ and std::fabs(de_o) < e_conv_;
            bool is_g_conv = g_rms < g_conv_ or lbfgs.converged();
            bool is_diis_conv = !do_diis_ or macro < diis_start_ + diis_min_vec_ or
                                diis_manager.subspace_size() > 1;
            if (is_e_conv and is_g_conv and is_diis_conv) {
                psi::outfile->Printf(
                    "\n\n  A miracle has come to pass: MCSCF iterations have converged!");
                converged = true;
                break;
            }

            // test history
            bool reset_diis = false;
            int increase_lbfgs = 0;
            if (macro > 6) {
                if (macro > maxiter_ * 3 / 2) {
                    int n_samples = 20 < maxiter_ / 2 ? 20 : maxiter_ / 2;
                    if (not test_history(history, n_samples)) {
                        psi::outfile->Printf(
                            "\n\n  MCSCF does not seem to be converging! Quitting!");
                        break;
                    }
                }
                if (not test_history(history, 5 + macro / 6)) {
                    reset_diis = true;
                    increase_lbfgs = (lbfgs_param->maxiter + 2) < micro_maxiter_ ? 2 : 0;
                } else {
                    increase_lbfgs = lbfgs_param->maxiter > micro_miniter_ ? -1 : 0;
                }
            }

            // adjust max number micro iterations
            lbfgs_param->maxiter += increase_lbfgs;

            // DIIS for orbitals
            if (do_diis_) {
                if (macro >= diis_start_) {
                    // reset DIIS if current orbital update unreasonable
                    if (reset_diis) {
                        psi::outfile->Printf("   R/");
                        diis_manager.reset_subspace();
                    } else {
                        psi::outfile->Printf("   ");
                    }

                    diis_manager.add_entry(dG.get(), R.get());
                    psi::outfile->Printf("S");
                }

                if ((macro - diis_start_) % diis_freq_ == 0 and
                    diis_manager.subspace_size() > diis_min_vec_) {
                    diis_manager.extrapolate(R.get());
                    psi::outfile->Printf("/E");

                    // update the actual integrals for CI, skip gradient computation
                    cas_grad.evaluate(R, dG, false);
                }
            }

            // adjust CI convergence
            dl_e_conv = 0.02 * std::fabs(de) < e_conv_ ? e_conv_ : 0.02 * std::fabs(de);
            dl_r_conv = 0.005 * g_rms < r_conv ? r_conv : 0.005 * g_rms;

            // solve the CI problem
            auto fci_ints = cas_grad.active_space_ints();
            auto print_level = debug_print_ ? 5 : print_;
            e_c = diagonalize_hamiltonian(as_solver, fci_ints,
                                          {print_level, dl_e_conv, dl_r_conv, true, dump_wfn});
            rdms = as_solver->compute_average_rdms(state_weights_map_, 2, RDMsType::spin_free);
        }

        diis_manager.reset_subspace();
        diis_manager.delete_diis_file();

        // print summary
        print_macro_iteration(history);
    }

    if (ints_->integral_type() != Custom) {
        auto final_orbs = options_->get_str("CASSCF_FINAL_ORBITAL");

        if (final_orbs != "UNSPECIFIED" or der_type_ == "FIRST") {
            // fix orbitals for redundant pairs
            auto F = cas_grad.fock();
            ints_->set_fock_matrix(F, F);

            SemiCanonical semi(mo_space_info_, ints_, options_);
            semi.semicanonicalize(rdms, false, final_orbs == "NATURAL", false);

            cas_grad.canonicalize_final(semi.Ua());

            // re-diagonalize Hamiltonian
            if (not is_single_reference()) {
                auto fci_ints = cas_grad.active_space_ints();
                energy_ = diagonalize_hamiltonian(
                    as_solver, fci_ints,
                    {print_, e_conv_, r_conv, false, options_->get_bool("DUMP_ACTIVE_WFN")});
            }
        }

        // pass to wave function
        auto Ca = cas_grad.Ca();
        ints_->wfn()->Ca()->copy(Ca);
        ints_->wfn()->Cb()->copy(Ca);

        // throw error if not converged
        if (not converged)
            throw_convergence_error();

        // for nuclear gradient
        if (der_type_ == "FIRST") {
            // recompute gradient due to canonicalization
            rdms = as_solver->compute_average_rdms(state_weights_map_, 2, RDMsType::spin_free);
            cas_grad.set_rdms(rdms);
            cas_grad.evaluate(R, dG);

            // compute densities used for nuclear gradient
            cas_grad.compute_nuclear_gradient();
        }
    } else {
        // throw error if not converged
        if (not converged)
            throw_convergence_error();
    }

    return energy_;
}

<<<<<<< HEAD
std::tuple<std::shared_ptr<ActiveSpaceSolver>, double>
MCSCF_2STEP::diagonalize_hamiltonian(std::shared_ptr<ActiveSpaceIntegrals> fci_ints,
=======
bool MCSCF_2STEP::is_single_reference() {
    auto nactv = mo_space_info_->size("ACTIVE");
    auto nclosed_electrons = 2 * mo_space_info_->size("INACTIVE_DOCC");

    if (state_weights_map_.size() == 1) {
        for (const auto& [state, _] : state_weights_map_) {
            auto na = state.na() - nclosed_electrons;
            auto nb = state.nb() - nclosed_electrons;

            // no electrons in active
            if (na == 0 and nb == 0)
                return true;

            // fully occupied active
            if (na == nactv and nb == nactv)
                return true;

            // high-spin open-shell
            size_t nd = (static_cast<int>(na) - static_cast<int>(nb)) > 0 ? na - nb : nb - na;
            if (nd == nactv)
                return true;
        }
    }

    return false;
}

double
MCSCF_2STEP::diagonalize_hamiltonian(std::shared_ptr<ActiveSpaceSolver>& as_solver,
                                     std::shared_ptr<ActiveSpaceIntegrals> fci_ints,
>>>>>>> 1e6bf2ca
                                     const std::tuple<int, double, double, bool, bool>& params) {
    auto state_nroots_map = to_state_nroots_map(state_weights_map_);
    as_solver = make_active_space_solver(ci_type_, state_nroots_map, scf_info_, mo_space_info_,
                                         fci_ints, options_);

    int print;
    double e_conv, r_conv;
    bool read_wfn_guess, dump_wfn;
    std::tie(print, e_conv, r_conv, read_wfn_guess, dump_wfn) = params;

    as_solver->set_print(print);
    as_solver->set_e_convergence(e_conv);
    as_solver->set_r_convergence(r_conv);
    as_solver->set_read_initial_guess(read_wfn_guess);

    const auto state_energies_map = as_solver->compute_energy();

    if (dump_wfn)
        as_solver->dump_wave_function();

    return compute_average_state_energy(state_energies_map, state_weights_map_);
}

bool MCSCF_2STEP::test_history(const std::vector<CASSCF_HISTORY>& history, const int& n_samples) {
    if (n_samples < 6)
        return true;

    int hist_size = static_cast<int>(history.size());
    int n = hist_size > n_samples ? n_samples : hist_size;
    int offset = hist_size - n;

    std::vector<double> delta_e(n - 1);
    std::vector<double> delta_g(n - 1);
    for (int i = 1; i < n; ++i) {
        delta_e[i - 1] = history[i + offset].e_o - history[i - 1 + offset].e_o;
        delta_g[i - 1] = history[i + offset].g_rms - history[i - 1 + offset].g_rms;
    }

    double max_dg = *std::max_element(delta_g.begin(), delta_g.end(), [](double a, double b) {
        return std::fabs(a) < std::fabs(b);
    });
    double max_de = *std::max_element(delta_e.begin(), delta_e.end(), [](double a, double b) {
        return std::fabs(a) < std::fabs(b);
    });

    if (max_dg < 10 * g_conv_ and max_de < 10 * e_conv_)
        return true;

    int e_decrease_count = 0, g_decrease_count = 0;
    int e_trap_count = 0, g_trap_count = 0;
    for (int i = 0; i < n - 1; ++i) {
        e_decrease_count += delta_e[i] < 0 ? 1 : 0;
        g_decrease_count += delta_g[i] < 0 ? 1 : 0;

        double qe = std::fabs(delta_e[i]) / max_de;
        double qg = std::fabs(delta_g[i]) / max_dg;
        e_trap_count += (qe < 1.5 and qe > 0.8) ? 1 : 0;
        g_trap_count += (qg < 1.5 and qg > 0.8) ? 1 : 0;
    }

    int more_than_half = n / 2 + 1;
    if (e_decrease_count > more_than_half or g_decrease_count > more_than_half) {
        return true;
    } else {
        if (e_trap_count < more_than_half and g_trap_count < more_than_half)
            return true;
    }

<<<<<<< HEAD
    return {active_space_solver, e};
=======
    return false;
>>>>>>> 1e6bf2ca
}

void MCSCF_2STEP::print_macro_iteration(const std::vector<CASSCF_HISTORY>& history) {
    print_h2("MCSCF Iteration Summary");
    std::string dash1 = std::string(30, '-');
    std::string dash2 = std::string(88, '-');
    psi::outfile->Printf("\n                      Energy CI                    Energy Orbital");
    psi::outfile->Printf("\n           %s  %s", dash1.c_str(), dash1.c_str());
    psi::outfile->Printf("\n    Iter.        Total Energy       Delta        Total Energy       "
                         "Delta  Orb. Grad.  Micro");
    psi::outfile->Printf("\n    %s", dash2.c_str());
    for (int i = 0, size = static_cast<int>(history.size()); i < size; ++i) {
        double e_c = history[i].e_c;
        double e_o = history[i].e_o;
        double de_c = (i == 0) ? 0.0 : history[i].e_c - history[i - 1].e_c;
        double de_o = (i == 0) ? 0.0 : history[i].e_o - history[i - 1].e_o;
        double g = history[i].g_rms;
        int n = history[i].n_micro;
        psi::outfile->Printf("\n    %4d %20.12f %11.4e%20.12f %11.4e  %10.4e  %4d", i + 1, e_c,
                             de_c, e_o, de_o, g, n);
    }
    psi::outfile->Printf("\n    %s", dash2.c_str());
    psi::Process::environment.globals["CURRENT ENERGY"] = history.back().e_o;
    psi::Process::environment.globals["MCSCF ENERGY"] = history.back().e_o;
}

std::unique_ptr<MCSCF_2STEP>
make_mcscf_two_step(const std::map<StateInfo, std::vector<double>>& state_weight_map,
                    std::shared_ptr<SCFInfo> scf_info, std::shared_ptr<ForteOptions> options,
                    std::shared_ptr<MOSpaceInfo> mo_space_info,
                    std::shared_ptr<ForteIntegrals> ints) {
    return std::make_unique<MCSCF_2STEP>(state_weight_map, options, mo_space_info, scf_info, ints);
}

} // namespace forte<|MERGE_RESOLUTION|>--- conflicted
+++ resolved
@@ -173,8 +173,6 @@
     // convergence for final CI
     double r_conv = options_->get_double("R_CONVERGENCE");
     std::shared_ptr<ActiveSpaceSolver> as_solver;
-<<<<<<< HEAD
-=======
 
     // perform a perfect initial CI
     double e_c = diagonalize_hamiltonian(as_solver, cas_grad.active_space_ints(),
@@ -182,7 +180,6 @@
     auto rdms = as_solver->compute_average_rdms(state_weights_map_, 2, RDMsType::spin_free);
     cas_grad.set_rdms(rdms);
     cas_grad.evaluate(R, dG);
->>>>>>> 1e6bf2ca
 
     // Case 1: if there is no orbital optimization
     if (not opt_orbs_ or nrot == 0) {
@@ -408,10 +405,6 @@
     return energy_;
 }
 
-<<<<<<< HEAD
-std::tuple<std::shared_ptr<ActiveSpaceSolver>, double>
-MCSCF_2STEP::diagonalize_hamiltonian(std::shared_ptr<ActiveSpaceIntegrals> fci_ints,
-=======
 bool MCSCF_2STEP::is_single_reference() {
     auto nactv = mo_space_info_->size("ACTIVE");
     auto nclosed_electrons = 2 * mo_space_info_->size("INACTIVE_DOCC");
@@ -442,7 +435,6 @@
 double
 MCSCF_2STEP::diagonalize_hamiltonian(std::shared_ptr<ActiveSpaceSolver>& as_solver,
                                      std::shared_ptr<ActiveSpaceIntegrals> fci_ints,
->>>>>>> 1e6bf2ca
                                      const std::tuple<int, double, double, bool, bool>& params) {
     auto state_nroots_map = to_state_nroots_map(state_weights_map_);
     as_solver = make_active_space_solver(ci_type_, state_nroots_map, scf_info_, mo_space_info_,
@@ -510,12 +502,7 @@
         if (e_trap_count < more_than_half and g_trap_count < more_than_half)
             return true;
     }
-
-<<<<<<< HEAD
-    return {active_space_solver, e};
-=======
     return false;
->>>>>>> 1e6bf2ca
 }
 
 void MCSCF_2STEP::print_macro_iteration(const std::vector<CASSCF_HISTORY>& history) {
