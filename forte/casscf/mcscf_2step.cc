/*
 * @BEGIN LICENSE
 *
 * Forte: an open-source plugin to Psi4 (https://github.com/psi4/psi4)
 * that implements a variety of quantum chemistry methods for strongly
 * correlated electrons.
 *
 * Copyright (c) 2012-2024 by its authors (see COPYING, COPYING.LESSER, AUTHORS).
 *
 * The copyrights for code used from other parties are included in
 * the corresponding files.
 *
 * This program is free software: you can redistribute it and/or modify
 * it under the terms of the GNU Lesser General Public License as published by
 * the Free Software Foundation, either version 3 of the License, or
 * (at your option) any later version.
 *
 * This program is distributed in the hope that it will be useful,
 * but WITHOUT ANY WARRANTY; without even the implied warranty of
 * MERCHANTABILITY or FITNESS FOR A PARTICULAR PURPOSE.  See the
 * GNU Lesser General Public License for more details.
 *
 * You should have received a copy of the GNU Lesser General Public License
 * along with this program.  If not, see http://www.gnu.org/licenses/.
 *
 * @END LICENSE
 */

#include "ambit/tensor.h"

#include "psi4/psi4-dec.h"
#include "psi4/libpsi4util/PsiOutStream.h"
#include "psi4/libpsi4util/process.h"
#include "psi4/libqt/qt.h"
#include "psi4/libmints/vector.h"
#include "psi4/libmints/wavefunction.h"
#include "psi4/libdiis/diismanager.h"

#include "base_classes/rdms.h"
#include "integrals/integrals.h"
#include "integrals/active_space_integrals.h"
#include "integrals/make_integrals.h"
#include "helpers/printing.h"
#include "helpers/lbfgs/lbfgs.h"
#include "helpers/lbfgs/lbfgs_param.h"
#include "orbital-helpers/semi_canonicalize.h"

#include "gradient_tpdm/backtransform_tpdm.h"
#include "casscf/casscf_orb_grad.h"
#include "casscf/mcscf_2step.h"

using namespace ambit;

namespace forte {

MCSCF_2STEP::MCSCF_2STEP(std::shared_ptr<ActiveSpaceSolver> as_solver,
                         const std::map<StateInfo, std::vector<double>>& state_weights_map,
                         std::shared_ptr<ForteOptions> options,
                         std::shared_ptr<MOSpaceInfo> mo_space_info,
                         std::shared_ptr<forte::SCFInfo> scf_info,
                         std::shared_ptr<ForteIntegrals> ints)
    : as_solver_(as_solver), state_weights_map_(state_weights_map), options_(options),
      mo_space_info_(mo_space_info), scf_info_(scf_info), ints_(ints) {
    startup();
}

void MCSCF_2STEP::startup() {
    print_method_banner({"Multi-Configurational Self Consistent Field",
                         "Two-Step Approximate Second-Order AO Algorithm",
                         "written by Chenyang Li, Kevin P. Hannon, and Shuhe Wang"});

    // read and print options
    read_options();
    print_options();
}

void MCSCF_2STEP::read_options() {
    print_ = int_to_print_level(options_->get_int("PRINT"));
    debug_print_ = options_->get_bool("CASSCF_DEBUG_PRINTING");

    int_type_ = options_->get_str("INT_TYPE");

    der_type_ = options_->get_str("DERTYPE");
    if (der_type_ == "FIRST" and ints_->integral_type() == Custom)
        throw std::runtime_error("MCSCF energy gradient not available for CUSTOM integrals!");

    maxiter_ = options_->get_int("CASSCF_MAXITER");
    dl_maxiter_ = options_->get_int("CASSCF_DL_MAXITER");
    micro_maxiter_ = options_->get_int("CASSCF_MICRO_MAXITER");
    micro_miniter_ = options_->get_int("CASSCF_MICRO_MINITER");
    if (micro_maxiter_ < micro_miniter_)
        micro_miniter_ = micro_maxiter_;

    e_conv_ = options_->get_double("CASSCF_E_CONVERGENCE");
    g_conv_ = options_->get_double("CASSCF_G_CONVERGENCE");

    orb_type_redundant_ = options_->get_str("CASSCF_FINAL_ORBITAL");

    ci_type_ = options_->get_str("CASSCF_CI_SOLVER");
    if (ci_type_ == "")
        ci_type_ = options_->get_str("ACTIVE_SPACE_SOLVER");
    if (ci_type_ == "") {
        throw std::runtime_error("ACTIVE_SPACE_SOLVER or CASSCF_CI_SOLVER are not specified!");
    }

    opt_orbs_ = not options_->get_bool("CASSCF_NO_ORBOPT");
    max_rot_ = options_->get_double("CASSCF_MAX_ROTATION");
    internal_rot_ = options_->get_bool("CASSCF_INTERNAL_ROT");

    // DIIS options
    diis_freq_ = options_->get_int("CASSCF_DIIS_FREQ");
    diis_start_ = options_->get_int("CASSCF_DIIS_START");
    diis_max_vec_ = options_->get_int("CASSCF_DIIS_MAX_VEC");
    diis_min_vec_ = options_->get_int("CASSCF_DIIS_MIN_VEC");
    do_diis_ = diis_start_ >= 1;
}

void MCSCF_2STEP::print_options() {
    // fill in information
    std::vector<std::pair<std::string, int>> info_int{
        {"Max number of macro iterations", maxiter_},
        {"Max number of micro iterations", micro_maxiter_},
        {"Min number of micro iterations", micro_miniter_}};

    if (opt_orbs_ and (ci_type_ == "FCI" or ci_type_ == "DETCI" or ci_type_ == "CAS")) {
        info_int.emplace_back("Max number of DL per macro iteration", dl_maxiter_);
    }

    if (do_diis_) {
        info_int.emplace_back("DIIS start", diis_start_);
        info_int.emplace_back("Min DIIS vectors", diis_min_vec_);
        info_int.emplace_back("Max DIIS vectors", diis_max_vec_);
        info_int.emplace_back("Frequency of DIIS extrapolation", diis_freq_);
    }

    table_printer printer;
    printer.add_int_data(info_int);
    printer.add_double_data({{"Energy convergence", e_conv_},
                             {"Gradient convergence", g_conv_},
                             {"Max value for rotation", max_rot_}});
    printer.add_string_data({{"Print level", to_string(print_)},
                             {"Integral type", int_type_},
                             {"CI solver type", ci_type_},
                             {"Final orbital type", orb_type_redundant_},
                             {"Derivative type", der_type_}});
    printer.add_bool_data({{"Optimize orbitals", opt_orbs_},
                           {"Include internal rotations", internal_rot_},
                           {"Debug printing", debug_print_}});

    std::string table = printer.get_table("MCSCF Calculation Information");
    psi::outfile->Printf("%s", table.c_str());
}

double MCSCF_2STEP::compute_energy() {
    // pass energy to Psi4 environment
    auto pass_energy_to_psi4 = [&](bool converged = true) {
        psi::Process::environment.globals["CURRENT ENERGY"] = energy_;
        if (converged)
            psi::Process::environment.globals["MCSCF ENERGY"] = energy_;
    };

    // throw no convergence error
    auto throw_convergence_error = [&](bool sr = false) {
        std::stringstream msg;
        msg << (sr ? "SCF" : "MCSCF") << " did not converge in " << maxiter_ << " iterations!";
        psi::outfile->Printf("\n  %s", msg.str().c_str());
        psi::outfile->Printf("\n  Please increase CASSCF_MAXITER!");
        if (options_->get_bool("CASSCF_DIE_IF_NOT_CONVERGED")) {
            psi::outfile->Printf(
                "\n  This error may be ignored by setting CASSCF_DIE_IF_NOT_CONVERGED.");
            throw std::runtime_error(msg.str());
        }
    };

    // prepare for orbital gradients
    CASSCF_ORB_GRAD cas_grad(options_, mo_space_info_, ints_);
    auto nrot = cas_grad.nrot();
    auto dG = std::make_shared<psi::Vector>("dG", nrot);

    // set up initial guess for rotation matrix (R = 0)
    auto R = std::make_shared<psi::Vector>("R", nrot);

    // check if there is no orbital optimization
    bool no_orb_opt = (!opt_orbs_ or !nrot);

    // convergence for final CI
    auto r_conv = options_->get_double("R_CONVERGENCE");
    auto as_maxiter = options_->get_int("DL_MAXITER");

<<<<<<< HEAD
    auto as_solver =
        make_active_space_solver(ci_type_, to_state_nroots_map(state_weights_map_), scf_info_,
                                 mo_space_info_, cas_grad.active_space_ints(), options_);
    as_solver->set_print(print_);
    as_solver->set_e_convergence(e_conv_);
    as_solver->set_r_convergence(no_orb_opt ? r_conv : 1.0e-2);
    as_solver->set_maxiter(no_orb_opt ? as_maxiter : dl_maxiter_);
    as_solver->set_die_if_not_converged(no_orb_opt);
=======
    auto active_space_ints = cas_grad.active_space_ints();
    as_solver_->set_active_space_integrals(active_space_ints);

    as_solver_->set_print(PrintLevel::Quiet);
    as_solver_->set_e_convergence(e_conv_);
    as_solver_->set_r_convergence(r_conv);
    as_solver_->set_maxiter(no_orb_opt ? as_maxiter : 15);
>>>>>>> 727dd729

    // initial CI and resulting RDMs
    const auto state_energies_map = as_solver_->compute_energy();
    auto e_c = compute_average_state_energy(state_energies_map, state_weights_map_);

    auto rdms = as_solver_->compute_average_rdms(state_weights_map_, 2, RDMsType::spin_free);
    cas_grad.set_rdms(rdms);
    cas_grad.evaluate(R, dG);

    // Case 1: if there is no orbital optimization
    if (no_orb_opt) {
        energy_ = e_c;
        pass_energy_to_psi4();
        if (der_type_ == "FIRST") {
            cas_grad.compute_nuclear_gradient();
        }
        return energy_;
    }

    // set up L-BFGS solver and its parameters for micro iteration
    auto lbfgs_param = std::make_shared<LBFGS_PARAM>();
    lbfgs_param->epsilon = g_conv_;
    lbfgs_param->print = debug_print_ ? 5 : static_cast<int>(print_);
    lbfgs_param->max_dir = max_rot_;
    lbfgs_param->step_length_method = LBFGS_PARAM::STEP_LENGTH_METHOD::MAX_CORRECTION;
    LBFGS lbfgs(lbfgs_param);

    bool converged = false;

    // }
    // psi::outfile->Printf("\n    %s", dash2.c_str());

    if (is_single_reference()) { // Case 2: if there is only 1 determinant
        lbfgs_param->maxiter = micro_maxiter_ > maxiter_ ? micro_maxiter_ : maxiter_;
        maxiter_ = lbfgs_param->maxiter;

        print_h2("Single-Reference Orbital Optimization");
        cas_grad.set_rdms(rdms);
        energy_ = lbfgs.minimize(cas_grad, R);
        converged = lbfgs.converged();
        pass_energy_to_psi4(converged);

        if (converged) {
            psi::outfile->Printf("\n\n  SCF converged in %d iterations!", lbfgs.iter());
            psi::outfile->Printf("\n  @ Final energy: %.15f", energy_);
        }
    } else { // Case 3: multi-determinant SCF
        // DIIS extrapolation for macro iteration
        psi::DIISManager diis_manager(do_diis_ ? diis_max_vec_ : 0, "MCSCF DIIS",
                                      psi::DIISManager::RemovalPolicy::OldestAdded,
                                      psi::DIISManager::StoragePolicy::OnDisk);
        if (do_diis_) {
            diis_manager.set_error_vector_size(dG.get());
            diis_manager.set_vector_size(R.get());
        }

        // CI solver set up
        bool restart = (ci_type_ == "FCI" or ci_type_ == "DETCI" or ci_type_ == "CAS");
<<<<<<< HEAD
        as_solver->set_maxiter(restart ? dl_maxiter_ : as_maxiter);
        as_solver->set_die_if_not_converged(false);
=======
        as_solver_->set_maxiter(restart ? 15 : as_maxiter);
>>>>>>> 727dd729

        // CI convergence criteria along the way
        double dl_e_conv = 5.0e-7;
        double dl_r_conv = 8.0e-5;

        // start iterations
        lbfgs_param->maxiter = micro_miniter_;
        bool skip_de_conv = (ci_type_.find("DMRG") != std::string::npos);

        std::vector<CASSCF_HISTORY> history;

        // std::string title = "         Energy CI (  Delta E  )"
        //                     "         Energy Opt. (  Delta E  )"
        //                     "  E_OPT - E_CI   Orbital RMS  Micro";
        // psi::outfile->Printf("\n    %s", title.c_str());

        print_h2("MCSCF Iterations");
        std::string dash1 = std::string(30, '-');
        std::string dash2 = std::string(88, '-');
        psi::outfile->Printf("\n                      Energy CI                    Energy Orbital");
        psi::outfile->Printf("\n           %s  %s", dash1.c_str(), dash1.c_str());
        psi::outfile->Printf(
            "\n    Iter.        Total Energy       Delta        Total Energy       "
            "Delta  Orb. Grad.  Micro");
        psi::outfile->Printf("\n    %s", dash2.c_str());

        for (int macro = 1; macro <= maxiter_; ++macro) {
            // optimize orbitals
            cas_grad.set_rdms(rdms);

            if (print_ >= PrintLevel::Verbose)
                print_h2("Optimizing Orbitals for Current RDMs");

            double e_o = lbfgs.minimize(cas_grad, R);
            energy_ = e_o;

            // info for orbital optimization
            dG->subtract(*lbfgs.g());
            double g_rms = dG->rms();
            dG->copy(*lbfgs.g());

            int n_micro = lbfgs.iter();
            char o_conv = lbfgs.converged() ? 'Y' : 'N';

            // save data for this macro iteration
            CASSCF_HISTORY hist(e_c, e_o, g_rms, n_micro);
            history.push_back(hist);

            double de = e_o - e_c;
            double de_o = (macro > 1) ? e_o - history[macro - 2].e_o : e_o;
            double de_c = (macro > 1) ? e_c - history[macro - 2].e_c : e_c;

            // print data of this iteration
            if (print_ >= PrintLevel::Verbose) {
                print_h2("MCSCF Macro Iter. " + std::to_string(macro));
                std::string title = "         Energy CI (  Delta E  )"
                                    "         Energy Opt. (  Delta E  )"
                                    "  E_OPT - E_CI   Orbital RMS  Micro";
                if (do_diis_)
                    title += "  DIIS";
                psi::outfile->Printf("\n    %s", title.c_str());
            }
            psi::outfile->Printf("\n    %4d %20.12f %11.4e%20.12f %11.4e  %10.4e %4d/%c", macro + 1,
                                 e_c, de_c, e_o, de_o, g_rms, n_micro, o_conv);

            // psi::outfile->Printf("\n    %18.12f (%11.4e)  %18.12f (%11.4e)  %12.4e  %12.4e
            // %4d/%c",
            //                      e_c, de_c, e_o, de_o, de, g_rms, n_micro, o_conv);

            // test convergence
            if (macro == 1 and lbfgs.converged() and std::fabs(de) < e_conv_) {
                psi::outfile->Printf("\n\n  Initial orbitals are already converged!");
                converged = true;
                break;
            }

            bool is_de_conv = skip_de_conv or std::fabs(de) < e_conv_;
            bool is_e_conv = std::fabs(de_c) < e_conv_ and std::fabs(de_o) < e_conv_;
            bool is_g_conv = g_rms < g_conv_ or lbfgs.converged();
            bool is_diis_conv = !do_diis_ or macro < diis_start_ + diis_min_vec_ or
                                diis_manager.subspace_size() > 1;
            if (is_de_conv and is_e_conv and is_g_conv and is_diis_conv) {
                psi::outfile->Printf("\n    %s", dash2.c_str());
                psi::outfile->Printf(
                    "\n\n  A miracle has come to pass: MCSCF iterations have converged!");
                converged = true;
                break;
            }

            // test history
            bool reset_diis = false;
            int increase_lbfgs = 0;
            if (macro > 6) {
                if (macro > maxiter_ * 3 / 2) {
                    int n_samples = 20 < maxiter_ / 2 ? 20 : maxiter_ / 2;
                    if (not test_history(history, n_samples)) {
                        psi::outfile->Printf(
                            "\n\n  MCSCF does not seem to be converging! Quitting!");
                        break;
                    }
                }
                if (not test_history(history, 5 + macro / 6)) {
                    reset_diis = true;
                    increase_lbfgs = (lbfgs_param->maxiter + 2) < micro_maxiter_ ? 2 : 0;
                } else {
                    increase_lbfgs = lbfgs_param->maxiter > micro_miniter_ ? -1 : 0;
                }
            }

            // adjust max number micro iterations
            lbfgs_param->maxiter += increase_lbfgs;

            // DIIS for orbitals
            if (do_diis_) {
                if (macro >= diis_start_) {
                    // reset DIIS if current orbital update unreasonable
                    if (reset_diis) {
                        psi::outfile->Printf("   R/");
                        diis_manager.reset_subspace();
                    } else {
                        psi::outfile->Printf("   ");
                    }

                    diis_manager.add_entry(dG.get(), R.get());
                    psi::outfile->Printf("S");
                }

                if ((macro - diis_start_) % diis_freq_ == 0 and
                    diis_manager.subspace_size() > diis_min_vec_) {
                    diis_manager.extrapolate(R.get());
                    psi::outfile->Printf("/E");

                    // update the actual integrals for CI, skip gradient computation
                    cas_grad.evaluate(R, dG, false);
                }
            }

            // adjust CI convergence
            dl_e_conv = 0.02 * std::fabs(de) < e_conv_ ? e_conv_ : 0.02 * std::fabs(de);
            dl_r_conv = 0.005 * g_rms < r_conv ? r_conv : 0.005 * g_rms;

            // solve the CI problem
            auto fci_ints = cas_grad.active_space_ints();
            auto print_level = debug_print_ ? PrintLevel::Debug
                                            : (print_ >= PrintLevel::Verbose ? PrintLevel::Verbose
                                                                             : PrintLevel::Quiet);
            e_c = diagonalize_hamiltonian(as_solver_, fci_ints,
                                          {print_level, dl_e_conv, dl_r_conv, false});
            rdms = as_solver_->compute_average_rdms(state_weights_map_, 2, RDMsType::spin_free);
        }

        diis_manager.reset_subspace();
        diis_manager.delete_diis_file();

        // print summary
        // print_macro_iteration(history);
    }

    // perform final CI using converged orbitals
<<<<<<< HEAD
    // as_solver->set_maxiter(as_maxiter);
=======
    if (print_ >= PrintLevel::Default)
        psi::outfile->Printf("\n\n  Performing final CI Calculation using converged orbitals");

>>>>>>> 727dd729
    energy_ =
        diagonalize_hamiltonian(as_solver_, cas_grad.active_space_ints(),
                                {print_, e_conv_, r_conv, options_->get_bool("DUMP_ACTIVE_WFN")});

    if (ints_->integral_type() != Custom) {
        auto final_orbs = options_->get_str("CASSCF_FINAL_ORBITAL");

        if (final_orbs != "UNSPECIFIED" or der_type_ == "FIRST") {
            // fix orbitals for redundant pairs
            rdms = as_solver_->compute_average_rdms(state_weights_map_, 1, RDMsType::spin_free);
            auto F = cas_grad.fock(rdms);
            ints_->set_fock_matrix(F, F);

            SemiCanonical semi(mo_space_info_, ints_, options_);
            semi.semicanonicalize(rdms, false, final_orbs == "NATURAL", false);

            cas_grad.canonicalize_final(semi.Ua());

            // TODO: need to implement the transformation of CI coefficients due to orbital
            // changes
        }

        // pass to wave function
        auto Ca = cas_grad.Ca();
        ints_->wfn()->Ca()->copy(Ca);
        ints_->wfn()->Cb()->copy(Ca);

        // throw error if not converged
        if (not converged)
            throw_convergence_error();

        // for nuclear gradient
        if (der_type_ == "FIRST") {
            // TODO: remove this re-diagonalization if CI transformation is impelementd
            if (not is_single_reference()) {
                diagonalize_hamiltonian(
                    as_solver_, cas_grad.active_space_ints(),
                    {PrintLevel::Quiet, e_conv_, r_conv, options_->get_bool("DUMP_ACTIVE_WFN")});
            }

            // recompute gradient due to canonicalization
            rdms = as_solver_->compute_average_rdms(state_weights_map_, 2, RDMsType::spin_free);
            cas_grad.set_rdms(rdms);
            cas_grad.evaluate(R, dG);

            // compute densities used for nuclear gradient
            cas_grad.compute_nuclear_gradient();
        }
    } else {
        // throw error if not converged
        if (not converged)
            throw_convergence_error();
    }

    return energy_;
}

bool MCSCF_2STEP::is_single_reference() {
    auto nactv = mo_space_info_->size("ACTIVE");
    auto nclosed = mo_space_info_->size("INACTIVE_DOCC");

    if (state_weights_map_.size() == 1) {
        for (const auto& [state, _] : state_weights_map_) {
            auto na = state.na() - nclosed;
            auto nb = state.nb() - nclosed;

            // no electrons in active
            if (na == 0 and nb == 0)
                return true;

            // fully occupied active
            if (na == nactv and nb == nactv)
                return true;

            // high-spin open-shell
            size_t nd = (static_cast<int>(na) - static_cast<int>(nb)) > 0 ? na - nb : nb - na;
            if (nd == nactv)
                return true;
        }
    }

    return false;
}

double
MCSCF_2STEP::diagonalize_hamiltonian(std::shared_ptr<ActiveSpaceSolver>& as_solver_,
                                     std::shared_ptr<ActiveSpaceIntegrals> fci_ints,
                                     const std::tuple<PrintLevel, double, double, bool>& params) {
    const auto& [print, e_conv, r_conv, dump_wfn] = params;

    as_solver_->set_print(print);
    as_solver_->set_e_convergence(e_conv);
    as_solver_->set_r_convergence(r_conv);
    as_solver_->set_active_space_integrals(fci_ints);

    const auto state_energies_map = as_solver_->compute_energy();

    if (dump_wfn)
        as_solver_->dump_wave_function();

    return compute_average_state_energy(state_energies_map, state_weights_map_);
}

bool MCSCF_2STEP::test_history(const std::vector<CASSCF_HISTORY>& history, const int& n_samples) {
    if (n_samples < 6)
        return true;

    int hist_size = static_cast<int>(history.size());
    int n = hist_size > n_samples ? n_samples : hist_size;
    int offset = hist_size - n;

    std::vector<double> delta_e(n - 1);
    std::vector<double> delta_g(n - 1);
    for (int i = 1; i < n; ++i) {
        delta_e[i - 1] = history[i + offset].e_o - history[i - 1 + offset].e_o;
        delta_g[i - 1] = history[i + offset].g_rms - history[i - 1 + offset].g_rms;
    }

    double max_dg = *std::max_element(delta_g.begin(), delta_g.end(), [](double a, double b) {
        return std::fabs(a) < std::fabs(b);
    });
    double max_de = *std::max_element(delta_e.begin(), delta_e.end(), [](double a, double b) {
        return std::fabs(a) < std::fabs(b);
    });

    if (max_dg < 10 * g_conv_ and max_de < 10 * e_conv_)
        return true;

    int e_decrease_count = 0, g_decrease_count = 0;
    int e_trap_count = 0, g_trap_count = 0;
    for (int i = 0; i < n - 1; ++i) {
        e_decrease_count += delta_e[i] < 0 ? 1 : 0;
        g_decrease_count += delta_g[i] < 0 ? 1 : 0;

        double qe = std::fabs(delta_e[i]) / max_de;
        double qg = std::fabs(delta_g[i]) / max_dg;
        e_trap_count += (qe < 1.5 and qe > 0.8) ? 1 : 0;
        g_trap_count += (qg < 1.5 and qg > 0.8) ? 1 : 0;
    }

    int more_than_half = n / 2 + 1;
    if (e_decrease_count > more_than_half or g_decrease_count > more_than_half) {
        return true;
    } else {
        if (e_trap_count < more_than_half and g_trap_count < more_than_half)
            return true;
    }

    return false;
}

void MCSCF_2STEP::print_macro_iteration(const std::vector<CASSCF_HISTORY>& history) {
    print_h2("MCSCF Iteration Summary");
    std::string dash1 = std::string(30, '-');
    std::string dash2 = std::string(88, '-');
    psi::outfile->Printf("\n                      Energy CI                    Energy Orbital");
    psi::outfile->Printf("\n           %s  %s", dash1.c_str(), dash1.c_str());
    psi::outfile->Printf("\n    Iter.        Total Energy       Delta        Total Energy       "
                         "Delta  Orb. Grad.  Micro");
    psi::outfile->Printf("\n    %s", dash2.c_str());
    for (int i = 0, size = static_cast<int>(history.size()); i < size; ++i) {
        double e_c = history[i].e_c;
        double e_o = history[i].e_o;
        double de_c = (i == 0) ? 0.0 : history[i].e_c - history[i - 1].e_c;
        double de_o = (i == 0) ? 0.0 : history[i].e_o - history[i - 1].e_o;
        double g = history[i].g_rms;
        int n = history[i].n_micro;
        psi::outfile->Printf("\n    %4d %20.12f %11.4e%20.12f %11.4e  %10.4e  %4d", i + 1, e_c,
                             de_c, e_o, de_o, g, n);
    }
    psi::outfile->Printf("\n    %s", dash2.c_str());
    psi::Process::environment.globals["CURRENT ENERGY"] = history.back().e_o;
    psi::Process::environment.globals["MCSCF ENERGY"] = history.back().e_o;
}

std::unique_ptr<MCSCF_2STEP>
make_mcscf_two_step(std::shared_ptr<ActiveSpaceSolver> as_solver,
                    const std::map<StateInfo, std::vector<double>>& state_weight_map,
                    std::shared_ptr<SCFInfo> scf_info, std::shared_ptr<ForteOptions> options,
                    std::shared_ptr<MOSpaceInfo> mo_space_info,
                    std::shared_ptr<ForteIntegrals> ints) {
    return std::make_unique<MCSCF_2STEP>(as_solver, state_weight_map, options, mo_space_info,
                                         scf_info, ints);
}

} // namespace forte<|MERGE_RESOLUTION|>--- conflicted
+++ resolved
@@ -187,24 +187,14 @@
     auto r_conv = options_->get_double("R_CONVERGENCE");
     auto as_maxiter = options_->get_int("DL_MAXITER");
 
-<<<<<<< HEAD
     auto as_solver =
         make_active_space_solver(ci_type_, to_state_nroots_map(state_weights_map_), scf_info_,
-                                 mo_space_info_, cas_grad.active_space_ints(), options_);
-    as_solver->set_print(print_);
+                                 mo_space_info_, options_, cas_grad.active_space_ints());
+    as_solver->set_print(PrintLevel::Quiet);
     as_solver->set_e_convergence(e_conv_);
     as_solver->set_r_convergence(no_orb_opt ? r_conv : 1.0e-2);
     as_solver->set_maxiter(no_orb_opt ? as_maxiter : dl_maxiter_);
     as_solver->set_die_if_not_converged(no_orb_opt);
-=======
-    auto active_space_ints = cas_grad.active_space_ints();
-    as_solver_->set_active_space_integrals(active_space_ints);
-
-    as_solver_->set_print(PrintLevel::Quiet);
-    as_solver_->set_e_convergence(e_conv_);
-    as_solver_->set_r_convergence(r_conv);
-    as_solver_->set_maxiter(no_orb_opt ? as_maxiter : 15);
->>>>>>> 727dd729
 
     // initial CI and resulting RDMs
     const auto state_energies_map = as_solver_->compute_energy();
@@ -233,9 +223,6 @@
     LBFGS lbfgs(lbfgs_param);
 
     bool converged = false;
-
-    // }
-    // psi::outfile->Printf("\n    %s", dash2.c_str());
 
     if (is_single_reference()) { // Case 2: if there is only 1 determinant
         lbfgs_param->maxiter = micro_maxiter_ > maxiter_ ? micro_maxiter_ : maxiter_;
@@ -263,12 +250,8 @@
 
         // CI solver set up
         bool restart = (ci_type_ == "FCI" or ci_type_ == "DETCI" or ci_type_ == "CAS");
-<<<<<<< HEAD
         as_solver->set_maxiter(restart ? dl_maxiter_ : as_maxiter);
         as_solver->set_die_if_not_converged(false);
-=======
-        as_solver_->set_maxiter(restart ? 15 : as_maxiter);
->>>>>>> 727dd729
 
         // CI convergence criteria along the way
         double dl_e_conv = 5.0e-7;
@@ -279,11 +262,6 @@
         bool skip_de_conv = (ci_type_.find("DMRG") != std::string::npos);
 
         std::vector<CASSCF_HISTORY> history;
-
-        // std::string title = "         Energy CI (  Delta E  )"
-        //                     "         Energy Opt. (  Delta E  )"
-        //                     "  E_OPT - E_CI   Orbital RMS  Micro";
-        // psi::outfile->Printf("\n    %s", title.c_str());
 
         print_h2("MCSCF Iterations");
         std::string dash1 = std::string(30, '-');
@@ -428,13 +406,9 @@
     }
 
     // perform final CI using converged orbitals
-<<<<<<< HEAD
-    // as_solver->set_maxiter(as_maxiter);
-=======
     if (print_ >= PrintLevel::Default)
         psi::outfile->Printf("\n\n  Performing final CI Calculation using converged orbitals");
 
->>>>>>> 727dd729
     energy_ =
         diagonalize_hamiltonian(as_solver_, cas_grad.active_space_ints(),
                                 {print_, e_conv_, r_conv, options_->get_bool("DUMP_ACTIVE_WFN")});
