--- conflicted
+++ resolved
@@ -124,12 +124,8 @@
         outfile->Printf("\n  No determinant found that matches the state requested!");
         outfile->Printf("\n  Please check the input (symmetry, multiplicity, etc.)!");
         throw std::runtime_error(
-<<<<<<< HEAD
-            "No determinant matching the conditions! Please check the symmetry of the state.");
-=======
             "No determinant found that matches the state requested!\n  Please check the "
             "input (symmetry and multiplicity of the root, etc.)!");
->>>>>>> 12206183
     }
 
     if (print_ > 2) {
