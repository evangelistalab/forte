--- conflicted
+++ resolved
@@ -32,15 +32,10 @@
 #include "psi4/libmints/molecule.h"
 #include "psi4/libpsi4util/process.h"
 #include "psi4/libpsi4util/PsiOutStream.h"
-<<<<<<< HEAD
-#include "psi4/libmints/matrix.h"
 #include "psi4/libmints/vector.h"
-=======
 #include "psi4/libpsio/psio.hpp"
->>>>>>> 128dc105
 
 #include "forte-def.h"
-#include "helpers/disk_io.h"
 #include "helpers/printing.h"
 #include "helpers/timer.h"
 
@@ -166,13 +161,11 @@
     ntamp_ = foptions_->get_int("NTAMP");
     intruder_tamp_ = foptions_->get_double("INTRUDER_TAMP");
 
-<<<<<<< HEAD
     internal_amp_ = foptions_->get_str("INTERNAL_AMP");
     internal_amp_select_ = foptions_->get_str("INTERNAL_AMP_SELECT");
-=======
+
     dump_amps_cwd_ = foptions_->get_bool("DSRG_DUMP_AMPS");
     read_amps_cwd_ = foptions_->get_bool("DSRG_READ_AMPS");
->>>>>>> 128dc105
 
     relax_ref_ = foptions_->get_str("RELAX_REF");
 
