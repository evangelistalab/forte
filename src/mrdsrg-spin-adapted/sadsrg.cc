/*
 * @BEGIN LICENSE
 *
 * Forte: an open-source plugin to Psi4 (https://github.com/psi4/psi4)
 * that implements a variety of quantum chemistry methods for strongly
 * correlated electrons.
 *
 * Copyright (c) 2012-2020 by its authors (see COPYING, COPYING.LESSER, AUTHORS).
 *
 * The copyrights for code used from other parties are included in
 * the corresponding files.
 *
 * This program is free software: you can redistribute it and/or modify
 * it under the terms of the GNU Lesser General Public License as published by
 * the Free Software Foundation, either version 3 of the License, or
 * (at your option) any later version.
 *
 * This program is distributed in the hope that it will be useful,
 * but WITHOUT ANY WARRANTY; without even the implied warranty of
 * MERCHANTABILITY or FITNESS FOR A PARTICULAR PURPOSE.  See the
 * GNU Lesser General Public License for more details.
 *
 * You should have received a copy of the GNU Lesser General Public License
 * along with this program.  If not, see http://www.gnu.org/licenses/.
 *
 * @END LICENSE
 */

#include <numeric>

#include "psi4/libmints/matrix.h"
#include "psi4/libmints/molecule.h"
#include "psi4/libpsi4util/process.h"
#include "psi4/libpsi4util/PsiOutStream.h"
#include "psi4/libmints/vector.h"
#include "psi4/libpsio/psio.hpp"

#include "forte-def.h"
#include "helpers/printing.h"
#include "helpers/timer.h"

#include "sadsrg.h"

using namespace psi;

namespace forte {

SADSRG::SADSRG(RDMs rdms, std::shared_ptr<SCFInfo> scf_info, std::shared_ptr<ForteOptions> options,
               std::shared_ptr<ForteIntegrals> ints, std::shared_ptr<MOSpaceInfo> mo_space_info)
    : DynamicCorrelationSolver(rdms, scf_info, options, ints, mo_space_info),
      BTF_(new BlockedTensorFactory()), tensor_type_(ambit::CoreTensor) {
    n_threads_ = omp_get_max_threads();
    std::string thread_title =
        std::to_string(n_threads_) + (n_threads_ > 1 ? " OMP threads" : " OMP thread");
    print_method_banner({"Spin-Adapted Multireference Driven Similarity Renormalization Group",
                         "written by Chenyang Li", thread_title});
    outfile->Printf("\n  Disclaimer:");
    outfile->Printf("\n    The spin-adapted DSRG code is largely adopted from the spin-integrated "
                    "code developed by");
    outfile->Printf(
        "\n    Chenyang Li, Kevin P. Hannon, Tianyuan Zhang, and Francesco A. Evangelista.");
    startup();
}

SADSRG::~SADSRG() {
    dsrg_time_.print_comm_time();

    if (warnings_.size() != 0) {
        print_h2("DSRG Warnings");

        outfile->Printf("\n  %32s  %32s  %32s", "Description", "This Run", "Solution");
        outfile->Printf("\n  %s", std::string(100, '-').c_str());
        for (auto& x : warnings_) {
            outfile->Printf("\n  %32s  %32s  %32s", std::get<0>(x), std::get<1>(x), std::get<2>(x));
        }
        outfile->Printf("\n  %s", std::string(100, '-').c_str());
        outfile->Printf("\n\n");
    }
}

void SADSRG::startup() {
    print_h2("Multireference Driven Similarity Renormalization Group");

    // build Fock and cleanup JK in ForteIntegrals
    build_fock_from_ints(ints_);

    // read options
    read_options();

    // read orbital spaces
    read_MOSpaceInfo();

    // set Ambit MO space labels
    set_ambit_MOSpace();

    // initialize timer for commutator
    dsrg_time_ = DSRG_TIME();

    // set memory variables
    check_init_memory();

    // prepare density matrix and cumulants
    init_density();

    // initialize Fock matrix
    init_fock();

    // recompute reference energy from ForteIntegral
    Eref_ = compute_reference_energy_from_ints(ints_);
    psi::Process::environment.globals["DSRG REFERENCE ENERGY"] = Eref_;

    // initialize Uactv_ to identity
    Uactv_ = BTF_->build(tensor_type_, "Uactv", {"aa"});
    Uactv_.iterate([&](const std::vector<size_t>& i, const std::vector<SpinType>&, double& value) {
        if (i[0] == i[1]) {
            value = 1.0;
        }
    });

    // general printing for all derived classes
    print_cumulant_summary();

    // check if using semicanonical orbitals
    semi_canonical_ = check_semi_orbs();
}

void SADSRG::build_fock_from_ints(std::shared_ptr<ForteIntegrals> ints) {
    outfile->Printf("\n    Computing Fock matrix and cleaning JK ........... ");
    ints->make_fock_matrix(rdms_.g1a(), rdms_.g1b());
    ints->jk_finalize();
    outfile->Printf("Done");
}

void SADSRG::read_options() {
    local_timer lt;
    print_contents("Reading DSRG options");

    auto throw_error = [&](const std::string& message) -> void {
        outfile->Printf("\n  %s", message.c_str());
        throw psi::PSIEXCEPTION(message);
    };

    s_ = foptions_->get_double("DSRG_S");
    if (s_ < 0) {
        throw_error("S parameter for DSRG must >= 0!");
    }
    taylor_threshold_ = foptions_->get_int("TAYLOR_THRESHOLD");
    if (taylor_threshold_ <= 0) {
        throw_error("Threshold for Taylor expansion must be an integer greater than 0!");
    }

    source_ = foptions_->get_str("SOURCE");
    if (source_ != "STANDARD" && source_ != "LABS" && source_ != "DYSON") {
        outfile->Printf("\n  Warning: SOURCE option %s is not implemented.", source_.c_str());
        outfile->Printf("\n  Changed SOURCE option to STANDARD");
        source_ = "STANDARD";

        warnings_.push_back(std::make_tuple("Unsupported SOURCE", "Change to STANDARD",
                                            "Change options in input.dat"));
    }
    if (source_ == "STANDARD") {
        dsrg_source_ = std::make_shared<STD_SOURCE>(s_, taylor_threshold_);
    } else if (source_ == "LABS") {
        dsrg_source_ = std::make_shared<LABS_SOURCE>(s_, taylor_threshold_);
    } else if (source_ == "DYSON") {
        dsrg_source_ = std::make_shared<DYSON_SOURCE>(s_, taylor_threshold_);
    }
    ccvv_source_ = foptions_->get_str("CCVV_SOURCE");

    do_cu3_ = foptions_->get_str("THREEPDC") != "ZERO";

    ntamp_ = foptions_->get_int("NTAMP");
    intruder_tamp_ = foptions_->get_double("INTRUDER_TAMP");

    internal_amp_ = foptions_->get_str("INTERNAL_AMP");
    internal_amp_select_ = foptions_->get_str("INTERNAL_AMP_SELECT");

    dump_amps_cwd_ = foptions_->get_bool("DSRG_DUMP_AMPS");
    read_amps_cwd_ = foptions_->get_bool("DSRG_READ_AMPS");

    relax_ref_ = foptions_->get_str("RELAX_REF");

    multi_state_ = foptions_->get_gen_list("AVG_STATE").size() != 0;
    multi_state_algorithm_ = foptions_->get_str("DSRG_MULTI_STATE");

    print_done(lt.get());
}

void SADSRG::read_MOSpaceInfo() {
    core_mos_ = mo_space_info_->corr_absolute_mo("RESTRICTED_DOCC");
    actv_mos_ = mo_space_info_->corr_absolute_mo("ACTIVE");
    virt_mos_ = mo_space_info_->corr_absolute_mo("RESTRICTED_UOCC");
    actv_mos_sym_ = mo_space_info_->symmetry("ACTIVE");

    if (eri_df_) {
        aux_mos_ = std::vector<size_t>(ints_->nthree());
        std::iota(aux_mos_.begin(), aux_mos_.end(), 0);
    }
}

void SADSRG::set_ambit_MOSpace() {
    local_timer lt;
    print_contents("Setting ambit MO space");
    BlockedTensor::reset_mo_spaces();
    BlockedTensor::set_expert_mode(true);

    // define space labels
    core_label_ = "c";
    actv_label_ = "a";
    virt_label_ = "v";

    // add Ambit index labels
    BTF_->add_mo_space(core_label_, "m,n,c0,c1,c2,c3,c4,c5,c6,c7,c8,c9", core_mos_, NoSpin);
    BTF_->add_mo_space(actv_label_, "u,v,w,x,y,z,a0,a1,a2,a3,a4,a5,a6,a7,a8,a9", actv_mos_, NoSpin);
    BTF_->add_mo_space(virt_label_, "e,f,v0,v1,v2,v3,v4,v5,v6,v7,v8,v9", virt_mos_, NoSpin);

    // map space labels to mo spaces
    label_to_spacemo_[core_label_[0]] = core_mos_;
    label_to_spacemo_[actv_label_[0]] = actv_mos_;
    label_to_spacemo_[virt_label_[0]] = virt_mos_;

    // define composite spaces
    BTF_->add_composite_mo_space("h", "i,j,k,l,h0,h1,h2,h3,h4,h5,h6,h7,h8,h9",
                                 {core_label_, actv_label_});
    BTF_->add_composite_mo_space("p", "a,b,c,d,p0,p1,p2,p3,p4,p5,p6,p7,p8,p9",
                                 {actv_label_, virt_label_});
    BTF_->add_composite_mo_space("g", "p,q,r,s,t,o,g0,g1,g2,g3,g4,g5,g6,g7,g8,g9",
                                 {core_label_, actv_label_, virt_label_});

    // if DF/CD
    if (eri_df_) {
        aux_label_ = "L";
        BTF_->add_mo_space(aux_label_, "g", aux_mos_, NoSpin);
        label_to_spacemo_[aux_label_[0]] = aux_mos_;
    }

    print_done(lt.get());
}

void SADSRG::check_init_memory() {
    mem_sys_ = psi::Process::environment.get_memory();
    int64_t mem_left = mem_sys_ * 0.9 - ints_->jk()->memory_estimate() * sizeof(double);

    // integrals already stored by the ForteIntegrals
    size_t n_ele = 0;
    auto ng = mo_space_info_->size("CORRELATED");
    if (eri_df_) {
        if (ints_type_ != "DISKDF") {
            auto nQ = aux_mos_.size();
            n_ele = nQ * ng * ng;
        }
    } else {
        n_ele = ng * ng * ng * ng;
    }

    // densities already stored by RDMs
    auto na = actv_mos_.size();
    n_ele += na * na + na * na * na * na;
    if (do_cu3_) {
        n_ele += na * na * na * na * na * na;
    }

    mem_left -= n_ele * sizeof(double);
    if (mem_left < 0) {
        throw psi::PSIEXCEPTION("Not enough memory to run FORTE.");
    }

    // prepare DSRG_MEM
    std::map<char, size_t> label_to_size;
    label_to_size['c'] = core_mos_.size();
    label_to_size['a'] = na;
    label_to_size['v'] = virt_mos_.size();
    label_to_size['h'] = label_to_size['c'] + label_to_size['a'];
    label_to_size['p'] = label_to_size['v'] + label_to_size['a'];
    label_to_size['g'] = label_to_size['c'] + label_to_size['p'];
    if (eri_df_) {
        label_to_size['L'] = aux_mos_.size();
    }
    dsrg_mem_.set_mem_avai(mem_left);
    dsrg_mem_.set_label_to_size(label_to_size);

    dsrg_mem_.add_print_entry("Memory assigned by the user", mem_sys_);
    dsrg_mem_.add_print_entry("Memory available for MR-DSRG", mem_left);
    dsrg_mem_.add_entry("Generalized Fock matrix", {"g", "gg"});
    if (do_cu3_) {
        dsrg_mem_.add_entry("1-, 2-, and 3-density cumulants", {"aa", "aa", "aaaa", "aaaaaa"});
    } else {
        dsrg_mem_.add_entry("1- and 2-density cumulants", {"aa", "aa", "aaaa"});
    }
}

void SADSRG::init_density() {
    local_timer lt;
    print_contents("Preparing density cumulants tensors");
    Eta1_ = BTF_->build(tensor_type_, "Eta1", {"aa"});
    L1_ = BTF_->build(tensor_type_, "L1", {"aa"});
    L2_ = BTF_->build(tensor_type_, "L2", {"aaaa"});
    fill_density();
    print_done(lt.get());
}

void SADSRG::fill_density() {
    // 1-particle density (make a copy)
    ambit::Tensor L1a = L1_.block("aa");
    L1a("pq") = rdms_.SF_L1()("pq");

    // 1-hole density
    ambit::Tensor E1a = Eta1_.block("aa");
    E1a.iterate(
        [&](const std::vector<size_t>& i, double& value) { value = i[0] == i[1] ? 2.0 : 0.0; });
    E1a("pq") -= L1a("pq");

    // 2-body density cumulants (make a copy)
    ambit::Tensor L2aa = L2_.block("aaaa");
    L2aa("pqrs") = rdms_.SF_L2()("pqrs");
}

void SADSRG::init_fock() {
<<<<<<< HEAD
    local_timer t;
    print_contents("Building Fock matrix");
    build_fock_from_ints(ints_, Fock_);
=======
    outfile->Printf("\n    Filling Fock from ForteIntegrals ................ ");
    Fock_ = BTF_->build(tensor_type_, "Fock", {"gg"});
    Fock_.iterate([&](const std::vector<size_t>& i, const std::vector<SpinType>&, double& value) {
        value = ints_->get_fock_a(i[0], i[1]);
    });
>>>>>>> dea446d5
    fill_Fdiag(Fock_, Fdiag_);
    print_done(t.get());
}

void SADSRG::fill_Fdiag(BlockedTensor& F, std::vector<double>& Fa) {
    size_t ncmo = mo_space_info_->size("CORRELATED");
    Fa.resize(ncmo);

    F.iterate([&](const std::vector<size_t>& i, const std::vector<SpinType>&, double& value) {
        if (i[0] == i[1]) {
            Fa[i[0]] = value;
        }
    });
}

double SADSRG::compute_reference_energy_from_ints(std::shared_ptr<ForteIntegrals> ints) {
    BlockedTensor H = BTF_->build(tensor_type_, "OEI", {"cc", "aa"}, true);
    H.iterate([&](const std::vector<size_t>& i, const std::vector<SpinType>&, double& value) {
        value = ints->oei_a(i[0], i[1]);
    });

    BlockedTensor V = BTF_->build(tensor_type_, "APEI", {"aaaa"}, true);
    V.block("aaaa")("prqs") =
        ints->aptei_ab_block(actv_mos_, actv_mos_, actv_mos_, actv_mos_)("prqs");

    // form Fock in batches
    // in cc block, only the diagonal elements are useful
    BlockedTensor F = BTF_->build(tensor_type_, "Fock pruned", {"cc", "aa"}, true);
    F["ij"] = H["ij"];
    F["uv"] += V["uyvx"] * L1_["xy"];
    F["uv"] -= 0.5 * V["uyxv"] * L1_["xy"];

    // an identity tensor of shape 1 * nc * 1 * nc for F["mm"] <- sum_{n} V["mnmn"]
    size_t nc = core_mos_.size();
    std::vector<size_t> Idims{1, nc, 1, nc};
    ambit::Tensor I = ambit::Tensor::build(tensor_type_, "I", Idims);
    I.iterate([&](const std::vector<size_t>& i, double& value) {
        if (i[1] == i[3]) {
            value = 1.0;
        }
    });

    // an temp tensor of shape 1 * 1
    ambit::Tensor O = ambit::Tensor::build(tensor_type_, "ONE", std::vector<size_t>{1, 1});
    O.data()[0] = 1.0;

    ambit::Tensor Vtemp;
    for (size_t m = 0; m < nc; ++m) {
        size_t nm = core_mos_[m];
        Vtemp = ints->aptei_ab_block({nm}, core_mos_, {nm}, core_mos_);
        F.block("cc").data()[m * nc + m] += 2.0 * Vtemp("pqrs") * I("pqrs");

        Vtemp = ints->aptei_ab_block({nm}, core_mos_, core_mos_, {nm});
        F.block("cc").data()[m * nc + m] -= Vtemp("pqrs") * I("pqsr");
    }

    Vtemp = ints->aptei_ab_block(core_mos_, actv_mos_, core_mos_, actv_mos_);
    F.block("cc")("pq") += Vtemp("prqs") * L1_.block("aa")("sr");
    F.block("aa")("pq") += 2.0 * Vtemp("rpsq") * I("isjr") * O("ij");

    Vtemp = ints->aptei_ab_block(core_mos_, actv_mos_, actv_mos_, core_mos_);
    F.block("cc")("pq") -= 0.5 * Vtemp("prsq") * L1_.block("aa")("sr");
    F.block("aa")("pq") -= Vtemp("rpqs") * I("isjr") * O("ij");

    return compute_reference_energy(H, F, V);
}

double SADSRG::compute_reference_energy(BlockedTensor H, BlockedTensor F, BlockedTensor V) {
    /// H: bare OEI; F: Fock; V: bare APTEI.
    /// Spin-orbital expression:
    /// E = 0.5 * ( H["ij"] + F["ij"] ) * L1["ji"] + 0.25 * V["xyuv"] * L2["uvxy"]
    /// Spin-adapted expression:
    /// E = 0.5 * ( H["ij"] + F["ij"] ) * L1["ji"] + 0.5 * V["xyuv"] * L2["uvxy"]
    /// Note that L1_mn = 2.0 * δ_mn now

    double E = Efrzc_ + Enuc_;

    for (size_t m = 0, nc = core_mos_.size(); m < nc; ++m) {
        E += H.block("cc").data()[m * nc + m];
        E += F.block("cc").data()[m * nc + m];
    }

    E += 0.5 * H["uv"] * L1_["vu"];
    E += 0.5 * F["uv"] * L1_["vu"];

    E += 0.5 * V["uvxy"] * L2_["xyuv"];

    return E;
}

void SADSRG::fill_three_index_ints(ambit::BlockedTensor B) {
    const auto& block_labels = B.block_labels();
    for (const std::string& string_block : block_labels) {
        auto mo_to_index = BTF_->get_mo_to_index();
        std::vector<size_t> first_index = mo_to_index[string_block.substr(0, 1)];
        std::vector<size_t> second_index = mo_to_index[string_block.substr(1, 1)];
        std::vector<size_t> third_index = mo_to_index[string_block.substr(2, 1)];
        ambit::Tensor block = ints_->three_integral_block(first_index, second_index, third_index);
        B.block(string_block).copy(block);
    }
}

std::shared_ptr<ActiveSpaceIntegrals> SADSRG::compute_Heff_actv() {
    // de-normal-order DSRG transformed Hamiltonian
    double Edsrg = Eref_ + Hbar0_;
    if (foptions_->get_bool("FORM_HBAR3")) {
        deGNO_ints("Hamiltonian", Edsrg, Hbar1_, Hbar2_, Hbar3_);
        rotate_ints_semi_to_origin("Hamiltonian", Hbar1_, Hbar2_, Hbar3_);
    } else {
        deGNO_ints("Hamiltonian", Edsrg, Hbar1_, Hbar2_);
        rotate_ints_semi_to_origin("Hamiltonian", Hbar1_, Hbar2_);
    }

    // create FCIIntegral shared_ptr
    auto fci_ints =
        std::make_shared<ActiveSpaceIntegrals>(ints_, actv_mos_, actv_mos_sym_, core_mos_);
    fci_ints->set_scalar_energy(Edsrg - Enuc_ - Efrzc_);
    fci_ints->set_restricted_one_body_operator(Hbar1_.block("aa").data(),
                                               Hbar1_.block("aa").data());

    auto Hbar2aa = Hbar2_.block("aaaa").clone();
    Hbar2aa("pqrs") -= Hbar2_.block("aaaa")("pqsr");
    fci_ints->set_active_integrals(Hbar2aa, Hbar2_.block("aaaa"), Hbar2aa);

    return fci_ints;
}

void SADSRG::deGNO_ints(const std::string& name, double& H0, BlockedTensor& H1, BlockedTensor& H2) {
    print_h2("De-Normal-Order DSRG Transformed " + name);

    // compute scalar
    local_timer t0;
    print_contents("Computing the scalar term");

    // build a temp["pqrs"] = 2 * H2["pqrs"] - H2["pqsr"]
    auto temp = H2.block("aaaa").clone();
    temp.scale(2.0);
    temp("pqrs") -= H2.block("aaaa")("pqsr");

    // scalar from H1
    double scalar1 = 0.0;
    scalar1 -= H1["vu"] * L1_["uv"];

    // scalar from H2
    double scalar2 = 0.0;
    ambit::Tensor L1a = L1_.block("aa");
    scalar2 += 0.25 * L1a("uv") * temp("vyux") * L1a("xy");

    scalar2 -= 0.5 * H2["xyuv"] * L2_["uvxy"];

    H0 += scalar1 + scalar2;
    print_done(t0.get());

    // compute 1-body term
    local_timer t1;
    print_contents("Computing the 1-body term");

    H1.block("aa")("uv") -= 0.5 * temp("uxvy") * L1a("yx");
    print_done(t1.get());
}

void SADSRG::deGNO_ints(const std::string& name, double& H0, BlockedTensor& H1, BlockedTensor& H2,
                        BlockedTensor& /*H3*/) {
    throw psi::PSIEXCEPTION("Not yet implemented when forming Hbar3.");

    print_h2("De-Normal-Order DSRG Transformed " + name);

    // build a temp["pqrs"] = 2 * H2["pqrs"] - H2["pqsr"]
    auto temp = H2.block("aaaa").clone();
    temp.scale(2.0);
    temp("pqrs") -= H2.block("aaaa")("pqsr");

    // compute scalar
    local_timer t0;
    print_contents("Computing the scalar term");

    // scalar from H1
    double scalar1 = 0.0;
    scalar1 -= H1["vu"] * L1_["uv"];

    // scalar from H2
    double scalar2 = 0.0;
    ambit::Tensor L1a = L1_.block("aa");
    scalar2 += 0.25 * L1a("uv") * temp("vyux") * L1a("xy");

    scalar2 -= 0.5 * H2["xyuv"] * L2_["uvxy"];

    // scalar from H3
    /**
     * Different equations are obtained depending on how H3 is handled.
     * If H3 is equivalent to aab spin case, then for L3 term becomes
     * scalar3 -= 1/36 * H3["pqrstu"] * (2 * A - B - C - 3 * D),
     * where A = L3["stupqr"], B = L3["stuqrp"], C = L3["sturpq"], D = L3["stuqpr"].
     */
    double scalar3 = 0.0;
    //    scalar3 -= (1.0 / 36.0) * H3.block("aaaaaa")("xyzuvw") * rdms_.L3aaa()("xyzuvw");
    //    scalar3 -= (1.0 / 36.0) * H3.block("AAAAAA")("XYZUVW") * rdms_.L3bbb()("XYZUVW");
    //    scalar3 -= 0.25 * H3.block("aaAaaA")("xyZuvW") * rdms_.L3aab()("xyZuvW");
    //    scalar3 -= 0.25 * H3.block("aAAaAA")("xYZuVW") * rdms_.L3abb()("xYZuVW");

    //    // TODO: form one-body intermediate for scalar and 1-body
    //    scalar3 += 0.25 * H3["xyzuvw"] * Lambda2_["uvxy"] * Gamma1_["wz"];
    //    scalar3 += 0.25 * H3["XYZUVW"] * Lambda2_["UVXY"] * Gamma1_["WZ"];
    //    scalar3 += 0.25 * H3["xyZuvW"] * Lambda2_["uvxy"] * Gamma1_["WZ"];
    //    scalar3 += H3["xzYuwV"] * Lambda2_["uVxY"] * Gamma1_["wz"];
    //    scalar3 += 0.25 * H3["zXYwUV"] * Lambda2_["UVXY"] * Gamma1_["wz"];
    //    scalar3 += H3["xZYuWV"] * Lambda2_["uVxY"] * Gamma1_["WZ"];

    //    scalar3 -= (1.0 / 6.0) * H3["xyzuvw"] * Gamma1_["ux"] * Gamma1_["vy"] * Gamma1_["wz"];
    //    scalar3 -= (1.0 / 6.0) * H3["XYZUVW"] * Gamma1_["UX"] * Gamma1_["VY"] * Gamma1_["WZ"];
    //    scalar3 -= 0.5 * H3["xyZuvW"] * Gamma1_["ux"] * Gamma1_["vy"] * Gamma1_["WZ"];
    //    scalar3 -= 0.5 * H3["xYZuVW"] * Gamma1_["ux"] * Gamma1_["VY"] * Gamma1_["WZ"];

    H0 += scalar1 + scalar2 + scalar3;
    print_done(t0.get());

    // compute 1-body term
    local_timer t1;
    print_contents("Computing the 1-body term");

    // 1-body from H2
    H1.block("aa")("uv") -= 0.5 * temp("uxvy") * L1a("yx");

    // 1-body from H3
    //    H1["uv"] += 0.5 * H3["uyzvxw"] * Gamma1_["xy"] * Gamma1_["wz"];
    //    H1["uv"] += 0.5 * H3["uYZvXW"] * Gamma1_["XY"] * Gamma1_["WZ"];
    //    H1["uv"] += H3["uyZvxW"] * Gamma1_["xy"] * Gamma1_["WZ"];

    //    H1["UV"] += 0.5 * H3["UYZVXW"] * Gamma1_["XY"] * Gamma1_["WZ"];
    //    H1["UV"] += 0.5 * H3["yzUxwV"] * Gamma1_["xy"] * Gamma1_["wz"];
    //    H1["UV"] += H3["yUZxVW"] * Gamma1_["xy"] * Gamma1_["WZ"];

    //    H1["uv"] -= 0.25 * H3["uxyvwz"] * Lambda2_["wzxy"];
    //    H1["uv"] -= 0.25 * H3["uXYvWZ"] * Lambda2_["WZXY"];
    //    H1["uv"] -= H3["uxYvwZ"] * Lambda2_["wZxY"];

    //    H1["UV"] -= 0.25 * H3["UXYVWZ"] * Lambda2_["WZXY"];
    //    H1["UV"] -= 0.25 * H3["xyUwzV"] * Lambda2_["wzxy"];
    //    H1["UV"] -= H3["xUYwVZ"] * Lambda2_["wZxY"];
    print_done(t1.get());

    // compute 2-body term
    local_timer t2;
    print_contents("Computing the 2-body term");
    //    H2["xyuv"] -= H3["xyzuvw"] * Gamma1_["wz"];
    //    H2["xyuv"] -= H3["xyZuvW"] * Gamma1_["WZ"];
    //    H2["xYuV"] -= H3["xYZuVW"] * Gamma1_["WZ"];
    //    H2["xYuV"] -= H3["xzYuwV"] * Gamma1_["wz"];
    //    H2["XYUV"] -= H3["XYZUVW"] * Gamma1_["WZ"];
    //    H2["XYUV"] -= H3["zXYwUV"] * Gamma1_["wz"];
    print_done(t2.get());
}

ambit::BlockedTensor SADSRG::deGNO_Tamp(BlockedTensor& T1, BlockedTensor& T2, BlockedTensor& D1) {
    BlockedTensor T1eff = BTF_->build(tensor_type_, "T1eff from de-GNO", {"hp"});

    T1eff["ia"] = T1["ia"];

    T1eff["ia"] -= 2.0 * T2["iuav"] * D1["vu"];
    T1eff["ia"] += T2["iuva"] * D1["vu"];

    return T1eff;
}

void SADSRG::set_Uactv(ambit::Tensor& U) {
    Uactv_ = BTF_->build(tensor_type_, "Uactv", {"aa"});
    Uactv_.block("aa")("pq") = U("pq");
}

void SADSRG::rotate_ints_semi_to_origin(const std::string& name, BlockedTensor& H1,
                                        BlockedTensor& H2) {
    print_h2("Rotate DSRG Transformed " + name + " back to Original Basis");
    ambit::Tensor temp;
    ambit::Tensor Ua = Uactv_.block("aa");

    local_timer timer;
    print_contents("Rotating 1-body term to original basis");
    temp = H1.block("aa").clone(tensor_type_);
    H1.block("aa")("pq") = Ua("pu") * temp("uv") * Ua("qv");
    print_done(timer.get());

    timer.reset();
    print_contents("Rotating 2-body term to original basis");
    temp = H2.block("aaaa").clone(tensor_type_);
    H2.block("aaaa")("pqrs") = Ua("pa") * Ua("qb") * temp("abcd") * Ua("rc") * Ua("sd");
    print_done(timer.get());
}

void SADSRG::rotate_ints_semi_to_origin(const std::string& name, BlockedTensor& H1,
                                        BlockedTensor& H2, BlockedTensor& H3) {
    print_h2("Rotate DSRG Transformed " + name + " back to Original Basis");
    ambit::Tensor temp;
    ambit::Tensor Ua = Uactv_.block("aa");

    local_timer timer;
    print_contents("Rotating 1-body term to original basis");
    temp = H1.block("aa").clone(tensor_type_);
    H1.block("aa")("pq") = Ua("pu") * temp("uv") * Ua("qv");
    print_done(timer.get());

    timer.reset();
    print_contents("Rotating 2-body term to original basis");
    temp = H2.block("aaaa").clone(tensor_type_);
    H2.block("aaaa")("pqrs") = Ua("pa") * Ua("qb") * temp("abcd") * Ua("rc") * Ua("sd");
    print_done(timer.get());

    timer.reset();
    print_contents("Rotating 3-body term to original basis");
    temp = H3.block("aaaaaa").clone(tensor_type_);
    H3.block("aaaaaa")("pqrstu") =
        Ua("pa") * Ua("qb") * Ua("rc") * temp("abcijk") * Ua("si") * Ua("tj") * Ua("uk");
    print_done(timer.get());
}

bool SADSRG::check_semi_orbs() {
    print_h2("Checking Semicanonical Orbitals");
    semi_checked_results_.clear();

    BlockedTensor Fd = BTF_->build(tensor_type_, "Fd", {"cc", "aa", "vv"});
    Fd["pq"] = Fock_["pq"];

    Fd.iterate([&](const std::vector<size_t>& i, const std::vector<SpinType>&, double& value) {
        if (i[0] == i[1]) {
            value = 0.0;
        }
    });

    bool semi = true;
    double e_conv = foptions_->get_double("E_CONVERGENCE");
    double cd = foptions_->get_double("CHOLESKY_TOLERANCE");
    e_conv = cd < e_conv ? e_conv : cd * 0.1;
    e_conv = e_conv < 1.0e-12 ? 1.0e-12 : e_conv;
    double threshold_max = 10.0 * e_conv;

    std::vector<std::tuple<std::string, double, double>> Fcheck;
    for (const auto& block : {"cc", "vv"}) {
        double fmax = Fd.block(block).norm(0);
        double fmean = Fd.block(block).norm(1);
        fmean /= Fd.block(block).numel() > 2 ? Fd.block(block).numel() : 1.0;

        std::string space = (block[0] == 'c') ? "RESTRICTED_DOCC" : "RESTRICTED_UOCC";
        semi_checked_results_[space] = fmax <= threshold_max and fmean <= e_conv;

        space = (block[0] == 'c') ? "CORE" : "VIRTUAL";
        Fcheck.emplace_back(space, fmax, fmean);
    }

    auto nactv = actv_mos_.size();
    for (const std::string& space : mo_space_info_->space_names()) {
        if (space.find("GAS") == std::string::npos or mo_space_info_->size(space) == 0)
            continue;

        auto rel_indices = mo_space_info_->pos_in_space(space, "ACTIVE");
        auto size = rel_indices.size();
        double fmax = 0.0, fmean = 0.0;

        for (size_t p = 0; p < size; ++p) {
            auto np = rel_indices[p];
            for (size_t q = p + 1; q < size; ++q) {
                auto nq = rel_indices[q];
                double v = std::fabs(Fd.block("aa").data()[np * nactv + nq]);
                if (v > fmax)
                    fmax = v;
                fmean += v;
            }
        }
        fmean /= size * size * 0.5; // roughly correct

        semi_checked_results_[space] = fmax <= threshold_max and fmean <= e_conv;

        Fcheck.emplace_back(space, fmax, fmean);
    }

    std::string dash(8 + 32, '-');
    outfile->Printf("\n    %-8s %15s %15s", "Block", "Max", "Mean");
    outfile->Printf("\n    %s", dash.c_str());
    for (const auto& Ftuple : Fcheck) {
        std::string space;
        double fmax, fmean;
        std::tie(space, fmax, fmean) = Ftuple;
        outfile->Printf("\n    %-8s %15.10f %15.10f", space.c_str(), fmax, fmean);
    }
    outfile->Printf("\n    %s", dash.c_str());

    for (const auto& pair : semi_checked_results_) {
        if (pair.second == false) {
            semi = false;
            break;
        }
    }

    if (semi) {
        outfile->Printf("\n    Orbitals are semi-canonicalized.");
    } else {
        outfile->Printf("\n    Warning! Orbitals are not semi-canonicalized!");
    }

    return semi;
}

void SADSRG::print_cumulant_summary() {
    print_h2("Density Cumulant Summary");

    std::vector<double> maxes(2), norms(2);

    maxes[0] = L2_.norm(0);
    norms[0] = L2_.norm(2);

    if (do_cu3_) {
        maxes[1] = rdms_.SF_L3().norm(0);
        norms[1] = rdms_.SF_L3().norm(2);
    } else {
        maxes[1] = 0.0;
        norms[1] = 0.0;
    }

    std::string dash(6 + 13 * 2, '-');
    outfile->Printf("\n    %-6s %12s %12s", "", "2-cumulant", "3-cumulant");
    outfile->Printf("\n    %s", dash.c_str());
    outfile->Printf("\n    %-6s %12.6f %12.6f", "max", maxes[0], maxes[1]);
    outfile->Printf("\n    %-6s %12.6f %12.6f", "2-norm", norms[0], norms[1]);
    outfile->Printf("\n    %s", dash.c_str());
}

std::vector<double> SADSRG::diagonalize_Fock_diagblocks(BlockedTensor& U) {
    // set U to identity and output diagonal Fock
    U.iterate([&](const std::vector<size_t>& i, const std::vector<SpinType>&, double& value) {
        if (i[0] == i[1]) {
            value = 1.0;
        }
    });
    std::vector<double> Fdiag(Fdiag_);

    // loop each correlated elementary space
    int nirrep = mo_space_info_->nirrep();

    auto elementary_spaces = mo_space_info_->composite_space_names()["CORRELATED"];
    for (const std::string& space : elementary_spaces) {
        if (mo_space_info_->size(space) == 0 or semi_checked_results_[space])
            continue;

        std::string block, composite_space;
        if (space.find("DOCC") != std::string::npos) {
            block = core_label_ + core_label_;
            composite_space = space;
        } else if (space.find("UOCC") != std::string::npos) {
            block = virt_label_ + virt_label_;
            composite_space = space;
        } else {
            block = actv_label_ + actv_label_;
            composite_space = "ACTIVE";
        }

        auto& Fdata = Fock_.block(block).data();
        auto indices = mo_space_info_->pos_in_space(space, composite_space);
        auto composite_size = mo_space_info_->size(composite_space);

        auto dim = mo_space_info_->dimension(space);
        auto Fd = std::make_shared<psi::Matrix>("F " + space, dim, dim);

        for (int h = 0, offset = 0; h < nirrep; ++h) {
            for (int p = 0; p < dim[h]; ++p) {
                auto np = indices[p + offset];
                for (int q = p; q < dim[h]; ++q) {
                    auto nq = indices[q + offset];
                    double v = Fdata[np * composite_size + nq];
                    Fd->set(h, p, q, v);
                    Fd->set(h, q, p, v);
                }
            }
            offset += dim[h];
        }

        auto Usub = std::make_shared<psi::Matrix>("U " + space, dim, dim);
        auto evals = std::make_shared<psi::Vector>("evals " + space, dim);
        Fd->diagonalize(Usub, evals);

        auto& Udata = U.block(block).data();
        auto corr_abs_indices = mo_space_info_->corr_absolute_mo(space);
        for (int h = 0, offset = 0; h < nirrep; ++h) {
            for (int p = 0; p < dim[h]; ++p) {
                auto np = indices[p + offset];
                for (int q = 0; q < dim[h]; ++q) {
                    auto nq = indices[q + offset];
                    Udata[nq * composite_size + np] = Usub->get(h, p, q); // row: new, column: old
                }
                Fdiag[corr_abs_indices[p + offset]] = evals->get(h, p);
            }
            offset += dim[h];
        }
    }

    return Fdiag;
}

void SADSRG::print_contents(const std::string& str, size_t size) {
    if (str.size() + 4 > size)
        size = str.size() + 4;
    std::string padding(size - str.size() - 1, '.');
    outfile->Printf("\n    %s %s", str.c_str(), padding.c_str());
}

void SADSRG::print_done(double t) {
    outfile->Printf(" Done. Timing %10.3f s", t);
}
} // namespace forte<|MERGE_RESOLUTION|>--- conflicted
+++ resolved
@@ -125,10 +125,11 @@
 }
 
 void SADSRG::build_fock_from_ints(std::shared_ptr<ForteIntegrals> ints) {
-    outfile->Printf("\n    Computing Fock matrix and cleaning JK ........... ");
+    local_timer lt;
+    print_contents("Computing Fock matrix and cleaning JK");
     ints->make_fock_matrix(rdms_.g1a(), rdms_.g1b());
     ints->jk_finalize();
-    outfile->Printf("Done");
+    print_done(lt.get());
 }
 
 void SADSRG::read_options() {
@@ -316,19 +317,14 @@
 }
 
 void SADSRG::init_fock() {
-<<<<<<< HEAD
-    local_timer t;
-    print_contents("Building Fock matrix");
-    build_fock_from_ints(ints_, Fock_);
-=======
-    outfile->Printf("\n    Filling Fock from ForteIntegrals ................ ");
+    local_timer lt;
+    print_contents("Filling Fock matrix from ForteIntegrals");
     Fock_ = BTF_->build(tensor_type_, "Fock", {"gg"});
     Fock_.iterate([&](const std::vector<size_t>& i, const std::vector<SpinType>&, double& value) {
         value = ints_->get_fock_a(i[0], i[1]);
     });
->>>>>>> dea446d5
     fill_Fdiag(Fock_, Fdiag_);
-    print_done(t.get());
+    print_done(lt.get());
 }
 
 void SADSRG::fill_Fdiag(BlockedTensor& F, std::vector<double>& Fa) {
