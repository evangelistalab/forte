--- conflicted
+++ resolved
@@ -222,16 +222,13 @@
     // export MOSpaceInfo
     py::class_<MOSpaceInfo, std::shared_ptr<MOSpaceInfo>>(m, "MOSpaceInfo")
         .def("size", &MOSpaceInfo::size, "Return the number of orbitals in a space")
-<<<<<<< HEAD
         .def("read_from_map", &MOSpaceInfo::read_from_map, "Read the space info from a map of spacename-dimension_vector")
         .def("set_reorder", &MOSpaceInfo::set_reorder, "Reorder MOs according to the input indexing vector")
         .def("compute_space_info", &MOSpaceInfo::compute_space_info, "Processing current MOSpaceInfo: calculate frozen core, count and assign orbitals")
         .def("nirrep", &MOSpaceInfo::nirrep, "return The number of irreps");
-=======
         .def("get_relative_mo", &MOSpaceInfo::get_relative_mo, "Return the relative MOs")
         .def("read_options", &MOSpaceInfo::read_options, "Read options")
         ;
->>>>>>> b676c7b0
 
     // export ForteIntegrals
     py::class_<ForteIntegrals, std::shared_ptr<ForteIntegrals>>(m, "ForteIntegrals")
