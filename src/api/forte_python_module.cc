/*
 * @BEGIN LICENSE
 *
 * Forte: an open-source plugin to Psi4 (https://github.com/psi4/psi4)
 * t    hat implements a variety of quantum chemistry methods for strongly
 * correlated electrons.
 *
 * Copyright (c) 2012-2020 by its authors (see LICENSE, AUTHORS).
 *
 * The copyrights for code used from other parties are included in
 * the corresponding files.
 *
 * This program is free software: you can redistribute it and/or modify
 * it under the terms of the GNU General Public License as published by
 * the Free Software Foundation, either version 3 of the License, or
 * (at your option) any later version.
 *
 * This program is distributed in the hope that it will be useful,
 * but WITHOUT ANY WARRANTY; without even the implied warranty of
 * MERCHANTABILITY or FITNESS FOR A PARTICULAR PURPOSE.  See the
 * GNU General Public License for more details.
 *
 * You should have received a copy of the GNU General Public License
 * along with this program.  If not, see http://www.gnu.org/licenses/.
 *
 * @END LICENSE
 */

#include <pybind11/pybind11.h>
#include <pybind11/numpy.h>
#include <pybind11/stl.h>

#include "psi4/libpsi4util/process.h"
#include "psi4/libmints/wavefunction.h"

#include "base_classes/active_space_solver.h"
#include "base_classes/orbital_transform.h"
#include "integrals/make_integrals.h"

#include "helpers/printing.h"

#include "orbital-helpers/aosubspace.h"
#include "orbital-helpers/localize.h"
#include "orbital-helpers/mp2_nos.h"
#include "orbital-helpers/semi_canonicalize.h"
#include "orbital-helpers/orbital_embedding.h"
#include "orbital-helpers/fragment_projector.h"

#include "forte.h"

#include "casscf/casscf.h"
#include "fci/fci_solver.h"
#include "base_classes/dynamic_correlation_solver.h"
#include "base_classes/state_info.h"
#include "base_classes/scf_info.h"
#include "mrdsrg-helper/run_dsrg.h"
#include "mrdsrg-spin-integrated/master_mrdsrg.h"
#include "mrdsrg-spin-adapted/sadsrg.h"

#include "sparse_ci/determinant.h"
#include "post_process/spin_corr.h"
#include "sparse_ci/determinant_hashvector.h"

namespace py = pybind11;
using namespace pybind11::literals;

namespace forte {

// see the files in src/api for the implementation of the following methods
void export_ambit(py::module& m);
void export_ForteIntegrals(py::module& m);
void export_ForteOptions(py::module& m);
void export_MOSpaceInfo(py::module& m);
void export_RDMs(py::module& m);
void export_StateInfo(py::module& m);
void export_SigmaVector(py::module& m);
void export_SparseCISolver(py::module& m);
void export_ForteCubeFile(py::module& m);
void export_OrbitalTransform(py::module& m);
void export_Localize(py::module& m);

/// Export the ActiveSpaceMethod class
void export_ActiveSpaceMethod(py::module& m) {
    py::class_<ActiveSpaceMethod>(m, "ActiveSpaceMethod")
        .def("compute_energy", &ActiveSpaceMethod::compute_energy);
}

void export_ActiveSpaceSolver(py::module& m) {
    py::class_<ActiveSpaceSolver>(m, "ActiveSpaceSolver")
        .def("compute_energy", &ActiveSpaceSolver::compute_energy)
        .def("rdms", &ActiveSpaceSolver::rdms)
        .def("compute_contracted_energy", &ActiveSpaceSolver::compute_contracted_energy,
             "as_ints"_a, "max_body"_a,
             "Solve the contracted CI eigenvalue problem using given integrals")
        .def("compute_average_rdms", &ActiveSpaceSolver::compute_average_rdms,
             "Compute the weighted average reference")
        .def("set_active_space_integrals", &ActiveSpaceSolver::set_active_space_integrals,
             "Set the active space integrals manually");

    m.def("compute_average_state_energy", &compute_average_state_energy,
          "Compute the average energy given the energies and weights of each state");
}

void export_CASSCF(py::module& m) {
    py::class_<CASSCF>(m, "CASSCF")
        .def("compute_energy", &CASSCF::compute_energy, "Compute the CASSCF energy")
        .def("compute_gradient", &CASSCF::compute_gradient, "Compute the CASSCF gradient");
}

/// Export the Determinant class
void export_Determinant(py::module& m) {
    py::class_<Determinant>(m, "Determinant")
        .def(py::init<>())
        .def(py::init<const Determinant&>())
        .def(py::init<const std::vector<bool>&, const std::vector<bool>&>())
        .def("get_alfa_bits", &Determinant::get_alfa_bits, "Get alpha bits")
        .def("get_beta_bits", &Determinant::get_beta_bits, "Get beta bits")
        .def("nbits", &Determinant::get_nbits)
        .def("nbits_half", &Determinant::get_nbits_half)
        .def("get_alfa_bit", &Determinant::get_alfa_bit, "n"_a, "Get the value of an alpha bit")
        .def("get_beta_bit", &Determinant::get_beta_bit, "n"_a, "Get the value of a beta bit")
        .def("set_alfa_bit", &Determinant::set_alfa_bit, "n"_a, "value"_a,
             "Set the value of an alpha bit")
        .def("set_beta_bit", &Determinant::set_beta_bit, "n"_a, "value"_a,
             "Set the value of an beta bit")
        .def("create_alfa_bit", &Determinant::create_alfa_bit, "n"_a, "Create an alpha bit")
        .def("create_beta_bit", &Determinant::create_beta_bit, "n"_a, "Create a beta bit")
        .def("destroy_alfa_bit", &Determinant::destroy_alfa_bit, "n"_a, "Destroy an alpha bit")
        .def("destroy_beta_bit", &Determinant::destroy_beta_bit, "n"_a, "Destroy a beta bit")
<<<<<<< HEAD
=======
        .def("count_alfa", &Determinant::count_alfa, "Count the number of set alpha bits")
        .def("count_beta", &Determinant::count_beta, "Count the number of set beta bits")
>>>>>>> 818f9d88
        .def(
            "gen_excitation",
            [](Determinant& d, const std::vector<int>& aann, const std::vector<int>& acre,
               const std::vector<int>& bann,
               const std::vector<int>& bcre) { return gen_excitation(d, aann, acre, bann, bcre); },
            "Apply a generic excitation")
        .def(
            "str", [](const Determinant& a, int n) { return str(a, n); }, "n"_a = 64,
            "Get the string representation of the Slater determinant")
        .def("__repr__", [](const Determinant& a) { return str(a); })
        .def("__str__", [](const Determinant& a) { return str(a); })
        .def("__eq__", [](const Determinant& a, const Determinant& b) { return a == b; })
        .def("__lt__", [](const Determinant& a, const Determinant& b) { return a < b; })
        .def("__hash__", [](const Determinant& a) { return Determinant::Hash()(a); });
    py::class_<DeterminantHashVec>(m, "DeterminantHashVec")
        .def(py::init<>())
        .def(py::init<const std::vector<Determinant>&>())
        .def(py::init<const det_hashvec&>())
        .def("add", &DeterminantHashVec::add, "Add a determinant")
        .def("size", &DeterminantHashVec::size, "Get the size of the vector")
        .def("get_det", &DeterminantHashVec::get_det, "Return a specific determinant by reference")
        .def("get_idx", &DeterminantHashVec::get_idx, " Return the index of a determinant");

    m.def("spin2", &spin2<Determinant::nbits>);
}

// TODO: export more classes using the function above
PYBIND11_MODULE(forte, m) {
    m.doc() = "pybind11 Forte module"; // module docstring
    m.def("startup", &startup);
    m.def("cleanup", &cleanup);
    m.def("banner", &banner, "Print forte banner");
    m.def("print_method_banner", &print_method_banner, "text"_a, "separator"_a = "-",
          "Print a method banner");
    m.def("make_mo_space_info", &make_mo_space_info, "Make a MOSpaceInfo object");
    m.def("make_mo_space_info_from_map", &make_mo_space_info_from_map, "nmopi"_a, "point_group"_a,
          "mo_space_map"_a, "reorder"_a = std::vector<size_t>(),
          "Make a MOSpaceInfo object using a dictionary");

    m.def("make_aosubspace_projector", &make_aosubspace_projector, "Make a AOSubspace projector");
    m.def("make_avas", &make_avas, "Make AVAS orbitals");
    m.def("make_fragment_projector", &make_fragment_projector,
          "Make a fragment(embedding) projector");
    m.def("make_embedding", &make_embedding, "Apply fragment projector to embed");
    m.def("make_ints_from_psi4", &make_forte_integrals_from_psi4,
          "Make Forte integral object from psi4");
    m.def("make_custom_ints", &make_custom_forte_integrals, "Make a custom integral object");
    m.def("forte_old_methods", &forte_old_methods, "Run Forte methods");
    m.def("make_active_space_method", &make_active_space_method, "Make an active space method");
    m.def("make_active_space_solver", &make_active_space_solver, "Make an active space solver");
    m.def("make_orbital_transformation", &make_orbital_transformation,
          "Make an orbital transformation");
    m.def("make_state_info_from_psi", &make_state_info_from_psi,
          "Make a state info object from a psi4 Wavefunction");
    m.def("to_state_nroots_map", &to_state_nroots_map,
          "Convert a map of StateInfo to weight lists to a map of StateInfo to number of "
          "states.");
    m.def("make_state_weights_map", &make_state_weights_map,
          "Make a list of target states with their weigth");
    m.def("make_active_space_ints", &make_active_space_ints,
          "Make an object that holds the molecular orbital integrals for the active orbitals");
    m.def("make_dynamic_correlation_solver", &make_dynamic_correlation_solver,
          "Make a dynamical correlation solver");
    m.def("perform_spin_analysis", &perform_spin_analysis, "Do spin analysis");
    m.def("make_dsrg_method", &make_dsrg_method,
          "Make a DSRG method (spin-integrated implementation)");
    m.def("make_sadsrg_method", &make_sadsrg_method,
          "Make a DSRG method (spin-adapted implementation)");
    m.def("make_dsrg_so_y", &make_dsrg_so_y, "Make a DSRG pointer (spin-orbital implementation)");
    m.def("make_dsrg_so_f", &make_dsrg_so_f, "Make a DSRG pointer (spin-orbital implementation)");
    m.def("make_dsrg_spin_adapted", &make_dsrg_spin_adapted,
          "Make a DSRG pointer (spin-adapted implementation)");
    m.def("make_casscf", &make_casscf, "Make a CASSCF object");

    export_ambit(m);

    export_ForteOptions(m);

    export_ActiveSpaceMethod(m);
    export_ActiveSpaceSolver(m);

    export_CASSCF(m);
    export_ForteIntegrals(m);

    export_OrbitalTransform(m);
    export_Localize(m);

    export_Determinant(m);

    export_RDMs(m);

    export_StateInfo(m);

    export_SigmaVector(m);
    export_SparseCISolver(m);

    export_ForteCubeFile(m);

    export_MOSpaceInfo(m);

    // export SCFInfo
    py::class_<SCFInfo, std::shared_ptr<SCFInfo>>(m, "SCFInfo")
        .def(py::init<psi::SharedWavefunction>())
        .def(py::init<const psi::Dimension&, const psi::Dimension&, double,
                      std::shared_ptr<psi::Vector>, std::shared_ptr<psi::Vector>>());

    // export DynamicCorrelationSolver
    py::class_<DynamicCorrelationSolver, std::shared_ptr<DynamicCorrelationSolver>>(
        m, "DynamicCorrelationSolver")
        .def("compute_energy", &DynamicCorrelationSolver::compute_energy);

    // export ActiveSpaceIntegrals
    py::class_<ActiveSpaceIntegrals, std::shared_ptr<ActiveSpaceIntegrals>>(m,
                                                                            "ActiveSpaceIntegrals")
        .def("slater_rules", &ActiveSpaceIntegrals::slater_rules,
             "Compute the matrix element of the Hamiltonian between two determinants")
        .def("nuclear_repulsion_energy", &ActiveSpaceIntegrals::nuclear_repulsion_energy,
             "Get the nuclear repulsion energy")
        .def("frozen_core_energy", &ActiveSpaceIntegrals::frozen_core_energy,
             "Get the frozen core energy (contribution from FROZEN_DOCC)")
        .def("scalar_energy", &ActiveSpaceIntegrals::scalar_energy,
             "Get the scalar_energy energy (contribution from RESTRICTED_DOCC)")
        .def("oei_a", &ActiveSpaceIntegrals::oei_a, "Get the alpha effective one-electron integral")
        .def("oei_b", &ActiveSpaceIntegrals::oei_b, "Get the beta effective one-electron integral")
        .def("tei_aa", &ActiveSpaceIntegrals::tei_aa, "alpha-alpha two-electron integral <pq||rs>")
        .def("tei_ab", &ActiveSpaceIntegrals::tei_ab, "alpha-beta two-electron integral <pq|rs>")
        .def("tei_bb", &ActiveSpaceIntegrals::tei_bb, "beta-beta two-electron integral <pq||rs>")
        .def("print", &ActiveSpaceIntegrals::print, "Print the integrals (alpha-alpha case)");

    // export SemiCanonical
    py::class_<SemiCanonical>(m, "SemiCanonical")
        .def(py::init<std::shared_ptr<MOSpaceInfo>, std::shared_ptr<ForteIntegrals>,
                      std::shared_ptr<ForteOptions>, bool>(),
             "mo_space_info"_a, "ints"_a, "options"_a, "quiet_banner"_a = false)
        .def("semicanonicalize", &SemiCanonical::semicanonicalize, "reference"_a,
             "max_rdm_level"_a = 3, "build_fock"_a = true, "transform"_a = true,
             "Semicanonicalize the orbitals and transform the integrals and reference")
        .def("transform_rdms", &SemiCanonical::transform_rdms, "Ua"_a, "Ub"_a, "reference"_a,
             "max_rdm_level"_a, "Transform the RDMs by input rotation matrices")
        .def("Ua_t", &SemiCanonical::Ua_t, "Return the alpha rotation matrix in the active space")
        .def("Ub_t", &SemiCanonical::Ub_t, "Return the beta rotation matrix in the active space");

    // export MASTER_DSRG
    py::class_<MASTER_DSRG>(m, "MASTER_DSRG")
        .def("compute_energy", &MASTER_DSRG::compute_energy, "Compute the DSRG energy")
        .def("compute_Heff_actv", &MASTER_DSRG::compute_Heff_actv,
             "Return the DSRG dressed ActiveSpaceIntegrals")
        .def("deGNO_DMbar_actv", &MASTER_DSRG::deGNO_DMbar_actv,
             "Return the DSRG dressed dipole integrals")
        .def("nuclear_dipole", &MASTER_DSRG::nuclear_dipole,
             "Return nuclear components of dipole moments")
        .def("set_Uactv", &MASTER_DSRG::set_Uactv, "Ua"_a, "Ub"_a,
             "Set active part orbital rotation matrix (from original to semicanonical)")
        .def("set_read_cwd_amps", &MASTER_DSRG::set_read_amps_cwd,
             "Set if reading amplitudes in the current directory or not")
        .def("clean_checkpoints", &MASTER_DSRG::clean_checkpoints,
             "Delete amplitudes checkpoint files");

    // export SADSRG
    py::class_<SADSRG>(m, "SADSRG")
        .def("compute_energy", &SADSRG::compute_energy, "Compute the DSRG energy")
        .def("compute_Heff_actv", &SADSRG::compute_Heff_actv,
             "Return the DSRG dressed ActiveSpaceIntegrals")
        .def("set_Uactv", &SADSRG::set_Uactv, "Ua"_a,
             "Set active part orbital rotation matrix (from original to semicanonical)")
        .def("set_read_cwd_amps", &SADSRG::set_read_amps_cwd,
             "Set if reading amplitudes in the current directory or not")
        .def("clean_checkpoints", &SADSRG::clean_checkpoints, "Delete amplitudes checkpoint files");

    // export MRDSRG_SO
    py::class_<MRDSRG_SO>(m, "MRDSRG_SO")
        .def("compute_energy", &MRDSRG_SO::compute_energy, "Compute DSRG energy")
        .def("compute_Heff_actv", &MRDSRG_SO::compute_Heff_actv,
             "Return the DSRG dressed ActiveSpaceIntegrals");

    // export SOMRDSRG
    py::class_<SOMRDSRG>(m, "SOMRDSRG")
        .def("compute_energy", &SOMRDSRG::compute_energy, "Compute DSRG energy")
        .def("compute_Heff_actv", &SOMRDSRG::compute_Heff_actv,
             "Return the DSRG dressed ActiveSpaceIntegrals");

    // export DSRG_MRPT spin-adapted code
    py::class_<DSRG_MRPT>(m, "DSRG_MRPT")
        .def("compute_energy", &DSRG_MRPT::compute_energy, "Compute DSRG energy")
        .def("compute_Heff_actv", &DSRG_MRPT::compute_Heff_actv,
             "Return the DSRG dressed ActiveSpaceIntegrals");

    // export DressedQuantity for dipole moments
    py::class_<DressedQuantity>(m, "DressedQuantity")
        .def("contract_with_rdms", &DressedQuantity::contract_with_rdms, "reference"_a,
             "Contract densities with quantity");
}

} // namespace forte<|MERGE_RESOLUTION|>--- conflicted
+++ resolved
@@ -127,11 +127,8 @@
         .def("create_beta_bit", &Determinant::create_beta_bit, "n"_a, "Create a beta bit")
         .def("destroy_alfa_bit", &Determinant::destroy_alfa_bit, "n"_a, "Destroy an alpha bit")
         .def("destroy_beta_bit", &Determinant::destroy_beta_bit, "n"_a, "Destroy a beta bit")
-<<<<<<< HEAD
-=======
         .def("count_alfa", &Determinant::count_alfa, "Count the number of set alpha bits")
         .def("count_beta", &Determinant::count_beta, "Count the number of set beta bits")
->>>>>>> 818f9d88
         .def(
             "gen_excitation",
             [](Determinant& d, const std::vector<int>& aann, const std::vector<int>& acre,
