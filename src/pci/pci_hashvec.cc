/*
 * @BEGIN LICENSE
 *
 * Forte: an open-source plugin to Psi4 (https://github.com/psi4/psi4)
 * that implements a variety of quantum chemistry methods for strongly
 * correlated electrons.
 *
 * Copyright (c) 2012-2017 by its authors (see COPYING, COPYING.LESSER,
 * AUTHORS).
 *
 * The copyrights for code used from other parties are included in
 * the corresponding files.
 *
 * This program is free software: you can redistribute it and/or modify
 * it under the terms of the GNU Lesser General Public License as published by
 * the Free Software Foundation, either version 3 of the License, or
 * (at your option) any later version.
 *
 * This program is distributed in the hope that it will be useful,
 * but WITHOUT ANY WARRANTY; without even the implied warranty of
 * MERCHANTABILITY or FITNESS FOR A PARTICULAR PURPOSE.  See the
 * GNU Lesser General Public License for more details.
 *
 * You should have received a copy of the GNU Lesser General Public License
 * along with this program.  If not, see http://www.gnu.org/licenses/.
 *
 * @END LICENSE
 */

#include <algorithm>
#include <cmath>
#include <functional>
#include <tuple>
#include <unordered_map>

#include "../mini-boost/boost/format.hpp"
#include "../mini-boost/boost/math/special_functions/bessel.hpp"

#include "psi4/libpsi4util/process.h"
#include "psi4/libciomr/libciomr.h"
#include "psi4/libmints/matrix.h"
#include "psi4/libmints/molecule.h"
#include "psi4/libmints/vector.h"
#include "psi4/libpsio/psio.h"
#include "psi4/libpsio/psio.hpp"
#include "psi4/libqt/qt.h"

#include "pci_hashvec.h"

using namespace psi;
using namespace psi::forte::GeneratorType_HashVec;

#define USE_HASH 1
#define DO_STATS 0
#define ENFORCE_SYM 1

namespace psi {
namespace forte {
#ifdef _OPENMP
#include <omp.h>
bool ProjectorCI_HashVec::have_omp_ = true;
#else
#define omp_get_max_threads() 1
#define omp_get_thread_num() 0
bool ProjectorCI_HashVec::have_omp_ = false;
#endif

void combine_hashes(std::vector<det_hash<>>& thread_det_C_map, det_hash<>& dets_C_hash);
void combine_hashes(det_hash<>& dets_C_hash_A, det_hash<>& dets_C_hash_B);
void combine_hashes_into_hash(std::vector<det_hash<>>& thread_det_C_hash, det_hash<>& dets_C_hash);
void copy_hash_to_vec(det_hash<>& dets_C_hash, det_vec& dets, std::vector<double>& C);
void copy_hash_to_vec_order_ref(det_hash<>& dets_C_hash, det_vec& dets, std::vector<double>& C);
void copy_vec_to_hash(det_vec& dets, const std::vector<double>& C, det_hash<>& dets_C_hash);
void scale(std::vector<double>& A, double alpha);
void scale(det_hash<>& A, double alpha);
double normalize(std::vector<double>& C);
double normalize(det_hash<>& dets_C);
double norm(std::vector<double>& C);
double norm(det_hash<>& dets_C);
double dot(det_hash<>& A, det_hash<>& B);
double dot(std::vector<double>& C1, std::vector<double>& C2);
size_t ortho_norm(std::vector<std::vector<double>>& H_n_C, std::vector<double>& norms, Matrix& A,
                  double colinear_threshold);
void add(det_hash<>& A, double beta, det_hash<>& B);
void add(std::vector<double>& a, double k, std::vector<double>& b);
double factorial(int n);
void binomial_coefs(std::vector<double>& coefs, int order, double a, double b);
void Taylor_generator_coefs(std::vector<double>& coefs, int order, double tau, double S);
void Taylor_polynomial_coefs(std::vector<double>& coefs, int order);
void Chebyshev_polynomial_coefs(std::vector<double>& coefs, int order);
void Exp_Chebyshev_generator_coefs(std::vector<double>& coefs, int order, double tau, double S,
                                   double range);
void Chebyshev_generator_coefs(std::vector<double>& coefs, int order, double tau, double S,
                               double range);
void Wall_Chebyshev_generator_coefs(std::vector<double>& coefs, int order, double tau, double S,
                                    double range);
void print_polynomial(std::vector<double>& coefs);

void print_vector(const std::vector<double>& C, std::string description);

void print_hash(det_hash<>& C, std::string description, bool print_det = false);

void add(const det_hashvec& A, std::vector<double> Ca, double beta, const det_hashvec& B,
         const std::vector<double> Cb) {
    size_t A_size = A.size(), B_size = B.size();
#pragma omp parallel for
    for (size_t i = 0; i < A_size; ++i) {
        size_t B_index = B.find(A[i]);
        if (B_index < B_size)
            Ca[i] += beta * Cb[B_index];
    }
}

double dot(const det_hashvec& A, const std::vector<double> Ca, const det_hashvec& B,
           const std::vector<double> Cb) {
    double res = 0.0;
    size_t A_size = A.size(), B_size = B.size();
#pragma omp parallel for reduction(+ : res)
    for (size_t i = 0; i < A_size; ++i) {
        size_t B_index = B.find(A[i]);
        if (B_index < B_size)
            res += Ca[i] * Cb[B_index];
    }
    return res;
}

void ProjectorCI_HashVec::sortHashVecByCoefficient(det_hashvec& dets_hashvec,
                                                   std::vector<double>& C) {
    size_t dets_size = dets_hashvec.size();
    std::vector<std::pair<double, size_t>> det_weight(dets_size);
    for (size_t I = 0; I < dets_size; ++I) {
        det_weight[I] = std::make_pair(std::fabs(C[I]), I);
    }
    std::sort(det_weight.begin(), det_weight.end(), std::greater<std::pair<double, size_t>>());
    det_hashvec new_dets_hashvec;
    new_dets_hashvec.reserve(dets_size);
    std::vector<double> new_C(dets_size);
    std::vector<std::pair<double, double>> new_dets_max_couplings(dets_size);
    size_t old_I = 0, new_I = 0;
    for (size_t I = 0; I < dets_size; ++I) {
        old_I = det_weight[I].second;
        new_I = new_dets_hashvec.add(dets_hashvec[old_I]);
        new_C[new_I] = C[old_I];
        new_dets_max_couplings[new_I] = dets_max_couplings_[old_I];
    }
    dets_hashvec = new_dets_hashvec;
    C = new_C;
    dets_max_couplings_ = new_dets_max_couplings;
}

ProjectorCI_HashVec::ProjectorCI_HashVec(SharedWavefunction ref_wfn, Options& options,
                                         std::shared_ptr<ForteIntegrals> ints,
                                         std::shared_ptr<MOSpaceInfo> mo_space_info)
    : Wavefunction(options), ints_(ints), mo_space_info_(mo_space_info),
      fast_variational_estimate_(false) {
    // Copy the wavefunction information
    shallow_copy(ref_wfn);
    reference_wavefunction_ = ref_wfn;
    startup();
}

std::shared_ptr<FCIIntegrals> ProjectorCI_HashVec::fci_ints_ = 0;

void ProjectorCI_HashVec::startup() {
    // Connect the integrals to the determinant class
    fci_ints_ = std::make_shared<FCIIntegrals>(ints_, mo_space_info_->get_corr_abs_mo("ACTIVE"),
                                               mo_space_info_->get_corr_abs_mo("RESTRICTED_DOCC"));

    auto active_mo = mo_space_info_->get_corr_abs_mo("ACTIVE");
    ambit::Tensor tei_active_aa = ints_->aptei_aa_block(active_mo, active_mo, active_mo, active_mo);
    ambit::Tensor tei_active_ab = ints_->aptei_ab_block(active_mo, active_mo, active_mo, active_mo);
    ambit::Tensor tei_active_bb = ints_->aptei_bb_block(active_mo, active_mo, active_mo, active_mo);
    fci_ints_->set_active_integrals(tei_active_aa, tei_active_ab, tei_active_bb);
    fci_ints_->compute_restricted_one_body_operator();

    // The number of correlated molecular orbitals
    nact_ = mo_space_info_->get_corr_abs_mo("ACTIVE").size();
    nactpi_ = mo_space_info_->get_dimension("ACTIVE");

    // Include frozen_docc and restricted_docc
    frzcpi_ = mo_space_info_->get_dimension("INACTIVE_DOCC");
    nfrzc_ = mo_space_info_->size("INACTIVE_DOCC");

    nuclear_repulsion_energy_ = molecule_->nuclear_repulsion_energy();

    mo_symmetry_ = mo_space_info_->symmetry("ACTIVE");

    wavefunction_symmetry_ = 0;
    if (options_["ROOT_SYM"].has_changed()) {
        wavefunction_symmetry_ = options_.get_int("ROOT_SYM");
    }
    // Read options
    wavefunction_multiplicity_ = 1;
    if (options_["MULTIPLICITY"].has_changed()) {
        wavefunction_multiplicity_ = options_.get_int("MULTIPLICITY");
    }

    // Number of correlated electrons
    nactel_ = 0;
    nalpha_ = 0;
    nbeta_ = 0;
    int nel = 0;
    for (int h = 0; h < nirrep_; ++h) {
        nel += 2 * doccpi_[h] + soccpi_[h];
    }

    int ms = wavefunction_multiplicity_ - 1;
    nactel_ = nel - 2 * nfrzc_;
    nalpha_ = (nactel_ + ms) / 2;
    nbeta_ = nactel_ - nalpha_;

    // Build the reference determinant and compute its energy
    reference_determinant_ = Determinant(get_occupation());

    //    outfile->Printf("\n  The reference determinant is:\n");
    //    reference_determinant_.print();

    nroot_ = options_.get_int("PCI_NROOT");
    current_root_ = -1;
    post_diagonalization_ = options_.get_bool("PCI_POST_DIAGONALIZE");
    diag_method_ = DLSolver;
    if (options_["DIAG_ALGORITHM"].has_changed()) {
        if (options_.get_str("DIAG_ALGORITHM") == "FULL") {
            diag_method_ = Full;
        } else if (options_.get_str("DIAG_ALGORITHM") == "DLSTRING") {
            diag_method_ = DLString;
        } else if (options_.get_str("DIAG_ALGORITHM") == "DLDISK") {
            diag_method_ = DLDisk;
        }
    }
    //    /-> Define appropriate variable: post_diagonalization_ =
    //    options_.get_bool("EX_ALGORITHM");

    spawning_threshold_ = options_.get_double("PCI_SPAWNING_THRESHOLD");
    initial_guess_spawning_threshold_ = options_.get_double("PCI_GUESS_SPAWNING_THRESHOLD");
    if (initial_guess_spawning_threshold_ < 0.0)
        initial_guess_spawning_threshold_ = 10.0 * spawning_threshold_;
    time_step_ = options_.get_double("PCI_TAU");
    maxiter_ = options_.get_int("PCI_MAXBETA") / time_step_;
    max_Davidson_iter_ = options_.get_int("PCI_MAX_DAVIDSON_ITER");
    davidson_collapse_per_root_ = options_.get_int("PCI_DL_COLLAPSE_PER_ROOT");
    davidson_subspace_per_root_ = options_.get_int("PCI_DL_SUBSPACE_PER_ROOT");
    e_convergence_ = options_.get_double("PCI_E_CONVERGENCE");
    energy_estimate_threshold_ = options_.get_double("PCI_ENERGY_ESTIMATE_THRESHOLD");
    evar_max_error_ = options_.get_double("PCI_EVAR_MAX_ERROR");

    max_guess_size_ = options_.get_int("PCI_MAX_GUESS_SIZE");
    energy_estimate_freq_ = options_.get_int("PCI_ENERGY_ESTIMATE_FREQ");

    fast_variational_estimate_ = options_.get_bool("PCI_FAST_EVAR");
    do_shift_ = options_.get_bool("PCI_USE_SHIFT");
    use_inter_norm_ = options_.get_bool("PCI_USE_INTER_NORM");
    do_perturb_analysis_ = options_.get_bool("PCI_PERTURB_ANALYSIS");
    stop_higher_new_low_ = options_.get_bool("PCI_STOP_HIGHER_NEW_LOW");
    chebyshev_order_ = options_.get_int("PCI_CHEBYSHEV_ORDER");
    krylov_order_ = options_.get_int("PCI_KRYLOV_ORDER");

    variational_estimate_ = options_.get_bool("PCI_VAR_ESTIMATE");
    print_full_wavefunction_ = options_.get_bool("PCI_PRINT_FULL_WAVEFUNCTION");

    approx_E_tau_ = 1.0;
    approx_E_S_ = 0.0;

    if (options_.get_str("PCI_GENERATOR") == "WALL-CHEBYSHEV") {
        generator_ = WallChebyshevGenerator;
        generator_description_ = "Wall-Chebyshev";
        time_step_ = 1.0;
        if (chebyshev_order_ <= 0) {
            outfile->Printf("\n\n  Warning! Chebyshev order %d out of bound, "
                            "automatically adjusted to 5.",
                            chebyshev_order_);
            chebyshev_order_ = 5;
        }
    } else if (options_.get_str("PCI_GENERATOR") == "DL") {
        generator_ = DLGenerator;
        generator_description_ = "Davidson-Liu by Tianyuan";
        time_step_ = 1.0;
        if (krylov_order_ <= 0) {
            outfile->Printf("\n\n  Warning! Krylov order %d out of bound, "
                            "automatically adjusted to 8.",
                            krylov_order_);
            krylov_order_ = 8;
        }
    } else {
        outfile->Printf("\n\n  Warning! Generator Unsupported.");
        abort();
    }

    num_threads_ = omp_get_max_threads();
}

void ProjectorCI_HashVec::print_info() {
    // Print a summary
    std::vector<std::pair<std::string, int>> calculation_info{
        {"Symmetry", wavefunction_symmetry_},
        {"Multiplicity", wavefunction_multiplicity_},
        {"Number of roots", nroot_},
        {"Root used for properties", options_.get_int("ROOT")},
        {"Maximum number of iterations", maxiter_},
        {"Energy estimation frequency", energy_estimate_freq_},
        {"Number of threads", num_threads_}};

    std::vector<std::pair<std::string, double>> calculation_info_double{
        {"Time step (beta)", time_step_},
        {"Spawning threshold", spawning_threshold_},
        {"Initial guess spawning threshold", initial_guess_spawning_threshold_},
        {"Convergence threshold", e_convergence_},
        {"Energy estimate tollerance", energy_estimate_threshold_}};

    std::vector<std::pair<std::string, std::string>> calculation_info_string{
        {"Generator type", generator_description_},
        {"Shift the energy", do_shift_ ? "YES" : "NO"},
        {"Use intermediate normalization", use_inter_norm_ ? "YES" : "NO"},
        {"Fast variational estimate", fast_variational_estimate_ ? "YES" : "NO"},
        {"Result perturbation analysis", do_perturb_analysis_ ? "YES" : "NO"},
        {"Using OpenMP", have_omp_ ? "YES" : "NO"},
    };

    // Print some information
    outfile->Printf("\n\n  ==> Calculation Information <==\n");
    for (auto& str_dim : calculation_info) {
        outfile->Printf("\n    %-39s %10d", str_dim.first.c_str(), str_dim.second);
    }
    for (auto& str_dim : calculation_info_double) {
        outfile->Printf("\n    %-39s %10.3e", str_dim.first.c_str(), str_dim.second);
    }
    for (auto& str_dim : calculation_info_string) {
        outfile->Printf("\n    %-39s %10s", str_dim.first.c_str(), str_dim.second.c_str());
    }
}

double ProjectorCI_HashVec::estimate_high_energy() {
    double high_obt_energy = 0.0;
    int nea = 0, neb = 0;
    std::vector<std::pair<double, int>> obt_energies;
    auto bits_ = reference_determinant_.bits_;
    Determinant high_det(reference_determinant_);
    for (int i = 0; i < nact_; i++) {
        if (bits_[i]) {
            ++nea;
            high_det.destroy_alfa_bit(i);
        }
        if (bits_[nact_ + i]) {
            ++neb;
            high_det.destroy_beta_bit(i);
        }

        double temp = fci_ints_->oei_a(i, i);
        for (int p = 0; p < nact_; ++p) {
            if (bits_[p]) {
                temp += fci_ints_->tei_aa(i, p, i, p);
            }
            if (bits_[nact_ + p]) {
                temp += fci_ints_->tei_ab(i, p, i, p);
            }
        }
        obt_energies.push_back(std::make_pair(temp, i));
    }
    std::sort(obt_energies.begin(), obt_energies.end());

    for (int i = 1; i <= nea; i++) {
        high_obt_energy += obt_energies[obt_energies.size() - i].first;
        high_det.create_alfa_bit(obt_energies[obt_energies.size() - i].second);
    }
    for (int i = 1; i <= neb; i++) {
        high_obt_energy += obt_energies[obt_energies.size() - i].first;
        high_det.create_beta_bit(obt_energies[obt_energies.size() - i].second);
    }

    //    if (ne % 2) {
    //        high_obt_energy +=
    //        obt_energies[obt_energies.size()-1-Ndocc].first;
    //        high_det.create_alfa_bit(obt_energies[obt_energies.size()-1-Ndocc].second);
    //    }
    lambda_h_ = high_obt_energy + fci_ints_->frozen_core_energy() + fci_ints_->scalar_energy();

    double lambda_h_G = fci_ints_->energy(high_det) + fci_ints_->scalar_energy();
    std::vector<int> aocc = high_det.get_alfa_occ();
    std::vector<int> bocc = high_det.get_beta_occ();
    std::vector<int> avir = high_det.get_alfa_vir();
    std::vector<int> bvir = high_det.get_beta_vir();
    std::vector<int> aocc_offset(nirrep_ + 1);
    std::vector<int> bocc_offset(nirrep_ + 1);
    std::vector<int> avir_offset(nirrep_ + 1);
    std::vector<int> bvir_offset(nirrep_ + 1);

    int noalpha = aocc.size();
    int nobeta = bocc.size();
    int nvalpha = avir.size();
    int nvbeta = bvir.size();

    for (int i = 0; i < noalpha; ++i)
        aocc_offset[mo_symmetry_[aocc[i]] + 1] += 1;
    for (int a = 0; a < nvalpha; ++a)
        avir_offset[mo_symmetry_[avir[a]] + 1] += 1;
    for (int i = 0; i < nobeta; ++i)
        bocc_offset[mo_symmetry_[bocc[i]] + 1] += 1;
    for (int a = 0; a < nvbeta; ++a)
        bvir_offset[mo_symmetry_[bvir[a]] + 1] += 1;
    for (int h = 1; h < nirrep_ + 1; ++h) {
        aocc_offset[h] += aocc_offset[h - 1];
        avir_offset[h] += avir_offset[h - 1];
        bocc_offset[h] += bocc_offset[h - 1];
        bvir_offset[h] += bvir_offset[h - 1];
    }

    // Generate aa excitations
    for (int h = 0; h < nirrep_; ++h) {
        for (int i = aocc_offset[h]; i < aocc_offset[h + 1]; ++i) {
            int ii = aocc[i];
            for (int a = avir_offset[h]; a < avir_offset[h + 1]; ++a) {
                int aa = avir[a];
                double HJI = fci_ints_->slater_rules_single_alpha(high_det, ii, aa);
                lambda_h_G += std::fabs(HJI);
            }
        }
    }
    // Generate bb excitations
    for (int h = 0; h < nirrep_; ++h) {
        for (int i = bocc_offset[h]; i < bocc_offset[h + 1]; ++i) {
            int ii = bocc[i];
            for (int a = bvir_offset[h]; a < bvir_offset[h + 1]; ++a) {
                int aa = bvir[a];
                double HJI = fci_ints_->slater_rules_single_beta(high_det, ii, aa);
                lambda_h_G += std::fabs(HJI);
            }
        }
    }

    for (int i = 0; i < noalpha; ++i) {
        int ii = aocc[i];
        for (int j = i + 1; j < noalpha; ++j) {
            int jj = aocc[j];
            for (int a = 0; a < nvalpha; ++a) {
                int aa = avir[a];
                int h = mo_symmetry_[ii] ^ mo_symmetry_[jj] ^ mo_symmetry_[aa];
                if (h < mo_symmetry_[aa])
                    continue;
                int minb = h == mo_symmetry_[aa] ? a + 1 : avir_offset[h];
                int maxb = avir_offset[h + 1];
                for (int b = minb; b < maxb; ++b) {
                    int bb = avir[b];
                    double HJI = fci_ints_->tei_aa(ii, jj, aa, bb);
                    lambda_h_G += std::fabs(HJI);
                }
            }
        }
    }

    for (int i = 0; i < noalpha; ++i) {
        int ii = aocc[i];
        for (int j = 0; j < nobeta; ++j) {
            int jj = bocc[j];
            for (int a = 0; a < nvalpha; ++a) {
                int aa = avir[a];
                int h = mo_symmetry_[ii] ^ mo_symmetry_[jj] ^ mo_symmetry_[aa];
                int minb = bvir_offset[h];
                int maxb = bvir_offset[h + 1];
                for (int b = minb; b < maxb; ++b) {
                    int bb = bvir[b];
                    double HJI = fci_ints_->tei_ab(ii, jj, aa, bb);
                    lambda_h_G += std::fabs(HJI);
                }
            }
        }
    }
    for (int i = 0; i < nobeta; ++i) {
        int ii = bocc[i];
        for (int j = i + 1; j < nobeta; ++j) {
            int jj = bocc[j];
            for (int a = 0; a < nvbeta; ++a) {
                int aa = bvir[a];
                int h = mo_symmetry_[ii] ^ mo_symmetry_[jj] ^ mo_symmetry_[aa];
                if (h < mo_symmetry_[aa])
                    continue;
                int minb = h == mo_symmetry_[aa] ? a + 1 : bvir_offset[h];
                int maxb = bvir_offset[h + 1];
                for (int b = minb; b < maxb; ++b) {
                    int bb = bvir[b];
                    double HJI = fci_ints_->tei_bb(ii, jj, aa, bb);
                    lambda_h_G += std::fabs(HJI);
                }
            }
        }
    }
    outfile->Printf("\n\n  ==> Estimate highest excitation energy <==");
    outfile->Printf("\n  Highest Excited determinant:");
    high_det.print();
    outfile->Printf("\n  Determinant Energy                    :  %.12f",
                    fci_ints_->energy(high_det) + nuclear_repulsion_energy_ +
                        fci_ints_->scalar_energy());
    outfile->Printf("\n  Highest Energy Gershgorin circle Est. :  %.12f",
                    lambda_h_G + nuclear_repulsion_energy_);
    lambda_h_ = lambda_h_G;
    return lambda_h_;
}

void ProjectorCI_HashVec::convergence_analysis() {
    estimate_high_energy();
    compute_characteristic_function();
    print_characteristic_function();
}

void ProjectorCI_HashVec::compute_characteristic_function() {
    shift_ = (lambda_h_ + lambda_1_) / 2.0;
    range_ = (lambda_h_ - lambda_1_) / 2.0;
    switch (generator_) {
    case PowerGenerator:
        cha_func_coefs_.clear();
        cha_func_coefs_.push_back(0.0);
        cha_func_coefs_.push_back(-1.0);
        break;
    case LinearGenerator:
        Taylor_generator_coefs(cha_func_coefs_, 1, time_step_, range_);
        break;
    case QuadraticGenerator:
        Taylor_generator_coefs(cha_func_coefs_, 2, time_step_, range_);
        break;
    case CubicGenerator:
        Taylor_generator_coefs(cha_func_coefs_, 3, time_step_, range_);
        break;
    case QuarticGenerator:
        Taylor_generator_coefs(cha_func_coefs_, 4, time_step_, range_);
        break;
    case ExpChebyshevGenerator:
        Exp_Chebyshev_generator_coefs(cha_func_coefs_, chebyshev_order_, time_step_, shift_,
                                      range_);
        break;
    case ChebyshevGenerator:
        Chebyshev_generator_coefs(cha_func_coefs_, chebyshev_order_, time_step_, shift_, range_);
        break;
    case WallChebyshevGenerator:
        Wall_Chebyshev_generator_coefs(cha_func_coefs_, chebyshev_order_, time_step_, shift_,
                                       range_);
    default:
        break;
    }
}

void ProjectorCI_HashVec::print_characteristic_function() {
    outfile->Printf("\n\n  ==> Characteristic Function <==");
    print_polynomial(cha_func_coefs_);
    outfile->Printf("\n    with tau = %e, shift = %.12f, range = %.12f", time_step_, shift_,
                    range_);
    outfile->Printf("\n    Initial guess: lambda_1= %s%.12f", lambda_1_ >= 0.0 ? " " : "",
                    lambda_1_ + nuclear_repulsion_energy_);
    outfile->Printf("\n    Est. Highest eigenvalue= %s%.12f", lambda_h_ >= 0.0 ? " " : "",
                    lambda_h_ + nuclear_repulsion_energy_);
}

double ProjectorCI_HashVec::compute_energy() {
    timer_on("PCI:Energy");
    ForteTimer t_apici;

    // Increase the root counter (ground state = 0)
    current_root_ += 1;
    lastLow = 0.0;
    previous_go_up = false;

    outfile->Printf("\n\n\t  ---------------------------------------------------------");
    outfile->Printf("\n\t    Projector Configuration Interaction HashVector "
                    "implementation");
    outfile->Printf("\n\t         by Francesco A. Evangelista and Tianyuan Zhang");
    outfile->Printf("\n\t                      version Jul. 25 2017");
    outfile->Printf("\n\t                    %4d thread(s) %s", num_threads_,
                    have_omp_ ? "(OMP)" : "");
    outfile->Printf("\n\t  ---------------------------------------------------------");

    // Print a summary of the options
    print_info();

    /// A vector of determinants in the P space
    det_hashvec dets_hashvec;
    std::vector<double> C;

    SparseCISolver sparse_solver(fci_ints_);
    sparse_solver.set_parallel(true);
    sparse_solver.set_e_convergence(options_.get_double("E_CONVERGENCE"));
    sparse_solver.set_maxiter_davidson(options_.get_int("DL_MAXITER"));
    sparse_solver.set_spin_project(true);

    pqpq_aa_ = new double[nact_ * nact_];
    pqpq_ab_ = new double[nact_ * nact_];
    pqpq_bb_ = new double[nact_ * nact_];

    for (size_t i = 0; i < (size_t)nact_; ++i) {
        for (size_t j = 0; j < (size_t)nact_; ++j) {
            double temp_aa = sqrt(std::fabs(fci_ints_->tei_aa(i, j, i, j)));
            pqpq_aa_[i * nact_ + j] = temp_aa;
            if (temp_aa > pqpq_max_aa_)
                pqpq_max_aa_ = temp_aa;
            double temp_ab = sqrt(std::fabs(fci_ints_->tei_ab(i, j, i, j)));
            pqpq_ab_[i * nact_ + j] = temp_ab;
            if (temp_ab > pqpq_max_ab_)
                pqpq_max_ab_ = temp_ab;
            double temp_bb = sqrt(std::fabs(fci_ints_->tei_bb(i, j, i, j)));
            pqpq_bb_[i * nact_ + j] = temp_bb;
            if (temp_bb > pqpq_max_bb_)
                pqpq_max_bb_ = temp_bb;
        }
    }

    timer_on("PCI:Couplings");
    compute_single_couplings(spawning_threshold_);
    compute_double_couplings(spawning_threshold_);
    timer_off("PCI:Couplings");

    // Compute the initial guess
    outfile->Printf("\n\n  ==> Initial Guess <==");
    approx_E_flag_ = true;
    double var_energy = initial_guess(dets_hashvec, C);
    double proj_energy = var_energy;

    timer_on("PCI:sort");
    sortHashVecByCoefficient(dets_hashvec, C);
    timer_off("PCI:sort");

    print_wfn(dets_hashvec, C);
    //    det_hash<> old_space_map;
    //    for (size_t I = 0; I < dets_hashvec.size(); ++I) {
    //        old_space_map[dets_hashvec[I]] = C[I];
    //    }

    convergence_analysis();

    //    for (Determinant det : dets) {
    //        count_hash(det);
    //    }

    // Main iterations
    outfile->Printf("\n\n  ==> PCI Iterations <==");
    if (variational_estimate_) {
        outfile->Printf("\n\n  "
                        "------------------------------------------------------"
                        "------------------------------------------------------"
                        "----------------------------------");
        outfile->Printf("\n    Steps  Beta/Eh      Ndets      NoffDiag     Proj. Energy/Eh   "
                        "  dEp/dt      Var. Energy/Eh      dEp/dt      Approx. "
                        "Energy/Eh   dEv/dt");
        outfile->Printf("\n  "
                        "------------------------------------------------------"
                        "------------------------------------------------------"
                        "----------------------------------");
    } else {
        outfile->Printf("\n\n  "
                        "------------------------------------------------------"
                        "--------------------------------------------------------");
        outfile->Printf("\n    Steps  Beta/Eh      Ndets      NoffDiag     Proj. Energy/Eh   "
                        "  dEp/dt      Approx. Energy/Eh   dEv/dt");
        outfile->Printf("\n  "
                        "------------------------------------------------------"
                        "--------------------------------------------------------");
    }

    int maxcycle = maxiter_;
    double old_var_energy = var_energy;
    double old_proj_energy = proj_energy;
    double beta = 0.0;
    bool converged = false;

    approx_E_flag_ = true;

    for (int cycle = 0; cycle < maxcycle; ++cycle) {
        iter_ = cycle;

        timer_on("PCI:Step");
        if (use_inter_norm_) {
            auto minmax_C = std::minmax_element(C.begin(), C.end());
            double min_C_abs = std::fabs(*minmax_C.first);
            double max_C = *minmax_C.second;
            max_C = max_C > min_C_abs ? max_C : min_C_abs;
            propagate(generator_, dets_hashvec, C, time_step_, spawning_threshold_ * max_C, shift_);
        } else {
            propagate(generator_, dets_hashvec, C, time_step_, spawning_threshold_, shift_);
        }
        timer_off("PCI:Step");

        // Orthogonalize this solution with respect to the previous ones
        timer_on("PCI:Ortho");
        if (current_root_ > 0) {
            orthogonalize(dets_hashvec, C, solutions_);
        }
        timer_off("PCI:Ortho");

        // Compute the energy and check for convergence
        if (cycle % energy_estimate_freq_ == 0) {
            approx_E_flag_ = true;
            timer_on("PCI:<E>");
            std::map<std::string, double> results = estimate_energy(dets_hashvec, C);
            timer_off("PCI:<E>");

            proj_energy = results["PROJECTIVE ENERGY"];

            double proj_energy_gradient =
                (proj_energy - old_proj_energy) / (time_step_ * energy_estimate_freq_);
            double approx_energy_gradient =
                (approx_energy_ - old_approx_energy_) / (time_step_ * energy_estimate_freq_);
            if (cycle == 0)
                approx_energy_gradient = 10.0 * e_convergence_ + 1.0;

            switch (generator_) {
            case DLGenerator:
                outfile->Printf("\n%9d %8d %10zu %13zu %20.12f %10.3e", cycle,
                                current_davidson_iter_, C.size(), num_off_diag_elem_, proj_energy,
                                proj_energy_gradient);
                break;
            default:
                outfile->Printf("\n%9d %8.2f %10zu %13zu %20.12f %10.3e", cycle, beta, C.size(),
                                num_off_diag_elem_, proj_energy, proj_energy_gradient);
                break;
            }

            if (variational_estimate_) {
                var_energy = results["VARIATIONAL ENERGY"];
                double var_energy_gradient =
                    (var_energy - old_var_energy) / (time_step_ * energy_estimate_freq_);
                outfile->Printf(" %20.12f %10.3e", var_energy, var_energy_gradient);
            }

            old_var_energy = var_energy;
            old_proj_energy = proj_energy;

            iter_Evar_steps_.push_back(std::make_pair(iter_, var_energy));

            if (std::fabs(approx_energy_gradient) < e_convergence_ && cycle > 1) {
                converged = true;
                break;
            }
            if (converge_test()) {
                break;
            }
            if (do_shift_) {
                lambda_1_ = approx_energy_ - nuclear_repulsion_energy_;
                compute_characteristic_function();
            }
        }
        beta += time_step_;
    }

    if (variational_estimate_) {
        outfile->Printf("\n  "
                        "------------------------------------------------------"
                        "------------------------------------------------------"
                        "----------------------------------");
    } else {
        outfile->Printf("\n  "
                        "------------------------------------------------------"
                        "--------------------------------------------------------");
    }

    if (converged) {
        outfile->Printf("\n\n  Calculation converged.");
    } else {
        outfile->Printf("\n\n  Calculation %s",
                        iter_ != maxiter_ ? "stoped in appearance of higher new low."
                                          : "did not converge!");
    }

    if (do_shift_) {
        outfile->Printf("\n\n  Shift applied during iteration, the "
                        "characteristic function may change every step.\n  "
                        "Characteristic function at last step:");
        print_characteristic_function();
    }

    outfile->Printf("\n\n  ==> Post-Iterations <==\n");
    outfile->Printf("\n  * Size of CI space                    = %zu", C.size());
    outfile->Printf("\n  * Number of off-diagonal elements     = %zu", num_off_diag_elem_);
    outfile->Printf("\n  * Projector-CI Approximate Energy     = %18.12f Eh", 1, approx_energy_);
    outfile->Printf("\n  * Projector-CI Projective  Energy     = %18.12f Eh", 1, proj_energy);

    timer_on("PCI:sort");
    sortHashVecByCoefficient(dets_hashvec, C);
    timer_off("PCI:sort");

    if (print_full_wavefunction_) {
        print_wfn(dets_hashvec, C, C.size());
    } else {
        print_wfn(dets_hashvec, C);
    }

    outfile->Printf("\n  %s: %f s\n", "Projector-CI (bitset) steps finished in  ",
                    t_apici.elapsed());

    timer_on("PCI:<E>end_v");
    if (fast_variational_estimate_) {
        var_energy = estimate_var_energy_sparse(dets_hashvec, C, evar_max_error_);
    } else {
        var_energy = estimate_var_energy_within_error_sigma(dets_hashvec, C, evar_max_error_);
    }
    timer_off("PCI:<E>end_v");

    Process::environment.globals["PCI ENERGY"] = var_energy;

    outfile->Printf("\n  * Projector-CI Variational Energy     = %18.12f Eh", 1, var_energy);
    outfile->Printf("\n  * Projector-CI Var. Corr.  Energy     = %18.12f Eh", 1,
                    var_energy - fci_ints_->energy(reference_determinant_) -
                        nuclear_repulsion_energy_ - fci_ints_->scalar_energy());

    outfile->Printf("\n  * 1st order perturbation   Energy     = %18.12f Eh", 1,
                    var_energy - approx_energy_);

    outfile->Printf("\n\n  %s: %f s", "Projector-CI (bitset) ran in  ", t_apici.elapsed());

    if (current_root_ < nroot_ - 1) {
        save_wfn(dets_hashvec, C, solutions_);
    }

    if (post_diagonalization_) {
        outfile->Printf("\n\n  ==> Post-Diagonalization <==\n");
        timer_on("PCI:Post_Diag");
        SharedMatrix apfci_evecs(new Matrix("Eigenvectors", C.size(), nroot_));
        SharedVector apfci_evals(new Vector("Eigenvalues", nroot_));

        sparse_solver.diagonalize_hamiltonian(dets_hashvec.toVector(), apfci_evals, apfci_evecs,
                                              nroot_, wavefunction_multiplicity_, diag_method_);

        timer_off("PCI:Post_Diag");

        double post_diag_energy = apfci_evals->get(current_root_) + nuclear_repulsion_energy_ +
                                  fci_ints_->scalar_energy();
        Process::environment.globals["PCI POST DIAG ENERGY"] = post_diag_energy;

        outfile->Printf("\n\n  * Projector-CI Post-diag   Energy     = %18.12f Eh", 1,
                        post_diag_energy);
        outfile->Printf("\n  * Projector-CI Var. Corr.  Energy     = %18.12f Eh", 1,
                        post_diag_energy - fci_ints_->energy(reference_determinant_) -
                            nuclear_repulsion_energy_ - fci_ints_->scalar_energy());

        std::vector<double> diag_C(C.size());

        for (size_t I = 0; I < C.size(); ++I) {
            diag_C[I] = apfci_evecs->get(I, current_root_);
        }

        timer_on("PCI:sort");
        sortHashVecByCoefficient(dets_hashvec, diag_C);
        timer_off("PCI:sort");

        if (print_full_wavefunction_) {
            print_wfn(dets_hashvec, diag_C, diag_C.size());
        } else {
            print_wfn(dets_hashvec, diag_C);
        }
    }

    delete[] pqpq_aa_;
    delete[] pqpq_ab_;
    delete[] pqpq_bb_;

    timer_off("PCI:Energy");
    return var_energy;
}

bool ProjectorCI_HashVec::converge_test() {
    if (!stop_higher_new_low_) {
        return false;
    }
    if (approx_energy_ > old_approx_energy_ && !previous_go_up) {
        if (old_approx_energy_ > lastLow) {
            lastLow = old_approx_energy_;
            return true;
        }
        lastLow = old_approx_energy_;
        previous_go_up = true;
    }
    if (approx_energy_ < old_approx_energy_) {
        previous_go_up = false;
    }
    return false;
}

double ProjectorCI_HashVec::initial_guess(det_hashvec& dets_hashvec, std::vector<double>& C) {

    // Use the reference determinant as a starting point
    std::vector<bool> alfa_bits = reference_determinant_.get_alfa_bits_vector_bool();
    std::vector<bool> beta_bits = reference_determinant_.get_beta_bits_vector_bool();

    // Do one time step starting from the reference determinant
    Determinant bs_det(alfa_bits, beta_bits);
    dets_hashvec.clear();
    dets_hashvec.add(bs_det);
    dets_max_couplings_.resize(dets_hashvec.size());

    apply_tau_H_symm(time_step_, initial_guess_spawning_threshold_, dets_hashvec, {1.0}, C, 0.0);

    size_t guess_size = dets_hashvec.size();
    if (guess_size > max_guess_size_) {
        // Consider the 1000 largest contributions
        std::vector<std::pair<double, size_t>> det_weight;
        for (size_t I = 0, max_I = C.size(); I < max_I; ++I) {
            det_weight.push_back(std::make_pair(std::fabs(C[I]), I));
            // dets[I].print();
        }
        std::sort(det_weight.begin(), det_weight.end());
        std::reverse(det_weight.begin(), det_weight.end());

        //        det_vec new_dets;
        det_hashvec new_dets;
        std::vector<std::pair<double, double>> new_dets_max_couplings;
        new_dets_max_couplings.reserve(max_guess_size_);
        for (size_t sI = 0; sI < max_guess_size_; ++sI) {
            size_t I = det_weight[sI].second;
            new_dets.add(dets_hashvec[I]);
            new_dets_max_couplings.push_back(dets_max_couplings_[I]);
        }
        dets_hashvec.swap(new_dets);
        dets_max_couplings_.swap(new_dets_max_couplings);
        guess_size = dets_hashvec.size();
        C.resize(guess_size);
    }

    outfile->Printf("\n\n  Initial guess size = %zu", guess_size);

    SparseCISolver sparse_solver(fci_ints_);
    sparse_solver.set_parallel(true);
    sparse_solver.set_e_convergence(options_.get_double("E_CONVERGENCE"));
    sparse_solver.set_maxiter_davidson(options_.get_int("DL_MAXITER"));
    sparse_solver.set_spin_project(true);

    SharedMatrix evecs(new Matrix("Eigenvectors", guess_size, nroot_));
    SharedVector evals(new Vector("Eigenvalues", nroot_));
    //  std::vector<DynamicBitsetDeterminant> dyn_dets;
    // for (auto& d : dets){
    //   DynamicBitsetDeterminant dbs = d.to_dynamic_bitset();
    //  dyn_dets.push_back(dbs);
    // }
    sparse_solver.diagonalize_hamiltonian(dets_hashvec.toVector(), evals, evecs, nroot_,
                                          wavefunction_multiplicity_, DLSolver);
    double var_energy =
        evals->get(current_root_) + nuclear_repulsion_energy_ + fci_ints_->scalar_energy();
    outfile->Printf("\n\n  Initial guess energy (variational) = %20.12f Eh (root = %d)", var_energy,
                    current_root_ + 1);

    lambda_1_ = evals->get(current_root_) + fci_ints_->scalar_energy();

    // Copy the ground state eigenvector
    for (size_t I = 0; I < guess_size; ++I) {
        C[I] = evecs->get(I, current_root_);
    }
    //    outfile->Printf("\n\n  Reached here");
    return var_energy;
}

void ProjectorCI_HashVec::propagate(GeneratorType generator, det_hashvec& dets_hashvec,
                                    std::vector<double>& C, double tau, double spawning_threshold,
                                    double S) {
    //    det_hashvec dets_hashvec(dets);
    //    det_vec dets;
    switch (generator) {
    case WallChebyshevGenerator:
        propagate_wallCh(dets_hashvec, C, spawning_threshold, S);
        break;
    case DLGenerator:
        //        dets = dets_hashvec.toVector();
        propagate_DL(dets_hashvec, C, spawning_threshold, S);
        //        dets_hashvec = det_hashvec(dets);
        break;
    default:
        outfile->Printf("\n\n  Selected Generator Unsupported in HashVector version!!!");
        abort();
        break;
    }
    normalize(C);
    //    dets = dets_hashvec.toVector();
}

void ProjectorCI_HashVec::propagate_wallCh(det_hashvec& dets_hashvec, std::vector<double>& C,
                                           double spawning_threshold, double S) {
    //    det_hashvec dets_hashvec(dets);
    // A map that contains the pair (determinant,coefficient)
    const double PI = 2 * acos(0.0);
    //    det_hash<> dets_C_hash;
    const std::vector<double> ref_C(C);

    double root = -cos(((double)chebyshev_order_) * PI / (chebyshev_order_ + 0.5));
    apply_tau_H_symm(-1.0, spawning_threshold, dets_hashvec, ref_C, C, range_ * root + shift_);
    normalize(C);

    for (int i = chebyshev_order_ - 1; i > 0; i--) {
        //        outfile->Printf("\nCurrent root:%.12lf",range_ * root +
        //        shift_);
        //        apply_tau_H(-1.0/range_,spawning_threshold,dets,C,dets_C_hash,
        //        range_ * root + shift_);
        double root = -cos(((double)i) * PI / (chebyshev_order_ + 0.5));
        //        dets = dets_hashvec.toVector();
        std::vector<double> result_C;
        apply_tau_H_ref_C_symm(-1.0, spawning_threshold, dets_hashvec, ref_C, C, result_C,
                               range_ * root + shift_);
        C.swap(result_C);
        //        copy_hash_to_vec_order_ref(dets_C_hash, dets, C);
        //        dets_hashvec = det_hashvec(dets_C_hash, C);
        //        dets = dets_hashvec.toVector();
        //        dets_hashvec = det_hashvec(dets);

        //        dets_C_hash.clear();
        normalize(C);
    }
    //    dets = dets_hashvec.toVector();
}

void ProjectorCI_HashVec::propagate_DL(det_hashvec& dets_hashvec, std::vector<double>& C,
                                       double spawning_threshold, double S) {
    size_t ref_size = C.size();
    std::vector<std::vector<double>> b_vec(davidson_subspace_per_root_);
    std::vector<std::vector<double>> sigma_vec(davidson_subspace_per_root_);
    std::vector<double> alpha_vec(davidson_subspace_per_root_);
    SharedMatrix A(new Matrix(davidson_subspace_per_root_, davidson_subspace_per_root_));
    b_vec[0] = C;
    //    det_hash<> dets_C_hash;
    //    apply_tau_H_ref_C_symm(1.0, spawning_threshold, dets, b_vec[0], C,
    //                           dets_C_hash, 0.0);
    //    copy_hash_to_vec_order_ref(dets_C_hash, dets, sigma_vec[0]);
    //    det_hashvec dets_hashvec(dets);
    apply_tau_H_symm(1.0, spawning_threshold, dets_hashvec, b_vec[0], sigma_vec[0], 0.0);
    //    dets = dets_hashvec.toVector();
    if (ref_size <= 1) {
        C = sigma_vec[0];
        outfile->Printf("\nDavidson break because the reference space have "
                        "only 1 determinant.");
        current_davidson_iter_ = 1;
        return;
    }

    A->set(0, 0, dot(b_vec[0], sigma_vec[0]));

    size_t dets_size = dets_hashvec.size();
    std::vector<double> diag_vec(dets_size);
#pragma omp parallel for
    for (int i = 0; i < dets_size; i++) {
        diag_vec[i] = fci_ints_->energy(dets_hashvec[i]) + fci_ints_->scalar_energy();
    }

    double lambda = A->get(0, 0);
    alpha_vec[0] = 1.0;
    std::vector<double> delta_vec(dets_size, 0.0);
    int current_order = 1;

    int i = 1;
    for (i = 1; i < max_Davidson_iter_; i++) {

        for (int k = 0; k < current_order; k++) {
            for (int j = 0, jmax = b_vec[k].size(); j < jmax; j++) {
                delta_vec[j] += alpha_vec[k] * (sigma_vec[k][j] - lambda * b_vec[k][j]);
            }
        }
        for (int j = 0; j < dets_size; j++) {
            delta_vec[j] /= lambda - diag_vec[j];
        }

        normalize(delta_vec);
        for (int m = 0; m < current_order; m++) {
            double delta_dot_bm = dot(delta_vec, b_vec[m]);
            add(delta_vec, -delta_dot_bm, b_vec[m]);
        }
        double correct_norm = normalize(delta_vec);
        if (correct_norm < 1e-4) {
            outfile->Printf("\nDavidson break at %d-th iter because the "
                            "correction norm %10.3e is too small.",
                            i, correct_norm);
            break;
        }
        if (correct_norm > 1e1) {
            outfile->Printf("\nDavidson break at %d-th iter because the "
                            "correction norm %10.3e is too large.",
                            i, correct_norm);
            break;
        }
        //        print_vector(delta_vec, "delta_vec");
        b_vec[current_order] = delta_vec;

        //        dets_C_hash.clear();
        //        apply_tau_H_ref_C_symm(1.0, spawning_threshold, dets,
        //                               b_vec[current_order], C, dets_C_hash,
        //                               0.0);
        //        copy_hash_to_vec_order_ref(dets_C_hash, dets,
        //        sigma_vec[current_order]);
        //        dets_hashvec = det_hashvec(dets);
        apply_tau_H_ref_C_symm(1.0, spawning_threshold, dets_hashvec, C, b_vec[current_order],
                               sigma_vec[current_order], 0.0);
        //        dets = dets_hashvec.toVector();
        for (int m = 0; m < current_order; m++) {
            double b_dot_sigma_m = dot(b_vec[current_order], sigma_vec[m]);
            A->set(current_order, m, b_dot_sigma_m);
            A->set(m, current_order, b_dot_sigma_m);
        }
        A->set(current_order, current_order, dot(b_vec[current_order], sigma_vec[current_order]));

        current_order++;
        SharedMatrix G(new Matrix(current_order, current_order));

        for (int k = 0; k < current_order; k++) {
            for (int j = 0; j < current_order; j++) {
                G->set(k, j, A->get(k, j));
            }
        }
        SharedMatrix evecs(new Matrix(current_order, current_order));
        SharedVector eigs(new Vector(current_order));
        G->diagonalize(evecs, eigs);

        double e_gradiant = -lambda;

        lambda = eigs->get(0);
        for (int j = 0; j < current_order; j++) {
            alpha_vec[j] = evecs->get(j, 0);
        }
        e_gradiant += lambda;
        outfile->Printf("\nDavidson iter %4d order %4d correction norm %10.3e dE %10.3e E %18.12f.",
                        i, current_order, correct_norm, e_gradiant,
                        lambda + nuclear_repulsion_energy_ + fci_ints_->scalar_energy());
        if (std::fabs(e_gradiant) < e_convergence_) {
            i++;
            break;
        }
        if (current_order >= davidson_subspace_per_root_) {
            b_vec[0].resize(dets_size, 0.0);
            for (int j = 0, jmax = dets_hashvec.size(); j < jmax; j++) {
                std::vector<double> b_j(davidson_collapse_per_root_, 0.0);
                std::vector<double> sigma_j(davidson_collapse_per_root_, 0.0);
                for (int l = 0; l < davidson_collapse_per_root_; l++) {
                    for (int k = 0; k < current_order; k++) {
                        b_j[l] += evecs->get(k, l) * b_vec[k][j];
                        sigma_j[l] += evecs->get(k, l) * sigma_vec[k][j];
                    }
                }
                for (int l = 0; l < davidson_collapse_per_root_; l++) {
                    b_vec[l][j] = b_j[l];
                    sigma_vec[l][j] = sigma_j[l];
                }
            }
            for (int l = davidson_collapse_per_root_; l < davidson_subspace_per_root_; l++) {
                b_vec[l].clear();
                sigma_vec[l].clear();
            }
            for (int m = 0; m < davidson_collapse_per_root_; m++) {
                for (int n = 0; n <= m; n++) {
                    double n_dot_sigma_m = dot(b_vec[n], sigma_vec[m]);
                    A->set(n, m, n_dot_sigma_m);
                    A->set(m, n, n_dot_sigma_m);
                }
            }
            alpha_vec[0] = 1.0;
            for (int l = 1; l < davidson_subspace_per_root_; l++) {
                alpha_vec[l] = 0.0;
            }
            outfile->Printf("\nDavidson collapsed from %d vectors to %d vectors.", current_order,
                            davidson_collapse_per_root_);
            current_order = davidson_collapse_per_root_;
        }
    }

    //    for (int i = 0; i < krylov_order_; i++) {
    //        print_vector(b_vec[i], "b_vec["+std::to_string(i)+"]");
    //    }

    current_davidson_iter_ = i;

    //    scale(C, alpha_vec[0]);
    //    C.clear();
    C = b_vec[0];
    scale(C, alpha_vec[0]);
    C.resize(dets_hashvec.size(), 0.0);
    //    b_vec[0].resize(dets.size(), 0.0);
    for (int i = 1; i < current_order; i++) {
        for (int j = 0, jmax = b_vec[i].size(); j < jmax; j++) {
            C[j] += alpha_vec[i] * b_vec[i][j];
        }
    }
    //    dets = dets_hashvec.toVector();

    //    std::vector<double> C2;
    //    C2.resize(dets.size(), 0.0);
    //    for (int i = 0; i < current_order; i++) {
    //        for (int j = 0; j < b_vec[i].size(); j++) {
    //            C2[j] += alpha_vec[i] * b_vec[i][j];
    //        }
    //    }
    //    add(C2, -1.0, C);
    //    outfile->Printf("\nC2 norm %10.3e", norm(C2));
}

void ProjectorCI_HashVec::apply_tau_H_symm(double tau, double spawning_threshold,
                                           det_hashvec& dets_hashvec, const std::vector<double>& C,
                                           std::vector<double>& result_C, double S) {

    size_t ref_size = dets_hashvec.size();
    result_C.clear();
    result_C.resize(ref_size, 0.0);
    det_hashvec extra_dets;
    std::vector<double> extra_C;

    std::vector<std::vector<std::pair<Determinant, double>>> thread_det_C_vecs(num_threads_);
    num_off_diag_elem_ = 0;

#pragma omp parallel for
    for (size_t I = 0; I < ref_size; ++I) {
        size_t current_rank = omp_get_thread_num();
        std::pair<double, double>& max_coupling = dets_max_couplings_[I];
        thread_det_C_vecs[current_rank].clear();
        apply_tau_H_symm_det_dynamic_HBCI_2(tau, spawning_threshold, dets_hashvec, C, I, C[I],
                                            result_C, thread_det_C_vecs[current_rank], S,
                                            max_coupling);
#pragma omp critical
        {
            merge(extra_dets, extra_C, thread_det_C_vecs[current_rank],
                  std::function<double(double, double)>(std::plus<double>()), 0.0, false);
        }
    }

    dets_hashvec.merge(extra_dets);
    result_C.insert(result_C.end(), extra_C.begin(), extra_C.end());
    dets_max_couplings_.resize(dets_hashvec.size());

    if (approx_E_flag_) {
        timer_on("PCI:<E>a");
        double CHC_energy = 0.0;
#pragma omp parallel for reduction(+ : CHC_energy)
        for (size_t I = 0; I < ref_size; ++I) {
            CHC_energy += C[I] * result_C[I];
        }
        CHC_energy = CHC_energy / tau + S + nuclear_repulsion_energy_;
        timer_off("PCI:<E>a");
        double CHC_energy_gradient =
            (CHC_energy - approx_energy_) / (time_step_ * energy_estimate_freq_);
        old_approx_energy_ = approx_energy_;
        approx_energy_ = CHC_energy;
        approx_E_flag_ = false;
        approx_E_tau_ = tau;
        approx_E_S_ = S;
        if (iter_ != 0)
            outfile->Printf(" %20.12f %10.3e", approx_energy_, CHC_energy_gradient);
    }
}

void ProjectorCI_HashVec::apply_tau_H_symm_det_dynamic_HBCI_2(
    double tau, double spawning_threshold, const det_hashvec& dets_hashvec,
    const std::vector<double>& pre_C, size_t I, double CI, std::vector<double>& result_C,
    std::vector<std::pair<Determinant, double>>& new_det_C_vec, double E0,
    std::pair<double, double>& max_coupling) {

    const Determinant& detI = dets_hashvec[I];
    size_t pre_C_size = pre_C.size();

    bool do_singles_1 = max_coupling.first == 0.0 and
                        std::fabs(dets_single_max_coupling_ * CI) >= spawning_threshold;
    bool do_singles = std::fabs(max_coupling.first * CI) >= spawning_threshold;
    bool do_doubles_1 = max_coupling.second == 0.0 and
                        std::fabs(dets_double_max_coupling_ * CI) >= spawning_threshold;
    bool do_doubles = std::fabs(max_coupling.second * CI) >= spawning_threshold;

    // Diagonal contributions
    // parallel_timer_on("PCI:diagonal", omp_get_thread_num());
<<<<<<< HEAD
    double det_energy = fci_ints_->energy(detI) + fci_ints_->scalar_energy();
    new_index_C_vec.push_back(std::make_pair(I, tau * (det_energy - E0) * CI));
=======
    double det_energy = detI.energy() + fci_ints_->scalar_energy();
#pragma omp atomic
    result_C[I] += tau * (det_energy - E0) * CI;
>>>>>>> cfc5decf
    // parallel_timer_off("PCI:diagonal", omp_get_thread_num());

    Determinant detJ(detI);
    if (do_singles) {
        // parallel_timer_on("PCI:singles", omp_get_thread_num());
        // Generate alpha excitations
        for (size_t x = 0; x < a_couplings_size_; ++x) {
            double HJI_max = std::get<1>(a_couplings_[x]);
            if (std::fabs(HJI_max * CI) < spawning_threshold) {
                break;
            }
            int i = std::get<0>(a_couplings_[x]);
            if (detI.get_alfa_bit(i)) {
                std::vector<std::tuple<int, double>>& sub_couplings = std::get<2>(a_couplings_[x]);
                size_t sub_couplings_size = sub_couplings.size();
                for (size_t y = 0; y < sub_couplings_size; ++y) {
                    int a;
                    double HJI_bound;
                    std::tie(a, HJI_bound) = sub_couplings[y];
                    if (std::fabs(HJI_bound * CI) < spawning_threshold) {
                        break;
                    }
                    if (!detI.get_alfa_bit(a)) {
                        Determinant detJ(detI);
<<<<<<< HEAD
                        double HJI = fci_ints_->slater_rules_single_alpha_abs(detJ, i, a);
                        //                        double HJI = fci_ints_->oei_a(i, a);
                        //                        size_t max_bit = 2 * nact_;
                        //                        bit_t& bits = detJ.bits_;
                        //                        std::vector<double>& double_couplings =
                        //                            single_alpha_excite_double_couplings_[i][a];
                        //                        for (size_t p = 0; p < max_bit; ++p) {
                        //                            if (bits[p]) {
                        //                                HJI += double_couplings[p];
                        //                            }
                        //                        }
=======
                        double HJI = detJ.slater_rules_single_alpha_abs(i, a);
>>>>>>> cfc5decf
                        if (std::fabs(HJI * CI) >= spawning_threshold) {
                            HJI *= detJ.single_excitation_a(i, a);

                            size_t index = dets_hashvec.find(detJ);
                            if (index >= pre_C_size) {
                                new_det_C_vec.push_back(std::make_pair(detJ, tau * HJI * CI));
#pragma omp atomic
                                num_off_diag_elem_ += 2;
                            } else {
#pragma omp atomic
                                result_C[index] += tau * HJI * CI;
#pragma omp atomic
                                ++num_off_diag_elem_;
                                if (std::fabs(HJI * pre_C[index]) < spawning_threshold) {
#pragma omp atomic
                                    result_C[I] += tau * HJI * pre_C[index];
#pragma omp atomic
                                    ++num_off_diag_elem_;
                                }
                            }

                            detJ.set_alfa_bit(i, true);
                            detJ.set_alfa_bit(a, false);
                        }
                    }
                }
            }
        }
        // Generate beta excitations
        for (size_t x = 0; x < b_couplings_size_; ++x) {
            double HJI_max = std::get<1>(b_couplings_[x]);
            if (std::fabs(HJI_max * CI) < spawning_threshold) {
                break;
            }
            int i = std::get<0>(b_couplings_[x]);
            if (detI.get_beta_bit(i)) {
                std::vector<std::tuple<int, double>>& sub_couplings = std::get<2>(b_couplings_[x]);
                size_t sub_couplings_size = sub_couplings.size();
                for (size_t y = 0; y < sub_couplings_size; ++y) {
                    int a;
                    double HJI_bound;
                    std::tie(a, HJI_bound) = sub_couplings[y];
                    if (std::fabs(HJI_bound * CI) < spawning_threshold) {
                        break;
                    }
                    if (!detI.get_beta_bit(a)) {
                        Determinant detJ(detI);
<<<<<<< HEAD
                        double HJI = fci_ints_->slater_rules_single_beta_abs(detJ, i, a);
                        //                        double HJI = fci_ints_->oei_b(i, a);
                        //                        size_t max_bit = 2 * nact_;
                        //                        bit_t& bits = detJ.bits_;
                        //                        std::vector<double>& double_couplings =
                        //                            single_beta_excite_double_couplings_[i][a];
                        //                        for (size_t p = 0; p < max_bit; ++p) {
                        //                            if (bits[p]) {
                        //                                HJI += double_couplings[p];
                        //                            }
                        //                        }
=======
                        double HJI = detJ.slater_rules_single_beta_abs(i, a);
>>>>>>> cfc5decf
                        if (std::fabs(HJI * CI) >= spawning_threshold) {
                            HJI *= detJ.single_excitation_b(i, a);

                            size_t index = dets_hashvec.find(detJ);
                            if (index >= pre_C_size) {
                                new_det_C_vec.push_back(std::make_pair(detJ, tau * HJI * CI));
#pragma omp atomic
                                num_off_diag_elem_ += 2;
                            } else {
#pragma omp atomic
                                result_C[index] += tau * HJI * CI;
#pragma omp atomic
                                ++num_off_diag_elem_;
                                if (std::fabs(HJI * pre_C[index]) < spawning_threshold) {
#pragma omp atomic
                                    result_C[I] += tau * HJI * pre_C[index];
#pragma omp atomic
                                    ++num_off_diag_elem_;
                                }
                            }

                            detJ.set_beta_bit(i, true);
                            detJ.set_beta_bit(a, false);
                        }
                    }
                }
            }
        }
        // parallel_timer_off("PCI:singles", omp_get_thread_num());
    } else if (do_singles_1) {
        // parallel_timer_on("PCI:singles", omp_get_thread_num());
        // Generate alpha excitations
        for (size_t x = 0; x < a_couplings_size_; ++x) {
            double HJI_max = std::get<1>(a_couplings_[x]);
            if (std::fabs(HJI_max * CI) < spawning_threshold) {
                break;
            }
            int i = std::get<0>(a_couplings_[x]);
            if (detI.get_alfa_bit(i)) {
                std::vector<std::tuple<int, double>>& sub_couplings = std::get<2>(a_couplings_[x]);
                size_t sub_couplings_size = sub_couplings.size();
                for (size_t y = 0; y < sub_couplings_size; ++y) {
                    int a;
                    double HJI_bound;
                    std::tie(a, HJI_bound) = sub_couplings[y];
                    if (std::fabs(HJI_bound * CI) < spawning_threshold) {
                        break;
                    }
                    if (!detI.get_alfa_bit(a)) {
                        Determinant detJ(detI);
<<<<<<< HEAD
                        double HJI = fci_ints_->slater_rules_single_alpha_abs(detJ, i, a);
                        //                        double HJI = fci_ints_->oei_a(i, a);
                        //                        size_t max_bit = 2 * nact_;
                        //                        bit_t& bits = detJ.bits_;
                        //                        std::vector<double>& double_couplings =
                        //                            single_alpha_excite_double_couplings_[i][a];
                        //                        for (size_t p = 0; p < max_bit; ++p) {
                        //                            if (bits[p]) {
                        //                                HJI += double_couplings[p];
                        //                            }
                        //                        }
=======
                        double HJI = detJ.slater_rules_single_alpha_abs(i, a);
>>>>>>> cfc5decf
                        max_coupling.first = std::max(max_coupling.first, std::fabs(HJI));
                        if (std::fabs(HJI * CI) >= spawning_threshold) {
                            HJI *= detJ.single_excitation_a(i, a);

                            size_t index = dets_hashvec.find(detJ);
                            if (index >= pre_C_size) {
                                new_det_C_vec.push_back(std::make_pair(detJ, tau * HJI * CI));
#pragma omp atomic
                                num_off_diag_elem_ += 2;
                            } else {
#pragma omp atomic
                                result_C[index] += tau * HJI * CI;
#pragma omp atomic
                                ++num_off_diag_elem_;
                                if (std::fabs(HJI * pre_C[index]) < spawning_threshold) {
#pragma omp atomic
                                    result_C[I] += tau * HJI * pre_C[index];
#pragma omp atomic
                                    ++num_off_diag_elem_;
                                }
                            }

                            detJ.set_alfa_bit(i, true);
                            detJ.set_alfa_bit(a, false);
                        }
                    }
                }
            }
        }
        // Generate beta excitations
        for (size_t x = 0; x < b_couplings_size_; ++x) {
            double HJI_max = std::get<1>(b_couplings_[x]);
            if (std::fabs(HJI_max * CI) < spawning_threshold) {
                break;
            }
            int i = std::get<0>(b_couplings_[x]);
            if (detI.get_beta_bit(i)) {
                std::vector<std::tuple<int, double>>& sub_couplings = std::get<2>(b_couplings_[x]);
                size_t sub_couplings_size = sub_couplings.size();
                for (size_t y = 0; y < sub_couplings_size; ++y) {
                    int a;
                    double HJI_bound;
                    std::tie(a, HJI_bound) = sub_couplings[y];
                    if (std::fabs(HJI_bound * CI) < spawning_threshold) {
                        break;
                    }
                    if (!detI.get_beta_bit(a)) {
                        Determinant detJ(detI);
<<<<<<< HEAD
                        double HJI = fci_ints_->slater_rules_single_beta_abs(detJ, i, a);
                        //                        double HJI = fci_ints_->oei_b(i, a);
                        //                        size_t max_bit = 2 * nact_;
                        //                        bit_t& bits = detJ.bits_;
                        //                        std::vector<double>& double_couplings =
                        //                            single_beta_excite_double_couplings_[i][a];
                        //                        for (size_t p = 0; p < max_bit; ++p) {
                        //                            if (bits[p]) {
                        //                                HJI += double_couplings[p];
                        //                            }
                        //                        }
=======
                        double HJI = detJ.slater_rules_single_beta_abs(i, a);
>>>>>>> cfc5decf
                        max_coupling.first = std::max(max_coupling.first, std::fabs(HJI));
                        if (std::fabs(HJI * CI) >= spawning_threshold) {
                            HJI *= detJ.single_excitation_b(i, a);

                            size_t index = dets_hashvec.find(detJ);
                            if (index >= pre_C_size) {
                                new_det_C_vec.push_back(std::make_pair(detJ, tau * HJI * CI));
#pragma omp atomic
                                num_off_diag_elem_ += 2;
                            } else {
#pragma omp atomic
                                result_C[index] += tau * HJI * CI;
#pragma omp atomic
                                ++num_off_diag_elem_;
                                if (std::fabs(HJI * pre_C[index]) < spawning_threshold) {
#pragma omp atomic
                                    result_C[I] += tau * HJI * pre_C[index];
#pragma omp atomic
                                    ++num_off_diag_elem_;
                                }
                            }

                            detJ.set_beta_bit(i, true);
                            detJ.set_beta_bit(a, false);
                        }
                    }
                }
            }
        }
        // parallel_timer_off("PCI:singles", omp_get_thread_num());
    }

    if (do_doubles) {
        // parallel_timer_on("PCI:doubles", omp_get_thread_num());
        // Generate alpha-alpha excitations
        for (size_t x = 0; x < aa_couplings_size_; ++x) {
            double HJI_max = std::get<2>(aa_couplings_[x]);
            if (std::fabs(HJI_max * CI) < spawning_threshold) {
                break;
            }
            int i = std::get<0>(aa_couplings_[x]);
            int j = std::get<1>(aa_couplings_[x]);
            if (detI.get_alfa_bit(i) and detI.get_alfa_bit(j)) {
                std::vector<std::tuple<int, int, double>>& sub_couplings =
                    std::get<3>(aa_couplings_[x]);
                size_t sub_couplings_size = sub_couplings.size();
                for (size_t y = 0; y < sub_couplings_size; ++y) {
                    int a, b;
                    double HJI;
                    std::tie(a, b, HJI) = sub_couplings[y];
                    if (std::fabs(HJI * CI) < spawning_threshold) {
                        break;
                    }
                    if (!(detI.get_alfa_bit(a) or detI.get_alfa_bit(b))) {
                        HJI *= detJ.double_excitation_aa(i, j, a, b);

                        size_t index = dets_hashvec.find(detJ);
                        if (index >= pre_C_size) {
                            new_det_C_vec.push_back(std::make_pair(detJ, tau * HJI * CI));
#pragma omp atomic
                            num_off_diag_elem_ += 2;
                        } else {
#pragma omp atomic
                            result_C[index] += tau * HJI * CI;
#pragma omp atomic
                            ++num_off_diag_elem_;
                            if (std::fabs(HJI * pre_C[index]) < spawning_threshold) {
#pragma omp atomic
                                result_C[I] += tau * HJI * pre_C[index];
#pragma omp atomic
                                ++num_off_diag_elem_;
                            }
                        }

                        detJ.set_alfa_bit(i, true);
                        detJ.set_alfa_bit(j, true);
                        detJ.set_alfa_bit(a, false);
                        detJ.set_alfa_bit(b, false);
                    }
                }
            }
        }
        // Generate alpha-beta excitations
        for (size_t x = 0; x < ab_couplings_size_; ++x) {
            double HJI_max = std::get<2>(ab_couplings_[x]);
            if (std::fabs(HJI_max * CI) < spawning_threshold) {
                break;
            }
            int i = std::get<0>(ab_couplings_[x]);
            int j = std::get<1>(ab_couplings_[x]);
            if (detI.get_alfa_bit(i) and detI.get_beta_bit(j)) {
                std::vector<std::tuple<int, int, double>>& sub_couplings =
                    std::get<3>(ab_couplings_[x]);
                size_t sub_couplings_size = sub_couplings.size();
                for (size_t y = 0; y < sub_couplings_size; ++y) {
                    int a, b;
                    double HJI;
                    std::tie(a, b, HJI) = sub_couplings[y];
                    if (std::fabs(HJI * CI) < spawning_threshold) {
                        break;
                    }
                    if (!(detI.get_alfa_bit(a) or detI.get_beta_bit(b))) {
                        HJI *= detJ.double_excitation_ab(i, j, a, b);

                        size_t index = dets_hashvec.find(detJ);
                        if (index >= pre_C_size) {
                            new_det_C_vec.push_back(std::make_pair(detJ, tau * HJI * CI));
#pragma omp atomic
                            num_off_diag_elem_ += 2;
                        } else {
#pragma omp atomic
                            result_C[index] += tau * HJI * CI;
#pragma omp atomic
                            ++num_off_diag_elem_;
                            if (std::fabs(HJI * pre_C[index]) < spawning_threshold) {
#pragma omp atomic
                                result_C[I] += tau * HJI * pre_C[index];
#pragma omp atomic
                                ++num_off_diag_elem_;
                            }
                        }

                        detJ.set_alfa_bit(i, true);
                        detJ.set_beta_bit(j, true);
                        detJ.set_alfa_bit(a, false);
                        detJ.set_beta_bit(b, false);
                    }
                }
            }
        }
        // Generate beta-beta excitations
        for (size_t x = 0; x < bb_couplings_size_; ++x) {
            double HJI_max = std::get<2>(bb_couplings_[x]);
            if (std::fabs(HJI_max * CI) < spawning_threshold) {
                break;
            }
            int i = std::get<0>(bb_couplings_[x]);
            int j = std::get<1>(bb_couplings_[x]);
            if (detI.get_beta_bit(i) and detI.get_beta_bit(j)) {
                std::vector<std::tuple<int, int, double>>& sub_couplings =
                    std::get<3>(bb_couplings_[x]);
                size_t sub_couplings_size = sub_couplings.size();
                for (size_t y = 0; y < sub_couplings_size; ++y) {
                    int a, b;
                    double HJI;
                    std::tie(a, b, HJI) = sub_couplings[y];
                    if (std::fabs(HJI * CI) < spawning_threshold) {
                        break;
                    }
                    if (!(detI.get_beta_bit(a) or detI.get_beta_bit(b))) {
                        HJI *= detJ.double_excitation_bb(i, j, a, b);

                        size_t index = dets_hashvec.find(detJ);
                        if (index >= pre_C_size) {
                            new_det_C_vec.push_back(std::make_pair(detJ, tau * HJI * CI));
#pragma omp atomic
                            num_off_diag_elem_ += 2;
                        } else {
#pragma omp atomic
                            result_C[index] += tau * HJI * CI;
#pragma omp atomic
                            ++num_off_diag_elem_;
                            if (std::fabs(HJI * pre_C[index]) < spawning_threshold) {
#pragma omp atomic
                                result_C[I] += tau * HJI * pre_C[index];
#pragma omp atomic
                                ++num_off_diag_elem_;
                            }
                        }

                        detJ.set_beta_bit(i, true);
                        detJ.set_beta_bit(j, true);
                        detJ.set_beta_bit(a, false);
                        detJ.set_beta_bit(b, false);
                    }
                }
            }
        }
        // parallel_timer_off("PCI:doubles", omp_get_thread_num());
    } else if (do_doubles_1) {
        // parallel_timer_on("PCI:doubles", omp_get_thread_num());
        // Generate alpha-alpha excitations
        for (size_t x = 0; x < aa_couplings_size_; ++x) {
            double HJI_max = std::get<2>(aa_couplings_[x]);
            if (std::fabs(HJI_max * CI) < spawning_threshold) {
                break;
            }
            int i = std::get<0>(aa_couplings_[x]);
            int j = std::get<1>(aa_couplings_[x]);
            if (detI.get_alfa_bit(i) and detI.get_alfa_bit(j)) {
                std::vector<std::tuple<int, int, double>>& sub_couplings =
                    std::get<3>(aa_couplings_[x]);
                size_t sub_couplings_size = sub_couplings.size();
                for (size_t y = 0; y < sub_couplings_size; ++y) {
                    int a, b;
                    double HJI;
                    std::tie(a, b, HJI) = sub_couplings[y];
                    if (std::fabs(HJI * CI) < spawning_threshold) {
                        break;
                    }
                    if (!(detI.get_alfa_bit(a) or detI.get_alfa_bit(b))) {
                        max_coupling.second = std::max(max_coupling.second, std::fabs(HJI));
                        HJI *= detJ.double_excitation_aa(i, j, a, b);

                        size_t index = dets_hashvec.find(detJ);
                        if (index >= pre_C_size) {
                            new_det_C_vec.push_back(std::make_pair(detJ, tau * HJI * CI));
#pragma omp atomic
                            num_off_diag_elem_ += 2;
                        } else {
#pragma omp atomic
                            result_C[index] += tau * HJI * CI;
#pragma omp atomic
                            ++num_off_diag_elem_;
                            if (std::fabs(HJI * pre_C[index]) < spawning_threshold) {
#pragma omp atomic
                                result_C[I] += tau * HJI * pre_C[index];
#pragma omp atomic
                                ++num_off_diag_elem_;
                            }
                        }

                        detJ.set_alfa_bit(i, true);
                        detJ.set_alfa_bit(j, true);
                        detJ.set_alfa_bit(a, false);
                        detJ.set_alfa_bit(b, false);
                    }
                }
            }
        }
        // Generate alpha-beta excitations
        for (size_t x = 0; x < ab_couplings_size_; ++x) {
            double HJI_max = std::get<2>(ab_couplings_[x]);
            if (std::fabs(HJI_max * CI) < spawning_threshold) {
                break;
            }
            int i = std::get<0>(ab_couplings_[x]);
            int j = std::get<1>(ab_couplings_[x]);
            if (detI.get_alfa_bit(i) and detI.get_beta_bit(j)) {
                std::vector<std::tuple<int, int, double>>& sub_couplings =
                    std::get<3>(ab_couplings_[x]);
                size_t sub_couplings_size = sub_couplings.size();
                for (size_t y = 0; y < sub_couplings_size; ++y) {
                    int a, b;
                    double HJI;
                    std::tie(a, b, HJI) = sub_couplings[y];
                    if (std::fabs(HJI * CI) < spawning_threshold) {
                        break;
                    }
                    if (!(detI.get_alfa_bit(a) or detI.get_beta_bit(b))) {
                        max_coupling.second = std::max(max_coupling.second, std::fabs(HJI));
                        HJI *= detJ.double_excitation_ab(i, j, a, b);

                        size_t index = dets_hashvec.find(detJ);
                        if (index >= pre_C_size) {
                            new_det_C_vec.push_back(std::make_pair(detJ, tau * HJI * CI));
#pragma omp atomic
                            num_off_diag_elem_ += 2;
                        } else {
#pragma omp atomic
                            result_C[index] += tau * HJI * CI;
#pragma omp atomic
                            ++num_off_diag_elem_;
                            if (std::fabs(HJI * pre_C[index]) < spawning_threshold) {
#pragma omp atomic
                                result_C[I] += tau * HJI * pre_C[index];
#pragma omp atomic
                                ++num_off_diag_elem_;
                            }
                        }

                        detJ.set_alfa_bit(i, true);
                        detJ.set_beta_bit(j, true);
                        detJ.set_alfa_bit(a, false);
                        detJ.set_beta_bit(b, false);
                    }
                }
            }
        }
        // Generate beta-beta excitations
        for (size_t x = 0; x < bb_couplings_size_; ++x) {
            double HJI_max = std::get<2>(bb_couplings_[x]);
            if (std::fabs(HJI_max * CI) < spawning_threshold) {
                break;
            }
            int i = std::get<0>(bb_couplings_[x]);
            int j = std::get<1>(bb_couplings_[x]);
            if (detI.get_beta_bit(i) and detI.get_beta_bit(j)) {
                std::vector<std::tuple<int, int, double>>& sub_couplings =
                    std::get<3>(bb_couplings_[x]);
                size_t sub_couplings_size = sub_couplings.size();
                for (size_t y = 0; y < sub_couplings_size; ++y) {
                    int a, b;
                    double HJI;
                    std::tie(a, b, HJI) = sub_couplings[y];
                    if (std::fabs(HJI * CI) < spawning_threshold) {
                        break;
                    }
                    if (!(detI.get_beta_bit(a) or detI.get_beta_bit(b))) {
                        max_coupling.second = std::max(max_coupling.second, std::fabs(HJI));
                        HJI *= detJ.double_excitation_bb(i, j, a, b);

                        size_t index = dets_hashvec.find(detJ);
                        if (index >= pre_C_size) {
                            new_det_C_vec.push_back(std::make_pair(detJ, tau * HJI * CI));
#pragma omp atomic
                            num_off_diag_elem_ += 2;
                        } else {
#pragma omp atomic
                            result_C[index] += tau * HJI * CI;
#pragma omp atomic
                            ++num_off_diag_elem_;
                            if (std::fabs(HJI * pre_C[index]) < spawning_threshold) {
#pragma omp atomic
                                result_C[I] += tau * HJI * pre_C[index];
#pragma omp atomic
                                ++num_off_diag_elem_;
                            }
                        }

                        detJ.set_beta_bit(i, true);
                        detJ.set_beta_bit(j, true);
                        detJ.set_beta_bit(a, false);
                        detJ.set_beta_bit(b, false);
                    }
                }
            }
        }
        // parallel_timer_off("PCI:doubles", omp_get_thread_num());
    }
}

void ProjectorCI_HashVec::apply_tau_H_ref_C_symm(double tau, double spawning_threshold,
                                                 const det_hashvec& dets_hashvec,
                                                 const std::vector<double>& ref_C,
                                                 const std::vector<double>& pre_C,
                                                 std::vector<double>& result_C, double S) {

    result_C.clear();
    result_C.resize(dets_hashvec.size(), 0.0);

    size_t ref_max_I = ref_C.size();
#pragma omp parallel for
    for (size_t I = 0; I < ref_max_I; ++I) {
        std::pair<double, double> max_coupling;
        max_coupling = dets_max_couplings_[I];
        apply_tau_H_ref_C_symm_det_dynamic_HBCI_2(tau, spawning_threshold, dets_hashvec, pre_C,
                                                  ref_C, I, pre_C[I], ref_C[I], result_C, S,
                                                  max_coupling);
    }
    size_t max_I = pre_C.size();
#pragma omp parallel for
    for (size_t I = ref_max_I; I < max_I; ++I) {
        // Diagonal contribution
        // parallel_timer_on("PCI:diagonal", omp_get_thread_num());
        double det_energy = fci_ints_->energy(dets_hashvec[I]) + fci_ints_->scalar_energy();
        // parallel_timer_off("PCI:diagonal", omp_get_thread_num());
        // Diagonal contributions
        result_C[I] += tau * (det_energy - S) * pre_C[I];
    }
}

void ProjectorCI_HashVec::apply_tau_H_ref_C_symm_det_dynamic_HBCI_2(
    double tau, double spawning_threshold, const det_hashvec& dets_hashvec,
    const std::vector<double>& pre_C, const std::vector<double>& ref_C, size_t I, double CI,
    double ref_CI, std::vector<double>& result_C, double E0,
    const std::pair<double, double>& max_coupling) {

    const Determinant& detI = dets_hashvec[I];
    size_t ref_C_size = ref_C.size();

    bool do_singles = std::fabs(max_coupling.first * ref_CI) >= spawning_threshold;
    bool do_doubles = std::fabs(max_coupling.second * ref_CI) >= spawning_threshold;

    // Diagonal contributions
    // parallel_timer_on("PCI:diagonal", omp_get_thread_num());
<<<<<<< HEAD
    double det_energy = fci_ints_->energy(detI) + fci_ints_->scalar_energy();
    new_index_C_vec.push_back(std::make_pair(I, tau * (det_energy - E0) * CI));
=======
    double det_energy = detI.energy() + fci_ints_->scalar_energy();
#pragma omp atomic
    result_C[I] += tau * (det_energy - E0) * CI;
>>>>>>> cfc5decf
    // parallel_timer_off("PCI:diagonal", omp_get_thread_num());

    Determinant detJ(detI);
    if (do_singles) {
        // parallel_timer_on("PCI:singles", omp_get_thread_num());
        // Generate alpha excitations
        for (size_t x = 0; x < a_couplings_size_; ++x) {
            double HJI_max = std::get<1>(a_couplings_[x]);
            if (std::fabs(HJI_max * ref_CI) < spawning_threshold) {
                break;
            }
            int i = std::get<0>(a_couplings_[x]);
            if (detI.get_alfa_bit(i)) {
                std::vector<std::tuple<int, double>>& sub_couplings = std::get<2>(a_couplings_[x]);
                size_t sub_couplings_size = sub_couplings.size();
                for (size_t y = 0; y < sub_couplings_size; ++y) {
                    int a;
                    double HJI_bound;
                    std::tie(a, HJI_bound) = sub_couplings[y];
                    if (std::fabs(HJI_bound * ref_CI) < spawning_threshold) {
                        break;
                    }
                    if (!detI.get_alfa_bit(a)) {
                        Determinant detJ(detI);
<<<<<<< HEAD
                        double HJI = fci_ints_->slater_rules_single_alpha_abs(detJ, i, a);
                        //                        double HJI = fci_ints_->oei_a(i, a);
                        //                        size_t max_bit = 2 * nact_;
                        //                        bit_t& bits = detJ.bits_;
                        //                        std::vector<double>& double_couplings =
                        //                            single_alpha_excite_double_couplings_[i][a];
                        //                        for (size_t p = 0; p < max_bit; ++p) {
                        //                            if (bits[p]) {
                        //                                HJI += double_couplings[p];
                        //                            }
                        //                        }
=======
                        double HJI = detJ.slater_rules_single_alpha_abs(i, a);
>>>>>>> cfc5decf
                        if (std::fabs(HJI * ref_CI) >= spawning_threshold) {
                            HJI *= detJ.single_excitation_a(i, a);

                            size_t index = dets_hashvec.find(detJ);
#pragma omp atomic
                            result_C[index] += tau * HJI * CI;

                            if ((index < ref_C_size &&
                                 std::fabs(HJI * ref_C[index]) < spawning_threshold) ||
                                index >= ref_C_size) {
#pragma omp atomic
                                result_C[I] += tau * HJI * pre_C[index];
                            }
                            detJ.set_alfa_bit(i, true);
                            detJ.set_alfa_bit(a, false);
                        }
                    }
                }
            }
        }
        // Generate beta excitations
        for (size_t x = 0; x < b_couplings_size_; ++x) {
            double HJI_max = std::get<1>(b_couplings_[x]);
            if (std::fabs(HJI_max * ref_CI) < spawning_threshold) {
                break;
            }
            int i = std::get<0>(b_couplings_[x]);
            if (detI.get_beta_bit(i)) {
                std::vector<std::tuple<int, double>>& sub_couplings = std::get<2>(b_couplings_[x]);
                size_t sub_couplings_size = sub_couplings.size();
                for (size_t y = 0; y < sub_couplings_size; ++y) {
                    int a;
                    double HJI_bound;
                    std::tie(a, HJI_bound) = sub_couplings[y];
                    if (std::fabs(HJI_bound * ref_CI) < spawning_threshold) {
                        break;
                    }
                    if (!detI.get_beta_bit(a)) {
                        Determinant detJ(detI);
<<<<<<< HEAD
                        double HJI = fci_ints_->slater_rules_single_beta_abs(detJ, i, a);
                        //                        double HJI = fci_ints_->oei_b(i, a);
                        //                        size_t max_bit = 2 * nact_;
                        //                        bit_t& bits = detJ.bits_;
                        //                        std::vector<double>& double_couplings =
                        //                            single_beta_excite_double_couplings_[i][a];
                        //                        for (size_t p = 0; p < max_bit; ++p) {
                        //                            if (bits[p]) {
                        //                                HJI += double_couplings[p];
                        //                            }
                        //                        }
=======
                        double HJI = detJ.slater_rules_single_beta_abs(i, a);
>>>>>>> cfc5decf
                        if (std::fabs(HJI * ref_CI) >= spawning_threshold) {
                            HJI *= detJ.single_excitation_b(i, a);

                            size_t index = dets_hashvec.find(detJ);
#pragma omp atomic
                            result_C[index] += tau * HJI * CI;

                            if ((index < ref_C_size &&
                                 std::fabs(HJI * ref_C[index]) < spawning_threshold) ||
                                index >= ref_C_size) {
#pragma omp atomic
                                result_C[I] += tau * HJI * pre_C[index];
                            }
                            detJ.set_beta_bit(i, true);
                            detJ.set_beta_bit(a, false);
                        }
                    }
                }
            }
        }
        // parallel_timer_off("PCI:singles", omp_get_thread_num());
    }

    if (do_doubles) {
        // parallel_timer_on("PCI:doubles", omp_get_thread_num());
        // Generate alpha-alpha excitations
        for (size_t x = 0; x < aa_couplings_size_; ++x) {
            double HJI_max = std::get<2>(aa_couplings_[x]);
            if (std::fabs(HJI_max * ref_CI) < spawning_threshold) {
                break;
            }
            int i = std::get<0>(aa_couplings_[x]);
            int j = std::get<1>(aa_couplings_[x]);
            if (detI.get_alfa_bit(i) and detI.get_alfa_bit(j)) {
                std::vector<std::tuple<int, int, double>>& sub_couplings =
                    std::get<3>(aa_couplings_[x]);
                size_t sub_couplings_size = sub_couplings.size();
                for (size_t y = 0; y < sub_couplings_size; ++y) {
                    int a, b;
                    double HJI;
                    std::tie(a, b, HJI) = sub_couplings[y];
                    if (std::fabs(HJI * ref_CI) < spawning_threshold) {
                        break;
                    }
                    if (!(detI.get_alfa_bit(a) or detI.get_alfa_bit(b))) {
                        HJI *= detJ.double_excitation_aa(i, j, a, b);

                        size_t index = dets_hashvec.find(detJ);
#pragma omp atomic
                        result_C[index] += tau * HJI * CI;

                        if ((index < ref_C_size &&
                             std::fabs(HJI * ref_C[index]) < spawning_threshold) ||
                            index >= ref_C_size) {
#pragma omp atomic
                            result_C[I] += tau * HJI * pre_C[index];
                        }
                        detJ.set_alfa_bit(i, true);
                        detJ.set_alfa_bit(j, true);
                        detJ.set_alfa_bit(a, false);
                        detJ.set_alfa_bit(b, false);
                    }
                }
            }
        }
        // Generate alpha-beta excitations
        for (size_t x = 0; x < ab_couplings_size_; ++x) {
            double HJI_max = std::get<2>(ab_couplings_[x]);
            if (std::fabs(HJI_max * ref_CI) < spawning_threshold) {
                break;
            }
            int i = std::get<0>(ab_couplings_[x]);
            int j = std::get<1>(ab_couplings_[x]);
            if (detI.get_alfa_bit(i) and detI.get_beta_bit(j)) {
                std::vector<std::tuple<int, int, double>>& sub_couplings =
                    std::get<3>(ab_couplings_[x]);
                size_t sub_couplings_size = sub_couplings.size();
                for (size_t y = 0; y < sub_couplings_size; ++y) {
                    int a, b;
                    double HJI;
                    std::tie(a, b, HJI) = sub_couplings[y];
                    if (std::fabs(HJI * ref_CI) < spawning_threshold) {
                        break;
                    }
                    if (!(detI.get_alfa_bit(a) or detI.get_beta_bit(b))) {
                        HJI *= detJ.double_excitation_ab(i, j, a, b);

                        size_t index = dets_hashvec.find(detJ);
#pragma omp atomic
                        result_C[index] += tau * HJI * CI;

                        if ((index < ref_C_size &&
                             std::fabs(HJI * ref_C[index]) < spawning_threshold) ||
                            index >= ref_C_size) {
#pragma omp atomic
                            result_C[I] += tau * HJI * pre_C[index];
                        }
                        detJ.set_alfa_bit(i, true);
                        detJ.set_beta_bit(j, true);
                        detJ.set_alfa_bit(a, false);
                        detJ.set_beta_bit(b, false);
                    }
                }
            }
        }
        // Generate beta-beta excitations
        for (size_t x = 0; x < bb_couplings_size_; ++x) {
            double HJI_max = std::get<2>(bb_couplings_[x]);
            if (std::fabs(HJI_max * ref_CI) < spawning_threshold) {
                break;
            }
            int i = std::get<0>(bb_couplings_[x]);
            int j = std::get<1>(bb_couplings_[x]);
            if (detI.get_beta_bit(i) and detI.get_beta_bit(j)) {
                std::vector<std::tuple<int, int, double>>& sub_couplings =
                    std::get<3>(bb_couplings_[x]);
                size_t sub_couplings_size = sub_couplings.size();
                for (size_t y = 0; y < sub_couplings_size; ++y) {
                    int a, b;
                    double HJI;
                    std::tie(a, b, HJI) = sub_couplings[y];
                    if (std::fabs(HJI * ref_CI) < spawning_threshold) {
                        break;
                    }
                    if (!(detI.get_beta_bit(a) or detI.get_beta_bit(b))) {
                        HJI *= detJ.double_excitation_bb(i, j, a, b);

                        size_t index = dets_hashvec.find(detJ);
#pragma omp atomic
                        result_C[index] += tau * HJI * CI;

                        if ((index < ref_C_size &&
                             std::fabs(HJI * ref_C[index]) < spawning_threshold) ||
                            index >= ref_C_size) {
#pragma omp atomic
                            result_C[I] += tau * HJI * pre_C[index];
                        }
                        detJ.set_beta_bit(i, true);
                        detJ.set_beta_bit(j, true);
                        detJ.set_beta_bit(a, false);
                        detJ.set_beta_bit(b, false);
                    }
                }
            }
        }
        // parallel_timer_off("PCI:doubles", omp_get_thread_num());
    }
}

std::map<std::string, double> ProjectorCI_HashVec::estimate_energy(const det_hashvec& dets_hashvec,
                                                                   std::vector<double>& C) {
    std::map<std::string, double> results;
    //    det_hashvec dets_hashvec(dets);
    //    dets = dets_hashvec.toVector();
    timer_on("PCI:<E>p");
    results["PROJECTIVE ENERGY"] = estimate_proj_energy(dets_hashvec, C);
    timer_off("PCI:<E>p");

    if (variational_estimate_) {
        if (fast_variational_estimate_) {
            timer_on("PCI:<E>vs");
            results["VARIATIONAL ENERGY"] =
                estimate_var_energy_sparse(dets_hashvec, C, energy_estimate_threshold_);
            timer_off("PCI:<E>vs");
        } else {
            timer_on("PCI:<E>v");
            results["VARIATIONAL ENERGY"] =
                estimate_var_energy(dets_hashvec, C, energy_estimate_threshold_);
            timer_off("PCI:<E>v");
        }
    }
    //    dets_hashvec = det_hashvec(dets);
    //    dets = dets_hashvec.toVector();
    return results;
}

static bool abs_compare(double a, double b) { return (std::abs(a) < std::abs(b)); }

double ProjectorCI_HashVec::estimate_proj_energy(const det_hashvec& dets_hashvec,
                                                 std::vector<double>& C) {
    // Find the determinant with the largest value of C
    auto result = std::max_element(C.begin(), C.end(), abs_compare);
    size_t J = std::distance(C.begin(), result);
    double CJ = C[J];

    // Compute the projective energy
    double projective_energy_estimator = 0.0;
    for (int I = 0, max_I = dets_hashvec.size(); I < max_I; ++I) {
        double HIJ = fci_ints_->slater_rules(dets_hashvec[I], (dets_hashvec[J]));
        projective_energy_estimator += HIJ * C[I] / CJ;
    }
    return projective_energy_estimator + nuclear_repulsion_energy_ + fci_ints_->scalar_energy();
}

double ProjectorCI_HashVec::estimate_var_energy(const det_hashvec& dets_hashvec,
                                                std::vector<double>& C, double tollerance) {
    // Compute a variational estimator of the energy
    size_t size = dets_hashvec.size();
    double variational_energy_estimator = 0.0;
#pragma omp parallel for reduction(+ : variational_energy_estimator)
    for (size_t I = 0; I < size; ++I) {
        const Determinant& detI = dets_hashvec[I];
        variational_energy_estimator += C[I] * C[I] * fci_ints_->energy(detI);
        for (size_t J = I + 1; J < size; ++J) {
            if (std::fabs(C[I] * C[J]) > tollerance) {
                double HIJ = fci_ints_->slater_rules(dets_hashvec[I], (dets_hashvec[J]));
                variational_energy_estimator += 2.0 * C[I] * HIJ * C[J];
            }
        }
    }
    return variational_energy_estimator + nuclear_repulsion_energy_ + fci_ints_->scalar_energy();
}

double ProjectorCI_HashVec::estimate_var_energy_within_error(const det_hashvec& dets_hashvec,
                                                             std::vector<double>& C,
                                                             double max_error) {
    // Compute a variational estimator of the energy
    size_t cut_index = dets_hashvec.size() - 1;
    double max_HIJ = dets_single_max_coupling_ > dets_double_max_coupling_
                         ? dets_single_max_coupling_
                         : dets_double_max_coupling_;
    double ignore_bound = max_error * max_error / (2.0 * max_HIJ * max_HIJ);
    double cume_ignore = 0.0;
    for (; cut_index > 0; --cut_index) {
        cume_ignore += C[cut_index] * C[cut_index];
        if (cume_ignore >= ignore_bound) {
            break;
        }
    }
    cume_ignore -= C[cut_index] * C[cut_index];
    if (cut_index < dets_hashvec.size() - 1) {
        ++cut_index;
    }
    outfile->Printf(
        "\n  Variational energy estimated with %zu determinants to meet the max error %e",
        cut_index + 1, max_error);
    double variational_energy_estimator = 0.0;
#pragma omp parallel for reduction(+ : variational_energy_estimator)
    for (size_t I = 0; I <= cut_index; ++I) {
        const Determinant& detI = dets_hashvec[I];
        variational_energy_estimator += C[I] * C[I] * fci_ints_->energy(detI);
        for (size_t J = I + 1; J <= cut_index; ++J) {
            double HIJ = fci_ints_->slater_rules(dets_hashvec[I], dets_hashvec[J]);
            variational_energy_estimator += 2.0 * C[I] * HIJ * C[J];
        }
    }
    variational_energy_estimator /= 1.0 - cume_ignore;
    return variational_energy_estimator + nuclear_repulsion_energy_ + fci_ints_->scalar_energy();
}

double ProjectorCI_HashVec::estimate_var_energy_within_error_sigma(const det_hashvec& dets_hashvec,
                                                                   std::vector<double>& C,
                                                                   double max_error) {
    // Compute a variational estimator of the energy
    size_t cut_index = dets_hashvec.size() - 1;
    double max_HIJ = dets_single_max_coupling_ > dets_double_max_coupling_
                         ? dets_single_max_coupling_
                         : dets_double_max_coupling_;
    double ignore_bound = max_error * max_error / (2.0 * max_HIJ * max_HIJ);
    double cume_ignore = 0.0;
    for (; cut_index > 0; --cut_index) {
        cume_ignore += C[cut_index] * C[cut_index];
        if (cume_ignore >= ignore_bound) {
            break;
        }
    }
    cume_ignore -= C[cut_index] * C[cut_index];
    if (cut_index < dets_hashvec.size() - 1) {
        ++cut_index;
    }
    outfile->Printf(
        "\n  Variational energy estimated with %zu determinants to meet the max error %e",
        cut_index + 1, max_error);
    double variational_energy_estimator = 0.0;

    WFNOperator op(mo_symmetry_, fci_ints_);
    std::vector<Determinant> sub_dets = dets_hashvec.toVector();
    sub_dets.erase(sub_dets.begin() + cut_index + 1, sub_dets.end());
    DeterminantMap det_map(sub_dets);
    op.build_strings(det_map);
    op.op_s_lists(det_map);
    op.tp_s_lists(det_map);
    //    std::vector<std::pair<std::vector<size_t>, std::vector<double>>> H =
    //    op.build_H_sparse(det_map);
    //    SigmaVectorSparse svs(H);
    SigmaVectorWfn2 svs(det_map, op, fci_ints_);
    size_t sub_size = svs.size();
    // allocate vectors
    SharedVector b(new Vector("b", sub_size));
    SharedVector sigma(new Vector("sigma", sub_size));
    for (size_t i = 0; i < sub_size; ++i) {
        b->set(i, C[i]);
    }
    svs.compute_sigma(sigma, b);
    variational_energy_estimator = sigma->dot(b.get());

    variational_energy_estimator /= 1.0 - cume_ignore;
    return variational_energy_estimator + nuclear_repulsion_energy_ + fci_ints_->scalar_energy();
}

double ProjectorCI_HashVec::estimate_var_energy_sparse(const det_hashvec& dets_hashvec,
                                                       std::vector<double>& C, double max_error) {
    size_t cut_index = dets_hashvec.size() - 1;
    double max_HIJ = dets_single_max_coupling_ > dets_double_max_coupling_
                         ? dets_single_max_coupling_
                         : dets_double_max_coupling_;
    double ignore_bound = max_error * max_error / (2.0 * max_HIJ * max_HIJ);
    double cume_ignore = 0.0;
    for (; cut_index > 0; --cut_index) {
        cume_ignore += C[cut_index] * C[cut_index];
        if (cume_ignore >= ignore_bound) {
            break;
        }
    }
    cume_ignore -= C[cut_index] * C[cut_index];
    if (cut_index < dets_hashvec.size() - 1) {
        ++cut_index;
    }
    outfile->Printf(
        "\n  Variational energy estimated with %zu determinants to meet the max error %e",
        cut_index + 1, max_error);

    timer_on("PCI:Couplings");
    compute_couplings_half(dets_hashvec, cut_index + 1);
    timer_off("PCI:Couplings");

    double variational_energy_estimator = 0.0;
    std::vector<double> energy(num_threads_, 0.0);

#pragma omp parallel for
    for (size_t I = 0; I <= cut_index; ++I) {
        energy[omp_get_thread_num()] += form_H_C(dets_hashvec, C, I, cut_index);
    }
    for (int t = 0; t < num_threads_; ++t) {
        variational_energy_estimator += energy[t];
    }
    variational_energy_estimator /= 1.0 - cume_ignore;
    return variational_energy_estimator + nuclear_repulsion_energy_ + fci_ints_->scalar_energy();
}

void ProjectorCI_HashVec::print_wfn(const det_hashvec& space_hashvec, std::vector<double>& C,
                                    size_t max_output) {
    outfile->Printf("\n\n  Most important contributions to the wave function:\n");

    size_t max_dets = std::min(int(max_output), int(C.size()));
    for (size_t I = 0; I < max_dets; ++I) {
        outfile->Printf("\n  %3zu  %13.6g %13.6g  %10zu %s  %18.12f", I, C[I], C[I] * C[I], I,
                        space_hashvec[I].str().c_str(),
                        fci_ints_->energy(space_hashvec[I]) + fci_ints_->scalar_energy());
    }

    // Compute the expectation value of the spin
    size_t max_sample = 1000;
    size_t max_I = 0;
    double sum_weight = 0.0;
    double wfn_threshold = 0.95;
    for (size_t I = 0; I < space_hashvec.size(); ++I) {
        if ((sum_weight < wfn_threshold) and (I < max_sample)) {
            sum_weight += C[I] * C[I];
            max_I++;
        } else if (std::fabs(C[I - 1]) - std::fabs(C[I]) < 1.0e-6) {
            // Special case, if there are several equivalent determinants
            sum_weight += C[I] * C[I];
            max_I++;
        } else {
            break;
        }
    }

    double norm = 0.0;
    double S2 = 0.0;
    for (size_t I = 0; I < max_I; ++I) {
        for (size_t J = 0; J < max_I; ++J) {
            if (std::fabs(C[I] * C[J]) > 1.0e-12) {
                const double S2IJ = space_hashvec[I].spin2(space_hashvec[J]);
                S2 += C[I] * C[J] * S2IJ;
            }
        }
        norm += C[I] * C[I];
    }
    S2 /= norm;
    double S = std::fabs(0.5 * (std::sqrt(1.0 + 4.0 * S2) - 1.0));

    std::vector<std::string> s2_labels({"singlet", "doublet", "triplet", "quartet", "quintet",
                                        "sextet", "septet", "octet", "nonet", "decaet"});
    size_t nLet = std::round(S * 2.0);
    std::string state_label;
    if (nLet < 10) {
        state_label = s2_labels[nLet];
    } else {
        state_label = std::to_string(nLet) + "-let";
    }

    outfile->Printf("\n\n  Spin State: S^2 = %5.3f, S = %5.3f, %s (from %zu "
                    "determinants,%.2f\%)",
                    S2, S, state_label.c_str(), max_I, 100.0 * sum_weight);
}

void ProjectorCI_HashVec::save_wfn(
    det_hashvec& space, std::vector<double>& C,
    std::vector<std::pair<det_hashvec, std::vector<double>>>& solutions) {
    outfile->Printf("\n\n  Saving the wave function:\n");

    //    det_hash<> solution;
    //    for (size_t I = 0; I < space.size(); ++I) {
    //        solution[space[I]] = C[I];
    //    }
    //    solutions.push_back(std::move(solution));
    solutions.push_back(std::make_pair(space, C));
}

void ProjectorCI_HashVec::orthogonalize(
    det_hashvec& space, std::vector<double>& C,
    std::vector<std::pair<det_hashvec, std::vector<double>>>& solutions) {
    //    det_hash<> det_C;
    //    //    for (size_t I = 0; I < space.size(); ++I) {
    //    //        det_C[space[I]] = C[I];
    //    //    }
    //    det_C = space.toUnordered_map(C);
    //    for (size_t n = 0; n < solutions.size(); ++n) {
    //        double dot_prod = dot(det_C, solutions[n]);
    //        add(det_C, -dot_prod, solutions[n]);
    //    }
    //    normalize(det_C);
    //    //    copy_hash_to_vec(det_C, space, C);
    //    space = det_hashvec(det_C, C);
    for (size_t n = 0; n < solutions.size(); ++n) {
        double dot_prod = dot(space, C, solutions[n].first, solutions[n].second);
        add(space, C, -dot_prod, solutions[n].first, solutions[n].second);
    }
    normalize(C);
}

double ProjectorCI_HashVec::form_H_C(const det_hashvec& dets_hashvec, std::vector<double>& C,
                                     size_t I, size_t cut_index) {
    const Determinant& detI = dets_hashvec[I];
    double CI = C[I];

    // diagonal contribution
    double result = CI * CI * fci_ints_->energy(detI);

    std::vector<int> aocc = detI.get_alfa_occ();
    std::vector<int> bocc = detI.get_beta_occ();
    std::vector<int> avir = detI.get_alfa_vir();
    std::vector<int> bvir = detI.get_beta_vir();

    int noalpha = aocc.size();
    int nobeta = bocc.size();
    int nvalpha = avir.size();
    int nvbeta = bvir.size();

    Determinant detJ(detI);
    double HJI, sign;
    // Generate aa excitations
    for (int i = 0; i < noalpha; ++i) {
        int ii = aocc[i];
        for (int a = 0; a < nvalpha; ++a) {
            int aa = avir[a];
            if ((mo_symmetry_[ii] ^ mo_symmetry_[aa]) == 0) {
                detJ.set_alfa_bit(ii, false);
                detJ.set_alfa_bit(aa, true);
                size_t index = dets_hashvec.find(detJ);
                if (index < I) {
                    HJI = fci_ints_->slater_rules_single_alpha(detI, ii, aa);
                    result += 2.0 * HJI * CI * C[index];
                }
                detJ.set_alfa_bit(ii, true);
                detJ.set_alfa_bit(aa, false);
            }
        }
    }

    for (int i = 0; i < nobeta; ++i) {
        int ii = bocc[i];
        for (int a = 0; a < nvbeta; ++a) {
            int aa = bvir[a];
            if ((mo_symmetry_[ii] ^ mo_symmetry_[aa]) == 0) {
                detJ.set_beta_bit(ii, false);
                detJ.set_beta_bit(aa, true);
                size_t index = dets_hashvec.find(detJ);
                if (index < I) {
                    HJI = fci_ints_->slater_rules_single_beta(detI, ii, aa);
                    result += 2.0 * HJI * CI * C[index];
                }
                detJ.set_beta_bit(ii, true);
                detJ.set_beta_bit(aa, false);
            }
        }
    }

    // Generate aa excitations
    for (int i = 0; i < noalpha; ++i) {
        int ii = aocc[i];
        for (int j = i + 1; j < noalpha; ++j) {
            int jj = aocc[j];
            for (int a = 0; a < nvalpha; ++a) {
                int aa = avir[a];
                for (int b = a + 1; b < nvalpha; ++b) {
                    int bb = avir[b];
                    if ((mo_symmetry_[ii] ^ mo_symmetry_[jj] ^ mo_symmetry_[aa] ^
                         mo_symmetry_[bb]) == 0) {
                        detJ.set_alfa_bit(ii, false);
                        detJ.set_alfa_bit(jj, false);
                        detJ.set_alfa_bit(aa, true);
                        detJ.set_alfa_bit(bb, true);
                        size_t index = dets_hashvec.find(detJ);
                        if (index < I) {
                            sign = detJ.double_excitation_aa(aa, bb, ii, jj);
                            HJI = fci_ints_->tei_aa(ii, jj, aa, bb);
                            result += 2.0 * sign * HJI * CI * C[index];
                        } else {
                            detJ.set_alfa_bit(ii, true);
                            detJ.set_alfa_bit(jj, true);
                            detJ.set_alfa_bit(aa, false);
                            detJ.set_alfa_bit(bb, false);
                        }
                    }
                }
            }
        }
    }

    for (int i = 0; i < noalpha; ++i) {
        int ii = aocc[i];
        for (int j = 0; j < nobeta; ++j) {
            int jj = bocc[j];
            for (int a = 0; a < nvalpha; ++a) {
                int aa = avir[a];
                for (int b = 0; b < nvbeta; ++b) {
                    int bb = bvir[b];
                    if ((mo_symmetry_[ii] ^ mo_symmetry_[jj] ^ mo_symmetry_[aa] ^
                         mo_symmetry_[bb]) == 0) {
                        detJ.set_alfa_bit(ii, false);
                        detJ.set_beta_bit(jj, false);
                        detJ.set_alfa_bit(aa, true);
                        detJ.set_beta_bit(bb, true);
                        size_t index = dets_hashvec.find(detJ);
                        if (index < I) {
                            sign = detJ.double_excitation_ab(aa, bb, ii, jj);
                            HJI = fci_ints_->tei_ab(ii, jj, aa, bb);
                            result += 2.0 * sign * HJI * CI * C[index];
                        } else {
                            detJ.set_alfa_bit(ii, true);
                            detJ.set_beta_bit(jj, true);
                            detJ.set_alfa_bit(aa, false);
                            detJ.set_beta_bit(bb, false);
                        }
                    }
                }
            }
        }
    }
    for (int i = 0; i < nobeta; ++i) {
        int ii = bocc[i];
        for (int j = i + 1; j < nobeta; ++j) {
            int jj = bocc[j];
            for (int a = 0; a < nvbeta; ++a) {
                int aa = bvir[a];
                for (int b = a + 1; b < nvbeta; ++b) {
                    int bb = bvir[b];
                    if ((mo_symmetry_[ii] ^
                         (mo_symmetry_[jj] ^ (mo_symmetry_[aa] ^ mo_symmetry_[bb]))) == 0) {
                        detJ.set_beta_bit(ii, false);
                        detJ.set_beta_bit(jj, false);
                        detJ.set_beta_bit(aa, true);
                        detJ.set_beta_bit(bb, true);
                        size_t index = dets_hashvec.find(detJ);
                        if (index < I) {
                            sign = detJ.double_excitation_bb(aa, bb, ii, jj);
                            HJI = fci_ints_->tei_bb(ii, jj, aa, bb);
                            result += 2.0 * sign * HJI * CI * C[index];
                        } else {
                            detJ.set_beta_bit(ii, true);
                            detJ.set_beta_bit(jj, true);
                            detJ.set_beta_bit(aa, false);
                            detJ.set_beta_bit(bb, false);
                        }
                    }
                }
            }
        }
    }
    return result;
}

double ProjectorCI_HashVec::form_H_C_2(const det_hashvec& dets_hashvec, std::vector<double>& C,
                                       size_t I, size_t cut_index) {
    const Determinant& detI = dets_hashvec[I];
    double CI = C[I];

    // diagonal contribution
    double result = CI * CI * fci_ints_->energy(detI);

    Determinant detJ(detI);
    double HJI;
    for (size_t x = 0; x < a_couplings_size_; ++x) {
        int i = std::get<0>(a_couplings_[x]);
        if (detI.get_alfa_bit(i)) {
            std::vector<std::tuple<int, double>>& sub_couplings = std::get<2>(a_couplings_[x]);
            size_t sub_couplings_size = sub_couplings.size();
            for (size_t y = 0; y < sub_couplings_size; ++y) {
                int a;
                std::tie(a, HJI) = sub_couplings[y];
                if (!detI.get_alfa_bit(a)) {
                    //                    size_t max_bit = 2 * nact_;
                    //                    bit_t& bits = detJ.bits_;
                    //                    std::vector<double>& double_couplings =
                    //                        single_alpha_excite_double_couplings_[i][a];
                    //                    for (size_t p = 0; p < max_bit; ++p) {
                    //                        if (bits[p]) {
                    //                            HJI += double_couplings[p];
                    //                        }
                    //                    }
                    //                    HJI *= detJ.single_excitation_a(i, a);
                    HJI = fci_ints_->slater_rules_single_alpha_abs(detJ, i, a);
                    HJI *= detJ.single_excitation_a(i, a);
                    size_t index = dets_hashvec.find(detJ);
                    if (index <= cut_index) {
                        result += 2.0 * HJI * CI * C[index];
                    }
                    detJ.set_alfa_bit(i, true);
                    detJ.set_alfa_bit(a, false);
                }
            }
        }
    }

    for (size_t x = 0; x < b_couplings_size_; ++x) {
        int i = std::get<0>(b_couplings_[x]);
        if (detI.get_beta_bit(i)) {
            std::vector<std::tuple<int, double>>& sub_couplings = std::get<2>(b_couplings_[x]);
            size_t sub_couplings_size = sub_couplings.size();
            for (size_t y = 0; y < sub_couplings_size; ++y) {
                int a;
                std::tie(a, HJI) = sub_couplings[y];
                if (!detI.get_beta_bit(a)) {
                    //                    size_t max_bit = 2 * nact_;
                    //                    bit_t& bits = detJ.bits_;
                    //                    std::vector<double>& double_couplings =
                    //                        single_beta_excite_double_couplings_[i][a];
                    //                    for (size_t p = 0; p < max_bit; ++p) {
                    //                        if (bits[p]) {
                    //                            HJI += double_couplings[p];
                    //                        }
                    //                    }
                    //                    HJI *= detJ.single_excitation_b(i, a);
                    HJI = fci_ints_->slater_rules_single_beta_abs(detJ, i, a);
                    HJI *= detJ.single_excitation_b(i, a);
                    size_t index = dets_hashvec.find(detJ);
                    if (index <= cut_index) {
                        result += 2.0 * HJI * CI * C[index];
                    }
                    detJ.set_beta_bit(i, true);
                    detJ.set_beta_bit(a, false);
                }
            }
        }
    }

    // Generate aa excitations
    for (size_t x = 0; x < aa_couplings_size_; ++x) {
        int i = std::get<0>(aa_couplings_[x]);
        int j = std::get<1>(aa_couplings_[x]);
        if (detI.get_alfa_bit(i) and detI.get_alfa_bit(j)) {
            std::vector<std::tuple<int, int, double>>& sub_couplings =
                std::get<3>(aa_couplings_[x]);
            size_t sub_couplings_size = sub_couplings.size();
            for (size_t y = 0; y < sub_couplings_size; ++y) {
                int a, b;
                std::tie(a, b, HJI) = sub_couplings[y];
                if (!(detI.get_alfa_bit(a) or detI.get_alfa_bit(b))) {
                    HJI *= detJ.double_excitation_aa(i, j, a, b);
                    size_t index = dets_hashvec.find(detJ);
                    if (index <= cut_index) {
                        result += 2.0 * HJI * CI * C[index];
                    }
                    detJ.set_alfa_bit(i, true);
                    detJ.set_alfa_bit(j, true);
                    detJ.set_alfa_bit(a, false);
                    detJ.set_alfa_bit(b, false);
                }
            }
        }
    }

    for (size_t x = 0; x < ab_couplings_size_; ++x) {
        int i = std::get<0>(ab_couplings_[x]);
        int j = std::get<1>(ab_couplings_[x]);
        if (detI.get_alfa_bit(i) and detI.get_beta_bit(j)) {
            std::vector<std::tuple<int, int, double>>& sub_couplings =
                std::get<3>(ab_couplings_[x]);
            size_t sub_couplings_size = sub_couplings.size();
            for (size_t y = 0; y < sub_couplings_size; ++y) {
                int a, b;
                std::tie(a, b, HJI) = sub_couplings[y];
                if (!(detI.get_alfa_bit(a) or detI.get_beta_bit(b))) {
                    HJI *= detJ.double_excitation_ab(i, j, a, b);
                    size_t index = dets_hashvec.find(detJ);
                    if (index <= cut_index) {
                        result += 2.0 * HJI * CI * C[index];
                    }
                    detJ.set_alfa_bit(i, true);
                    detJ.set_beta_bit(j, true);
                    detJ.set_alfa_bit(a, false);
                    detJ.set_beta_bit(b, false);
                }
            }
        }
    }

    for (size_t x = 0; x < bb_couplings_size_; ++x) {
        int i = std::get<0>(bb_couplings_[x]);
        int j = std::get<1>(bb_couplings_[x]);
        if (detI.get_beta_bit(i) and detI.get_beta_bit(j)) {
            std::vector<std::tuple<int, int, double>>& sub_couplings =
                std::get<3>(bb_couplings_[x]);
            size_t sub_couplings_size = sub_couplings.size();
            for (size_t y = 0; y < sub_couplings_size; ++y) {
                int a, b;
                std::tie(a, b, HJI) = sub_couplings[y];
                if (!(detI.get_beta_bit(a) or detI.get_beta_bit(b))) {
                    HJI *= detJ.double_excitation_bb(i, j, a, b);
                    size_t index = dets_hashvec.find(detJ);
                    if (index <= cut_index) {
                        result += 2.0 * HJI * CI * C[index];
                    }
                    detJ.set_beta_bit(i, true);
                    detJ.set_beta_bit(j, true);
                    detJ.set_beta_bit(a, false);
                    detJ.set_beta_bit(b, false);
                }
            }
        }
    }
    return result;
}

void ProjectorCI_HashVec::compute_single_couplings(double single_coupling_threshold) {
    struct {
        bool operator()(std::tuple<int, double> first, std::tuple<int, double> second) const {
            double H1 = std::get<1>(first);
            double H2 = std::get<1>(second);
            return H1 > H2;
        }
    } CouplingCompare;

    struct {
        bool
        operator()(std::tuple<int, double, std::vector<std::tuple<int, double>>> first,
                   std::tuple<int, double, std::vector<std::tuple<int, double>>> second) const {
            double H1 = std::get<1>(first);
            double H2 = std::get<1>(second);
            return H1 > H2;
        }
    } MaxCouplingCompare;

    //    single_alpha_excite_double_couplings_.clear();
    //    single_beta_excite_double_couplings_.clear();
    //    single_alpha_excite_double_couplings_.resize(nact_,
    //    std::vector<std::vector<double>>(nact_));
    //    single_beta_excite_double_couplings_.resize(nact_,
    //    std::vector<std::vector<double>>(nact_));

    dets_single_max_coupling_ = 0.0;
    a_couplings_.clear();
    a_couplings_.resize(nact_);
    for (int i = 0; i < nact_; ++i) {
        for (int a = i + 1; a < nact_; ++a) {
            if ((mo_symmetry_[i] ^ mo_symmetry_[a]) == 0) {
                double Hia = fci_ints_->oei_a(i, a);
                std::vector<double> aa_double_couplings(nact_);
                std::vector<double> ab_double_couplings(nact_);
                //                single_alpha_excite_double_couplings_[i][a].resize(2 * nact_);
                //                single_alpha_excite_double_couplings_[a][i].resize(2 * nact_);
                for (int p = 0; p < nact_; ++p) {
                    aa_double_couplings[p] = fci_ints_->tei_aa(i, p, a, p);
                    ab_double_couplings[p] = fci_ints_->tei_ab(i, p, a, p);
                    //                    single_alpha_excite_double_couplings_[i][a][p] =
                    //                    aa_double_couplings[p];
                    //                    single_alpha_excite_double_couplings_[a][i][p] =
                    //                    aa_double_couplings[p];
                    //                    single_alpha_excite_double_couplings_[i][a][p + nact_] =
                    //                    ab_double_couplings[p];
                    //                    single_alpha_excite_double_couplings_[a][i][p + nact_] =
                    //                    ab_double_couplings[p];
                }
                std::sort(aa_double_couplings.begin(), aa_double_couplings.end());
                std::sort(ab_double_couplings.begin(), ab_double_couplings.end());
                double H1 = Hia, H2 = Hia;
                for (int x = 0; x < nalpha_; x++) {
                    H1 += aa_double_couplings[x];
                    H2 += aa_double_couplings[nact_ - 1 - x];
                }
                for (int y = 0; y < nbeta_; y++) {
                    H1 += ab_double_couplings[y];
                    H2 += ab_double_couplings[nact_ - 1 - y];
                }
                Hia = std::fabs(H1) > std::fabs(H2) ? std::fabs(H1) : std::fabs(H2);
                if (Hia >= single_coupling_threshold) {
                    std::get<2>(a_couplings_[i]).push_back(std::make_tuple(a, Hia));
                    std::get<2>(a_couplings_[a]).push_back(std::make_tuple(i, Hia));
                }
            }
        }
        if (std::get<2>(a_couplings_[i]).size() != 0) {
            std::sort(std::get<2>(a_couplings_[i]).begin(), std::get<2>(a_couplings_[i]).end(),
                      CouplingCompare);
            std::get<1>(a_couplings_[i]) = std::get<1>(std::get<2>(a_couplings_[i])[0]);
        } else {
            std::get<1>(a_couplings_[i]) = 0.0;
        }
        std::get<0>(a_couplings_[i]) = i;
    }
    std::sort(a_couplings_.begin(), a_couplings_.end(), MaxCouplingCompare);
    while (std::get<1>(a_couplings_.back()) == 0.0) {
        a_couplings_.pop_back();
    }
    a_couplings_size_ = a_couplings_.size();
    dets_single_max_coupling_ = std::get<1>(a_couplings_[0]);

    b_couplings_.clear();
    b_couplings_.resize(nact_);
    for (int i = 0; i < nact_; ++i) {
        for (int a = i + 1; a < nact_; ++a) {
            if ((mo_symmetry_[i] ^ mo_symmetry_[a]) == 0) {
                double Hia = fci_ints_->oei_b(i, a);
                std::vector<double> ab_double_couplings(nact_);
                std::vector<double> bb_double_couplings(nact_);
                //                single_beta_excite_double_couplings_[i][a].resize(2 * nact_);
                //                single_beta_excite_double_couplings_[a][i].resize(2 * nact_);
                for (int p = 0; p < nact_; ++p) {
                    ab_double_couplings[p] = fci_ints_->tei_ab(p, i, p, a);
                    bb_double_couplings[p] = fci_ints_->tei_bb(i, p, a, p);
                    //                    single_beta_excite_double_couplings_[i][a][p] =
                    //                    ab_double_couplings[p];
                    //                    single_beta_excite_double_couplings_[a][i][p] =
                    //                    ab_double_couplings[p];
                    //                    single_beta_excite_double_couplings_[i][a][p + nact_] =
                    //                    bb_double_couplings[p];
                    //                    single_beta_excite_double_couplings_[a][i][p + nact_] =
                    //                    bb_double_couplings[p];
                }
                std::sort(ab_double_couplings.begin(), ab_double_couplings.end());
                std::sort(bb_double_couplings.begin(), bb_double_couplings.end());
                double H1 = Hia, H2 = Hia;
                for (int x = 0; x < nalpha_; x++) {
                    H1 += ab_double_couplings[x];
                    H2 += ab_double_couplings[nact_ - 1 - x];
                }
                for (int y = 0; y < nbeta_; y++) {
                    H1 += bb_double_couplings[y];
                    H2 += bb_double_couplings[nact_ - 1 - y];
                }
                Hia = std::fabs(H1) > std::fabs(H2) ? std::fabs(H1) : std::fabs(H2);
                if (Hia >= single_coupling_threshold) {
                    std::get<2>(b_couplings_[i]).push_back(std::make_tuple(a, Hia));
                    std::get<2>(b_couplings_[a]).push_back(std::make_tuple(i, Hia));
                }
            }
        }
        if (std::get<2>(b_couplings_[i]).size() != 0) {
            std::sort(std::get<2>(b_couplings_[i]).begin(), std::get<2>(b_couplings_[i]).end(),
                      CouplingCompare);
            std::get<1>(b_couplings_[i]) = std::get<1>(std::get<2>(b_couplings_[i])[0]);
        } else {
            std::get<1>(b_couplings_[i]) = 0.0;
        }
        std::get<0>(b_couplings_[i]) = i;
    }
    std::sort(b_couplings_.begin(), b_couplings_.end(), MaxCouplingCompare);
    while (std::get<1>(b_couplings_.back()) == 0.0) {
        b_couplings_.pop_back();
    }
    b_couplings_size_ = b_couplings_.size();
    if (dets_single_max_coupling_ < std::get<1>(b_couplings_[0])) {
        dets_single_max_coupling_ = std::get<1>(b_couplings_[0]);
    }
}

void ProjectorCI_HashVec::compute_double_couplings(double double_coupling_threshold) {
    struct {
        bool operator()(std::tuple<int, int, double> first,
                        std::tuple<int, int, double> second) const {
            double H1 = std::get<2>(first);
            double H2 = std::get<2>(second);
            return std::fabs(H1) > std::fabs(H2);
        }
    } CouplingCompare;

    struct {
        bool operator()(
            std::tuple<int, int, double, std::vector<std::tuple<int, int, double>>> first,
            std::tuple<int, int, double, std::vector<std::tuple<int, int, double>>> second) const {
            double H1 = std::get<2>(first);
            double H2 = std::get<2>(second);
            return H1 > H2;
        }
    } MaxCouplingCompare;

    dets_double_max_coupling_ = 0.0;

    aa_couplings_.clear();
    for (int i = 0; i < nact_; ++i) {
        for (int j = i + 1; j < nact_; ++j) {
            std::vector<std::tuple<int, int, double>> ij_couplings;
            for (int a = 0; a < nact_; ++a) {
                if (a == i or a == j)
                    continue;
                for (int b = a + 1; b < nact_; ++b) {
                    if (b == i or b == j)
                        continue;
                    if ((mo_symmetry_[i] ^ mo_symmetry_[j] ^ mo_symmetry_[a] ^ mo_symmetry_[b]) ==
                        0) {
                        double Hijab = fci_ints_->tei_aa(i, j, a, b);
                        if (std::fabs(Hijab) >= double_coupling_threshold) {
                            ij_couplings.push_back(std::make_tuple(a, b, Hijab));
                        }
                    }
                }
            }
            double max_ij_coupling = 0;
            if (ij_couplings.size() != 0) {
                std::sort(ij_couplings.begin(), ij_couplings.end(), CouplingCompare);
                max_ij_coupling = std::get<2>(ij_couplings[0]);
                aa_couplings_.push_back(
                    std::make_tuple(i, j, std::fabs(max_ij_coupling), ij_couplings));
            }
        }
    }
    aa_couplings_size_ = aa_couplings_.size();
    if (aa_couplings_size_ != 0) {
        std::sort(aa_couplings_.begin(), aa_couplings_.end(), MaxCouplingCompare);
        max_aa_coupling_ = std::get<2>(aa_couplings_[0]);
        dets_double_max_coupling_ = max_aa_coupling_;
    }

    ab_couplings_.clear();
    for (int i = 0; i < nact_; ++i) {
        for (int j = 0; j < nact_; ++j) {
            std::vector<std::tuple<int, int, double>> ij_couplings;
            for (int a = 0; a < nact_; ++a) {
                if (a == i)
                    continue;
                for (int b = 0; b < nact_; ++b) {
                    if (b == j)
                        continue;
                    if ((mo_symmetry_[i] ^ mo_symmetry_[j] ^ mo_symmetry_[a] ^ mo_symmetry_[b]) ==
                        0) {
                        double Hijab = fci_ints_->tei_ab(i, j, a, b);
                        if (std::fabs(Hijab) >= double_coupling_threshold) {
                            ij_couplings.push_back(std::make_tuple(a, b, Hijab));
                        }
                    }
                }
            }
            double max_ij_coupling = 0;
            if (ij_couplings.size() != 0) {
                std::sort(ij_couplings.begin(), ij_couplings.end(), CouplingCompare);
                max_ij_coupling = std::get<2>(ij_couplings[0]);
                ab_couplings_.push_back(
                    std::make_tuple(i, j, std::fabs(max_ij_coupling), ij_couplings));
            }
        }
    }
    ab_couplings_size_ = ab_couplings_.size();
    if (ab_couplings_size_ != 0) {
        std::sort(ab_couplings_.begin(), ab_couplings_.end(), MaxCouplingCompare);
        max_ab_coupling_ = std::get<2>(ab_couplings_[0]);
        dets_double_max_coupling_ = dets_double_max_coupling_ > max_ab_coupling_
                                        ? dets_double_max_coupling_
                                        : max_ab_coupling_;
    }

    bb_couplings_.clear();
    for (int i = 0; i < nact_; ++i) {
        for (int j = i + 1; j < nact_; ++j) {
            std::vector<std::tuple<int, int, double>> ij_couplings;
            for (int a = 0; a < nact_; ++a) {
                if (a == i or a == j)
                    continue;
                for (int b = a + 1; b < nact_; ++b) {
                    if (b == i or b == j)
                        continue;
                    if ((mo_symmetry_[i] ^ mo_symmetry_[j] ^ mo_symmetry_[a] ^ mo_symmetry_[b]) ==
                        0) {
                        double Hijab = fci_ints_->tei_bb(i, j, a, b);
                        if (std::fabs(Hijab) >= double_coupling_threshold) {
                            ij_couplings.push_back(std::make_tuple(a, b, Hijab));
                        }
                    }
                }
            }
            double max_ij_coupling = 0;
            if (ij_couplings.size() != 0) {
                std::sort(ij_couplings.begin(), ij_couplings.end(), CouplingCompare);
                max_ij_coupling = std::get<2>(ij_couplings[0]);
                bb_couplings_.push_back(
                    std::make_tuple(i, j, std::fabs(max_ij_coupling), ij_couplings));
            }
        }
    }
    bb_couplings_size_ = bb_couplings_.size();
    if (bb_couplings_size_ != 0) {
        std::sort(bb_couplings_.begin(), bb_couplings_.end(), MaxCouplingCompare);
        max_bb_coupling_ = std::get<2>(bb_couplings_[0]);
        dets_double_max_coupling_ = dets_double_max_coupling_ > max_bb_coupling_
                                        ? dets_double_max_coupling_
                                        : max_bb_coupling_;
    }
}

void ProjectorCI_HashVec::compute_couplings_half(const det_hashvec& dets, size_t cut_size) {
    bit_t andBits, orBits;
    andBits.flip();
    for (size_t i = 0; i < cut_size; ++i) {
        andBits &= dets[i].bits_;
        orBits |= dets[i].bits_;
    }
    bit_t actBits = andBits ^ orBits;

    a_couplings_.clear();
    a_couplings_.resize(nact_);
    for (int i = 0; i < nact_; ++i) {
        if (!actBits[i])
            continue;
        std::vector<std::tuple<int, double>> i_couplings;
        for (int a = i + 1; a < nact_; ++a) {
            if (!actBits[a])
                continue;
            if ((mo_symmetry_[i] ^ mo_symmetry_[a]) == 0) {
                double Hia = fci_ints_->oei_a(i, a);
                i_couplings.push_back(std::make_tuple(a, Hia));
            }
        }
        if (i_couplings.size() != 0) {
            a_couplings_.push_back(std::make_tuple(i, 0.0, i_couplings));
        }
    }
    a_couplings_size_ = a_couplings_.size();

    b_couplings_.clear();
    b_couplings_.resize(nact_);
    for (int i = 0; i < nact_; ++i) {
        if (!actBits[i + nact_])
            continue;
        std::vector<std::tuple<int, double>> i_couplings;
        for (int a = i + 1; a < nact_; ++a) {
            if (!actBits[a + nact_])
                continue;
            if ((mo_symmetry_[i] ^ mo_symmetry_[a]) == 0) {
                double Hia = fci_ints_->oei_b(i, a);
                i_couplings.push_back(std::make_tuple(a, Hia));
            }
        }
        if (i_couplings.size() != 0) {
            b_couplings_.push_back(std::make_tuple(i, 0.0, i_couplings));
        }
    }
    b_couplings_size_ = b_couplings_.size();

    aa_couplings_.clear();
    for (int i = 0; i < nact_; ++i) {
        if (!actBits[i])
            continue;
        for (int j = i + 1; j < nact_; ++j) {
            if (!actBits[j])
                continue;
            std::vector<std::tuple<int, int, double>> ij_couplings;
            for (int a = i + 1; a < nact_; ++a) {
                if (a == j or !actBits[a])
                    continue;
                for (int b = a + 1; b < nact_; ++b) {
                    if (b == j or !actBits[b])
                        continue;
                    if ((mo_symmetry_[i] ^ mo_symmetry_[j] ^ mo_symmetry_[a] ^ mo_symmetry_[b]) ==
                        0) {
                        double Hijab = fci_ints_->tei_aa(i, j, a, b);
                        ij_couplings.push_back(std::make_tuple(a, b, Hijab));
                    }
                }
            }
            if (ij_couplings.size() != 0) {
                aa_couplings_.push_back(std::make_tuple(i, j, 0.0, ij_couplings));
            }
        }
    }
    aa_couplings_size_ = aa_couplings_.size();

    ab_couplings_.clear();
    for (int i = 0; i < nact_; ++i) {
        if (!actBits[i])
            continue;
        for (int j = 0; j < nact_; ++j) {
            if (!actBits[j + nact_])
                continue;
            std::vector<std::tuple<int, int, double>> ij_couplings;
            for (int a = i + 1; a < nact_; ++a) {
                if (a == i or !actBits[a])
                    continue;
                for (int b = 0; b < nact_; ++b) {
                    if (b == j or !actBits[b + nact_])
                        continue;
                    if ((mo_symmetry_[i] ^ mo_symmetry_[j] ^ mo_symmetry_[a] ^ mo_symmetry_[b]) ==
                        0) {
                        double Hijab = fci_ints_->tei_ab(i, j, a, b);
                        ij_couplings.push_back(std::make_tuple(a, b, Hijab));
                    }
                }
            }
            if (ij_couplings.size() != 0) {
                ab_couplings_.push_back(std::make_tuple(i, j, 0.0, ij_couplings));
            }
        }
    }
    ab_couplings_size_ = ab_couplings_.size();

    bb_couplings_.clear();
    for (int i = 0; i < nact_; ++i) {
        if (!actBits[i + nact_])
            continue;
        for (int j = i + 1; j < nact_; ++j) {
            if (!actBits[j + nact_])
                continue;
            std::vector<std::tuple<int, int, double>> ij_couplings;
            for (int a = i + 1; a < nact_; ++a) {
                if (a == j or !actBits[a + nact_])
                    continue;
                for (int b = a + 1; b < nact_; ++b) {
                    if (b == j or !actBits[b + nact_])
                        continue;
                    if ((mo_symmetry_[i] ^ mo_symmetry_[j] ^ mo_symmetry_[a] ^ mo_symmetry_[b]) ==
                        0) {
                        double Hijab = fci_ints_->tei_bb(i, j, a, b);
                        ij_couplings.push_back(std::make_tuple(a, b, Hijab));
                    }
                }
            }
            if (ij_couplings.size() != 0) {
                bb_couplings_.push_back(std::make_tuple(i, j, 0.0, ij_couplings));
            }
        }
    }
    bb_couplings_size_ = bb_couplings_.size();
}

std::vector<std::tuple<double, int, int>>
ProjectorCI_HashVec::sym_labeled_orbitals(std::string type) {
    std::vector<std::tuple<double, int, int>> labeled_orb;

    if (type == "RHF" or type == "ROHF" or type == "ALFA") {

        // Create a vector of orbital energy and index pairs
        std::vector<std::pair<double, int>> orb_e;
        int cumidx = 0;
        for (int h = 0; h < nirrep_; ++h) {
            for (int a = 0; a < nactpi_[h]; ++a) {
                orb_e.push_back(std::make_pair(epsilon_a_->get(h, frzcpi_[h] + a), a + cumidx));
            }
            cumidx += nactpi_[h];
        }

        // Create a vector that stores the orbital energy, symmetry, and idx
        for (size_t a = 0; a < nact_; ++a) {
            labeled_orb.push_back(
                std::make_tuple(orb_e[a].first, mo_symmetry_[a], orb_e[a].second));
        }
        // Order by energy, low to high
        std::sort(labeled_orb.begin(), labeled_orb.end());
    }
    if (type == "BETA") {
        // Create a vector of orbital energies and index pairs
        std::vector<std::pair<double, int>> orb_e;
        int cumidx = 0;
        for (int h = 0; h < nirrep_; ++h) {
            for (size_t a = 0, max = nactpi_[h]; a < max; ++a) {
                orb_e.push_back(std::make_pair(epsilon_b_->get(h, frzcpi_[h] + a), a + cumidx));
            }
            cumidx += nactpi_[h];
        }

        // Create a vector that stores the orbital energy, sym, and idx
        for (size_t a = 0; a < nact_; ++a) {
            labeled_orb.push_back(
                std::make_tuple(orb_e[a].first, mo_symmetry_[a], orb_e[a].second));
        }
        std::sort(labeled_orb.begin(), labeled_orb.end());
    }
    return labeled_orb;
}

std::vector<int> ProjectorCI_HashVec::get_occupation() {

    std::vector<int> occupation(2 * nact_, 0);

    // Get reference type
    std::string ref_type = options_.get_str("REFERENCE");
    // if(!quiet_mode_) outfile->Printf("\n  Using %s reference.\n",
    // ref_type.c_str());

    // nyms denotes the number of electrons needed to assign symmetry and
    // multiplicity
    int nsym = wavefunction_multiplicity_ - 1;
    int orb_sym = wavefunction_symmetry_;

    if (wavefunction_multiplicity_ == 1) {
        nsym = 2;
    }

    // Grab an ordered list of orbital energies, sym labels, and idxs
    std::vector<std::tuple<double, int, int>> labeled_orb_en;
    std::vector<std::tuple<double, int, int>> labeled_orb_en_alfa;
    std::vector<std::tuple<double, int, int>> labeled_orb_en_beta;

    // For a restricted reference
    if (ref_type == "RHF" or ref_type == "RKS" or ref_type == "ROHF") {
        labeled_orb_en = sym_labeled_orbitals("RHF");

        // Build initial reference determinant from restricted reference
        for (int i = 0; i < nalpha_; ++i) {
            occupation[std::get<2>(labeled_orb_en[i])] = 1;
        }
        for (int i = 0; i < nbeta_; ++i) {
            occupation[nact_ + std::get<2>(labeled_orb_en[i])] = 1;
        }

        // Loop over as many outer-shell electrons as needed to get correct sym
        for (int k = 1; k <= nsym;) {

            bool add = false;
            // Remove electron from highest energy docc
            occupation[std::get<2>(labeled_orb_en[nalpha_ - k])] = 0;

            // Determine proper symmetry for new occupation
            orb_sym = wavefunction_symmetry_;

            if (wavefunction_multiplicity_ == 1) {
                orb_sym = std::get<1>(labeled_orb_en[nalpha_ - 1]) ^ orb_sym;
            } else {
                for (int i = 1; i <= nsym; ++i) {
                    orb_sym = std::get<1>(labeled_orb_en[nalpha_ - i]) ^ orb_sym;
                }
                orb_sym = std::get<1>(labeled_orb_en[nalpha_ - k]) ^ orb_sym;
            }

            // Add electron to lowest-energy orbital of proper symmetry
            // Loop from current occupation to max MO until correct orbital is
            // reached
            for (int i = nalpha_ - k, maxi = nact_; i < maxi; ++i) {
                if (orb_sym == std::get<1>(labeled_orb_en[i]) and
                    occupation[std::get<2>(labeled_orb_en[i])] != 1) {
                    occupation[std::get<2>(labeled_orb_en[i])] = 1;
                    add = true;
                    break;
                } else {
                    continue;
                }
            }
            // If a new occupation could not be created, put electron back and
            // remove a different one
            if (!add) {
                occupation[std::get<2>(labeled_orb_en[nalpha_ - k])] = 1;
                ++k;
            } else {
                break;
            }

        } // End loop over k

    } else {
        labeled_orb_en_alfa = sym_labeled_orbitals("ALFA");
        labeled_orb_en_beta = sym_labeled_orbitals("BETA");

        // For an unrestricted reference
        // Make the reference
        // For singlets, this will be closed-shell

        for (int i = 0; i < nalpha_; ++i) {
            occupation[std::get<2>(labeled_orb_en_alfa[i])] = 1;
        }
        for (int i = 0; i < nbeta_; ++i) {
            occupation[std::get<2>(labeled_orb_en_beta[i]) + nact_] = 1;
        }

        if (nalpha_ >= nbeta_) {

            // Loop over k
            for (int k = 1; k < nsym;) {

                bool add = false;
                // Remove highest energy alpha electron
                occupation[std::get<2>(labeled_orb_en_alfa[nalpha_ - k])] = 0;

                // Determine proper symmetry for new electron

                orb_sym = wavefunction_symmetry_;

                if (wavefunction_multiplicity_ == 1) {
                    orb_sym = std::get<1>(labeled_orb_en_alfa[nalpha_ - 1]) ^ orb_sym;
                } else {
                    for (int i = 1; i <= nsym; ++i) {
                        orb_sym = std::get<1>(labeled_orb_en_alfa[nalpha_ - i]) ^ orb_sym;
                    }
                    orb_sym = std::get<1>(labeled_orb_en_alfa[nalpha_ - k]) ^ orb_sym;
                }

                // Add electron to lowest-energy orbital of proper symmetry
                for (int i = nalpha_ - k; i < nactel_; ++i) {
                    if (orb_sym == std::get<1>(labeled_orb_en_alfa[i]) and
                        occupation[std::get<2>(labeled_orb_en_alfa[i])] != 1) {
                        occupation[std::get<2>(labeled_orb_en_alfa[i])] = 1;
                        add = true;
                        break;
                    } else {
                        continue;
                    }
                }

                // If a new occupation could not be made,
                // add electron back and try a different one

                if (!add) {
                    occupation[std::get<2>(labeled_orb_en_alfa[nalpha_ - k])] = 1;
                    ++k;
                } else {
                    break;
                }

            }    //	End loop over k
        } else { // End if(nalpha_ >= nbeta_ )

            for (int k = 1; k < nsym;) {

                bool add = false;

                // Remove highest-energy beta electron
                occupation[std::get<2>(labeled_orb_en_beta[nbeta_ - k])] = 0;

                // Determine proper symetry for new occupation
                orb_sym = wavefunction_symmetry_;

                if (wavefunction_multiplicity_ == 1) {
                    orb_sym = std::get<1>(labeled_orb_en_beta[nbeta_ - 1]) ^ orb_sym;
                } else {
                    for (int i = 1; i <= nsym; ++i) {
                        orb_sym = std::get<1>(labeled_orb_en_beta[nbeta_ - i]) ^ orb_sym;
                    }
                    orb_sym = std::get<1>(labeled_orb_en_beta[nbeta_ - k]) ^ orb_sym;
                }

                // Add electron to lowest-energy beta orbital

                for (int i = nbeta_ - k; i < nactel_; ++i) {
                    if (orb_sym == std::get<1>(labeled_orb_en_beta[i]) and
                        occupation[std::get<2>(labeled_orb_en_beta[i])] != 1) {
                        occupation[std::get<2>(labeled_orb_en_beta[i])] = 1;
                        add = true;
                        break;
                    }
                }

                // If a new occupation could not be made,
                // replace the electron and try again

                if (!add) {
                    occupation[std::get<2>(labeled_orb_en_beta[nbeta_ - k])] = 1;
                    ++k;
                } else {
                    break;
                }

            } // End loop over k
        }     // End if nalpha_ < nbeta_
    }
    return occupation;
}
}
} // EndNamespaces<|MERGE_RESOLUTION|>--- conflicted
+++ resolved
@@ -1250,14 +1250,11 @@
 
     // Diagonal contributions
     // parallel_timer_on("PCI:diagonal", omp_get_thread_num());
-<<<<<<< HEAD
+
     double det_energy = fci_ints_->energy(detI) + fci_ints_->scalar_energy();
-    new_index_C_vec.push_back(std::make_pair(I, tau * (det_energy - E0) * CI));
-=======
-    double det_energy = detI.energy() + fci_ints_->scalar_energy();
 #pragma omp atomic
     result_C[I] += tau * (det_energy - E0) * CI;
->>>>>>> cfc5decf
+
     // parallel_timer_off("PCI:diagonal", omp_get_thread_num());
 
     Determinant detJ(detI);
@@ -1282,21 +1279,9 @@
                     }
                     if (!detI.get_alfa_bit(a)) {
                         Determinant detJ(detI);
-<<<<<<< HEAD
+
                         double HJI = fci_ints_->slater_rules_single_alpha_abs(detJ, i, a);
-                        //                        double HJI = fci_ints_->oei_a(i, a);
-                        //                        size_t max_bit = 2 * nact_;
-                        //                        bit_t& bits = detJ.bits_;
-                        //                        std::vector<double>& double_couplings =
-                        //                            single_alpha_excite_double_couplings_[i][a];
-                        //                        for (size_t p = 0; p < max_bit; ++p) {
-                        //                            if (bits[p]) {
-                        //                                HJI += double_couplings[p];
-                        //                            }
-                        //                        }
-=======
-                        double HJI = detJ.slater_rules_single_alpha_abs(i, a);
->>>>>>> cfc5decf
+
                         if (std::fabs(HJI * CI) >= spawning_threshold) {
                             HJI *= detJ.single_excitation_a(i, a);
 
@@ -1344,21 +1329,9 @@
                     }
                     if (!detI.get_beta_bit(a)) {
                         Determinant detJ(detI);
-<<<<<<< HEAD
+
                         double HJI = fci_ints_->slater_rules_single_beta_abs(detJ, i, a);
-                        //                        double HJI = fci_ints_->oei_b(i, a);
-                        //                        size_t max_bit = 2 * nact_;
-                        //                        bit_t& bits = detJ.bits_;
-                        //                        std::vector<double>& double_couplings =
-                        //                            single_beta_excite_double_couplings_[i][a];
-                        //                        for (size_t p = 0; p < max_bit; ++p) {
-                        //                            if (bits[p]) {
-                        //                                HJI += double_couplings[p];
-                        //                            }
-                        //                        }
-=======
-                        double HJI = detJ.slater_rules_single_beta_abs(i, a);
->>>>>>> cfc5decf
+
                         if (std::fabs(HJI * CI) >= spawning_threshold) {
                             HJI *= detJ.single_excitation_b(i, a);
 
@@ -1409,21 +1382,9 @@
                     }
                     if (!detI.get_alfa_bit(a)) {
                         Determinant detJ(detI);
-<<<<<<< HEAD
+
                         double HJI = fci_ints_->slater_rules_single_alpha_abs(detJ, i, a);
-                        //                        double HJI = fci_ints_->oei_a(i, a);
-                        //                        size_t max_bit = 2 * nact_;
-                        //                        bit_t& bits = detJ.bits_;
-                        //                        std::vector<double>& double_couplings =
-                        //                            single_alpha_excite_double_couplings_[i][a];
-                        //                        for (size_t p = 0; p < max_bit; ++p) {
-                        //                            if (bits[p]) {
-                        //                                HJI += double_couplings[p];
-                        //                            }
-                        //                        }
-=======
-                        double HJI = detJ.slater_rules_single_alpha_abs(i, a);
->>>>>>> cfc5decf
+
                         max_coupling.first = std::max(max_coupling.first, std::fabs(HJI));
                         if (std::fabs(HJI * CI) >= spawning_threshold) {
                             HJI *= detJ.single_excitation_a(i, a);
@@ -1472,21 +1433,9 @@
                     }
                     if (!detI.get_beta_bit(a)) {
                         Determinant detJ(detI);
-<<<<<<< HEAD
+
                         double HJI = fci_ints_->slater_rules_single_beta_abs(detJ, i, a);
-                        //                        double HJI = fci_ints_->oei_b(i, a);
-                        //                        size_t max_bit = 2 * nact_;
-                        //                        bit_t& bits = detJ.bits_;
-                        //                        std::vector<double>& double_couplings =
-                        //                            single_beta_excite_double_couplings_[i][a];
-                        //                        for (size_t p = 0; p < max_bit; ++p) {
-                        //                            if (bits[p]) {
-                        //                                HJI += double_couplings[p];
-                        //                            }
-                        //                        }
-=======
-                        double HJI = detJ.slater_rules_single_beta_abs(i, a);
->>>>>>> cfc5decf
+
                         max_coupling.first = std::max(max_coupling.first, std::fabs(HJI));
                         if (std::fabs(HJI * CI) >= spawning_threshold) {
                             HJI *= detJ.single_excitation_b(i, a);
@@ -1863,14 +1812,12 @@
 
     // Diagonal contributions
     // parallel_timer_on("PCI:diagonal", omp_get_thread_num());
-<<<<<<< HEAD
+
     double det_energy = fci_ints_->energy(detI) + fci_ints_->scalar_energy();
-    new_index_C_vec.push_back(std::make_pair(I, tau * (det_energy - E0) * CI));
-=======
-    double det_energy = detI.energy() + fci_ints_->scalar_energy();
+
 #pragma omp atomic
     result_C[I] += tau * (det_energy - E0) * CI;
->>>>>>> cfc5decf
+
     // parallel_timer_off("PCI:diagonal", omp_get_thread_num());
 
     Determinant detJ(detI);
@@ -1895,21 +1842,9 @@
                     }
                     if (!detI.get_alfa_bit(a)) {
                         Determinant detJ(detI);
-<<<<<<< HEAD
+
                         double HJI = fci_ints_->slater_rules_single_alpha_abs(detJ, i, a);
-                        //                        double HJI = fci_ints_->oei_a(i, a);
-                        //                        size_t max_bit = 2 * nact_;
-                        //                        bit_t& bits = detJ.bits_;
-                        //                        std::vector<double>& double_couplings =
-                        //                            single_alpha_excite_double_couplings_[i][a];
-                        //                        for (size_t p = 0; p < max_bit; ++p) {
-                        //                            if (bits[p]) {
-                        //                                HJI += double_couplings[p];
-                        //                            }
-                        //                        }
-=======
-                        double HJI = detJ.slater_rules_single_alpha_abs(i, a);
->>>>>>> cfc5decf
+
                         if (std::fabs(HJI * ref_CI) >= spawning_threshold) {
                             HJI *= detJ.single_excitation_a(i, a);
 
@@ -1949,21 +1884,9 @@
                     }
                     if (!detI.get_beta_bit(a)) {
                         Determinant detJ(detI);
-<<<<<<< HEAD
+
                         double HJI = fci_ints_->slater_rules_single_beta_abs(detJ, i, a);
-                        //                        double HJI = fci_ints_->oei_b(i, a);
-                        //                        size_t max_bit = 2 * nact_;
-                        //                        bit_t& bits = detJ.bits_;
-                        //                        std::vector<double>& double_couplings =
-                        //                            single_beta_excite_double_couplings_[i][a];
-                        //                        for (size_t p = 0; p < max_bit; ++p) {
-                        //                            if (bits[p]) {
-                        //                                HJI += double_couplings[p];
-                        //                            }
-                        //                        }
-=======
-                        double HJI = detJ.slater_rules_single_beta_abs(i, a);
->>>>>>> cfc5decf
+
                         if (std::fabs(HJI * ref_CI) >= spawning_threshold) {
                             HJI *= detJ.single_excitation_b(i, a);
 
