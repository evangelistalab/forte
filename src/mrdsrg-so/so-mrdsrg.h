/*
 * @BEGIN LICENSE
 *
 * Forte: an open-source plugin to Psi4 (https://github.com/psi4/psi4)
 * that implements a variety of quantum chemistry methods for strongly
 * correlated electrons.
 *
 * Copyright (c) 2012-2019 by its authors (see COPYING, COPYING.LESSER, AUTHORS).
 *
 * The copyrights for code used from other parties are included in
 * the corresponding files.
 *
 * This program is free software: you can redistribute it and/or modify
 * it under the terms of the GNU Lesser General Public License as published by
 * the Free Software Foundation, either version 3 of the License, or
 * (at your option) any later version.
 *
 * This program is distributed in the hope that it will be useful,
 * but WITHOUT ANY WARRANTY; without even the implied warranty of
 * MERCHANTABILITY or FITNESS FOR A PARTICULAR PURPOSE.  See the
 * GNU Lesser General Public License for more details.
 *
 * You should have received a copy of the GNU Lesser General Public License
 * along with this program.  If not, see http://www.gnu.org/licenses/.
 *
 * @END LICENSE
 */

#ifndef _so_mrdsrg_h_
#define _so_mrdsrg_h_

#include <fstream>

#include "psi4/liboptions/liboptions.h"
#include "psi4/libmints/wavefunction.h"
#include "ambit/blocked_tensor.h"

#include "base_classes/dynamic_correlation_solver.h"
#include "base_classes/mo_space_info.h"
#include "boost/assign.hpp"
#include "integrals/integrals.h"
#include "base_classes/rdms.h"
#include "helpers/blockedtensorfactory.h"


namespace forte {

/**
 * @brief The SOMRDSRG class
 * This class implements the MR-DSRG(2) using a spin orbital formalism
 */
class SOMRDSRG : public DynamicCorrelationSolver {
  protected:
    // => Class data <= //

    int print_;
<<<<<<< HEAD
=======

//    /// The RDMs and cumulants of the reference wave function
//    RDMs rdms_;

//    /// The molecular integrals required by MethodBase
//    std::shared_ptr<ForteIntegrals> ints_;

//    /// The MOSpaceInfo object
//    std::shared_ptr<MOSpaceInfo> mo_space_info_;
>>>>>>> 732c8556

    /// The number of correlated orbitals per irrep (excluding frozen core and
    /// virtuals)
    psi::Dimension ncmopi_;
    /// The number of restricted doubly occupied orbitals per irrep (core)
    psi::Dimension rdoccpi_;
    /// The number of active orbitals per irrep (active)
    psi::Dimension actvpi_;
    /// The number of restricted unoccupied orbitals per irrep (virtual)
    psi::Dimension ruoccpi_;

    /// List of spin orbital core MOs
    std::vector<size_t> core_mos;
    /// List of alpha active MOs
    std::vector<size_t> actv_mos;
    /// List of alpha virtual MOs
    std::vector<size_t> virt_mos;

    /// Map from all the MOs to the alpha core
    std::map<size_t, size_t> mos_to_acore;
    /// Map from all the MOs to the alpha active
    std::map<size_t, size_t> mos_to_aactv;
    /// Map from all the MOs to the alpha virtual
    std::map<size_t, size_t> mos_to_avirt;

    /// Map from all the MOs to the beta core
    std::map<size_t, size_t> mos_to_bcore;
    /// Map from all the MOs to the beta active
    std::map<size_t, size_t> mos_to_bactv;
    /// Map from all the MOs to the beta virtual
    std::map<size_t, size_t> mos_to_bvirt;

    /// The flow parameter
    double s_;

    /// Source operator
    std::string source_;

    /// Threshold for the Taylor expansion of f(z) = (1-exp(-z^2))/z
    double taylor_threshold_;
    /// Order of the Taylor expansion of f(z) = (1-exp(-z^2))/z
    int taylor_order_;
    /// Robust routine to compute (1 - exp(-s D * D) / D
    double renormalized_denominator(double D);
    /// Taylor Expansion of [1 - exp(-s * D^2)] / D = sqrt(s) * (\sum_{n=1}
    /// \frac{1}{n!} (-1)^{n+1} Z^{2n-1})
    double Taylor_Exp(const double& Z, const int& n) {
        if (n > 0) {
            double value = Z, tmp = Z;
            for (int i = 0; i < n - 1; ++i) {
                tmp *= -1.0 * pow(Z, 2.0) / (static_cast<double>(i) + 2.0);
                value += tmp;
            }
            return value;
        }
        return 0.0;
    }

    ambit::TensorType tensor_type_;
    std::shared_ptr<BlockedTensorFactory> BTF;

    /// The energy of the reference wave function
    double E0_;
    double Hbar0;

    // => Tensors <= //

    ambit::BlockedTensor H;
    ambit::BlockedTensor F;
    ambit::BlockedTensor V;
    ambit::BlockedTensor DFL;
    ambit::BlockedTensor Gamma1;
    ambit::BlockedTensor Eta1;
    ambit::BlockedTensor Lambda2;
    ambit::BlockedTensor Lambda3;
    ambit::BlockedTensor Delta1;
    ambit::BlockedTensor Delta2;
    ambit::BlockedTensor RInvDelta1;
    ambit::BlockedTensor RInvDelta2;
    ambit::BlockedTensor T1;
    ambit::BlockedTensor T2;
    ambit::BlockedTensor DT1;
    ambit::BlockedTensor DT2;
    ambit::BlockedTensor R1;
    ambit::BlockedTensor R2;
    ambit::BlockedTensor C1;
    ambit::BlockedTensor C2;
    ambit::BlockedTensor O1;
    ambit::BlockedTensor O2;
    ambit::BlockedTensor RExp1; // < one-particle exponential for renormalized Fock matrix
    ambit::BlockedTensor RExp2; // < two-particle exponential for renormalized integral
    ambit::BlockedTensor Hbar1; // < one-body term of effective Hamiltonian
    ambit::BlockedTensor Hbar2; // < two-body term of effective Hamiltonian

    // => Class initialization and termination <= //

    /// Called in the constructor
    void startup();
    /// Called in the destructor
    void cleanup();
    /// Print a summary of the options
    void print_summary();

    // ==> Class functions <== //
    /// Compute MP2 amplitudes
    void mp2_guess();
    /// Compute Hbar
    double compute_hbar();
    /// Compute the commutator H <- [C,T]
    void H_eq_commutator_C_T(double factor, ambit::BlockedTensor& F, ambit::BlockedTensor& V,
                             ambit::BlockedTensor& T1, ambit::BlockedTensor& T2, double& H0,
                             ambit::BlockedTensor& H1, ambit::BlockedTensor& H2);

    /// T1 amplitude update
    void update_T1();
    /// T2 amplitude update
    void update_T2();

    //    /// Renormalized denominator
    //    double renormalized_denominator(double D);
    //    double renormalized_denominator_amp(double V,double D);
    //    double renormalized_denominator_emp2(double V,double D);
    //    double renormalized_denominator_lamp(double V,double D);
    //    double renormalized_denominator_lemp2(double V,double D);

    //    /// Computes the t2 amplitudes for three different cases of spin
    //    (alpha all, beta all, and alpha beta)
    //    void compute_t2();
    //    void check_t2();
    //    double T2norm;
    //    double T2max;

    //    /// Computes the t1 amplitudes for three different cases of spin
    //    (alpha all, beta all, and alpha beta)
    //    void compute_t1();
    //    void check_t1();
    //    double T1norm;
    //    double T1max;

  public:
    // => Constructors <= //

    SOMRDSRG(RDMs rdms, std::shared_ptr<SCFInfo> scf_info, std::shared_ptr<ForteOptions> options,
              std::shared_ptr<ForteIntegrals> ints, std::shared_ptr<MOSpaceInfo> mo_space_info);
<<<<<<< HEAD
=======

//    SOMRDSRG(RDMs rdms, psi::SharedWavefunction ref_wfn, psi::Options& options,
//             std::shared_ptr<ForteIntegrals> ints, std::shared_ptr<MOSpaceInfo> mo_space_info);
>>>>>>> 732c8556

    ~SOMRDSRG();

    /// Compute the DSRG-MRPT2 energy
    double compute_energy();

    /// DSRG transformed Hamiltonian (not implemented)
    std::shared_ptr<ActiveSpaceIntegrals> compute_Heff_actv();

    /// The energy of the reference
    double Eref;

    /// The frozen-core energy
    double frozen_core_energy;
};
}

#endif // _so_mrdsrg_h_<|MERGE_RESOLUTION|>--- conflicted
+++ resolved
@@ -54,18 +54,6 @@
     // => Class data <= //
 
     int print_;
-<<<<<<< HEAD
-=======
-
-//    /// The RDMs and cumulants of the reference wave function
-//    RDMs rdms_;
-
-//    /// The molecular integrals required by MethodBase
-//    std::shared_ptr<ForteIntegrals> ints_;
-
-//    /// The MOSpaceInfo object
-//    std::shared_ptr<MOSpaceInfo> mo_space_info_;
->>>>>>> 732c8556
 
     /// The number of correlated orbitals per irrep (excluding frozen core and
     /// virtuals)
@@ -209,13 +197,7 @@
     // => Constructors <= //
 
     SOMRDSRG(RDMs rdms, std::shared_ptr<SCFInfo> scf_info, std::shared_ptr<ForteOptions> options,
-              std::shared_ptr<ForteIntegrals> ints, std::shared_ptr<MOSpaceInfo> mo_space_info);
-<<<<<<< HEAD
-=======
-
-//    SOMRDSRG(RDMs rdms, psi::SharedWavefunction ref_wfn, psi::Options& options,
-//             std::shared_ptr<ForteIntegrals> ints, std::shared_ptr<MOSpaceInfo> mo_space_info);
->>>>>>> 732c8556
+             std::shared_ptr<ForteIntegrals> ints, std::shared_ptr<MOSpaceInfo> mo_space_info);
 
     ~SOMRDSRG();
 
