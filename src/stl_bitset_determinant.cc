/*
 * @BEGIN LICENSE
 *
 * Forte: an open-source plugin to Psi4 (https://github.com/psi4/psi4)
 * that implements a variety of quantum chemistry methods for strongly
 * correlated electrons.
 *
 * Copyright (c) 2012-2017 by its authors (see COPYING, COPYING.LESSER, AUTHORS).
 *
 * The copyrights for code used from other parties are included in
 * the corresponding files.
 *
 * This program is free software: you can redistribute it and/or modify
 * it under the terms of the GNU Lesser General Public License as published by
 * the Free Software Foundation, either version 3 of the License, or
 * (at your option) any later version.
 *
 * This program is distributed in the hope that it will be useful,
 * but WITHOUT ANY WARRANTY; without even the implied warranty of
 * MERCHANTABILITY or FITNESS FOR A PARTICULAR PURPOSE.  See the
 * GNU Lesser General Public License for more details.
 *
 * You should have received a copy of the GNU Lesser General Public License
 * along with this program.  If not, see http://www.gnu.org/licenses/.
 *
 * @END LICENSE
 */

#include "psi4/libmints/matrix.h"
#include "psi4/psi4-dec.h"

#include "fci/fci_vector.h"
#include "stl_bitset_determinant.h"
#include "stl_bitset_string.h"

using namespace std;
using namespace psi;

#define ALFA(n) bits_[n]
#define BETA(n) bits_[nmo_ + n]

namespace psi {
namespace forte {

// Static members
int STLBitsetDeterminant::nmo_;
std::shared_ptr<FCIIntegrals> STLBitsetDeterminant::fci_ints_;

void STLBitsetDeterminant::set_ints(std::shared_ptr<FCIIntegrals> ints) {
    fci_ints_ = ints;
    nmo_ = ints->nmo();
}

void STLBitsetDeterminant::reset_ints() { fci_ints_ = nullptr; }

STLBitsetDeterminant::STLBitsetDeterminant() {}

STLBitsetDeterminant::STLBitsetDeterminant(const std::vector<int>& occupation) {
    for (int p = 0; p < 2 * nmo_; ++p)
        bits_[p] = occupation[p];
}

STLBitsetDeterminant::STLBitsetDeterminant(const std::vector<bool>& occupation) {
    for (int p = 0; p < 2 * nmo_; ++p)
        bits_[p] = occupation[p];
}

STLBitsetDeterminant::STLBitsetDeterminant(const std::vector<bool>& occupation_a,
                                           const std::vector<bool>& occupation_b) {
    for (int p = 0; p < nmo_; ++p) {
        bits_[p] = occupation_a[p];
        bits_[p + nmo_] = occupation_b[p];
    }
}

STLBitsetDeterminant::STLBitsetDeterminant(const bit_t& bits) { bits_ = bits; }

STLBitsetDeterminant::STLBitsetDeterminant(const STLBitsetString& alpha,
                                           const STLBitsetString& beta) {
    for (int p = 0; p < nmo_; ++p) {
        bits_[p] = alpha.get_bit(p);
        bits_[p + nmo_] = beta.get_bit(p);
    }
}

void STLBitsetDeterminant::copy(const STLBitsetDeterminant& rhs) { bits_ = rhs.bits_; }

bool STLBitsetDeterminant::operator==(const STLBitsetDeterminant& lhs) const {
    return (bits_ == lhs.bits_);
}

bool STLBitsetDeterminant::operator<(const STLBitsetDeterminant& lhs) const {
    for (int p = 2 * nmo_ - 1; p >= 0; --p) {
        if ((bits_[p] == false) and (lhs.bits_[p] == true))
            return true;
        if ((bits_[p] == true) and (lhs.bits_[p] == false))
            return false;
    }
    return false;
}

STLBitsetDeterminant STLBitsetDeterminant::operator^(const STLBitsetDeterminant& lhs) const {
    STLBitsetDeterminant ndet(bits_ ^ lhs.bits());
    return ndet;
}

const bit_t& STLBitsetDeterminant::bits() const { return bits_; }

bool STLBitsetDeterminant::get_alfa_bit(int n) const { return bits_[n]; }

bool STLBitsetDeterminant::get_beta_bit(int n) const { return bits_[n + nmo_]; }

void STLBitsetDeterminant::set_alfa_bit(int n, bool value) { bits_[n] = value; }

void STLBitsetDeterminant::set_beta_bit(int n, bool value) { bits_[n + nmo_] = value; }

std::vector<bool> STLBitsetDeterminant::get_alfa_bits_vector_bool() {
    std::vector<bool> result(nmo_);
    for (int n = 0; n < nmo_; ++n) {
        result[n] = bits_[n];
    }
    return result;
}

std::vector<bool> STLBitsetDeterminant::get_beta_bits_vector_bool() {
    std::vector<bool> result(nmo_);
    for (int n = 0; n < nmo_; ++n) {
        result[n] = bits_[nmo_ + n];
    }
    return result;
}

const std::vector<bool> STLBitsetDeterminant::get_alfa_bits_vector_bool() const {
    std::vector<bool> result(nmo_);
    for (int n = 0; n < nmo_; ++n) {
        result[n] = bits_[n];
    }
    return result;
}

const std::vector<bool> STLBitsetDeterminant::get_beta_bits_vector_bool() const {
    std::vector<bool> result(nmo_);
    for (int n = 0; n < nmo_; ++n) {
        result[n] = bits_[nmo_ + n];
    }
    return result;
}

std::vector<int> STLBitsetDeterminant::get_alfa_occ() {
    std::vector<int> occ;
    for (int p = 0; p < nmo_; ++p) {
        if (bits_[p])
            occ.push_back(p);
    }
    return occ;
}

std::vector<int> STLBitsetDeterminant::get_beta_occ() {
    std::vector<int> occ;
    for (int p = 0; p < nmo_; ++p) {
        if (bits_[nmo_ + p])
            occ.push_back(p);
    }
    return occ;
}

std::vector<int> STLBitsetDeterminant::get_alfa_vir() {
    std::vector<int> vir;
    for (int p = 0; p < nmo_; ++p) {
        if (not bits_[p])
            vir.push_back(p);
    }
    return vir;
}

std::vector<int> STLBitsetDeterminant::get_beta_vir() {
    std::vector<int> vir;
    for (int p = 0; p < nmo_; ++p) {
        if (not bits_[nmo_ + p])
            vir.push_back(p);
    }
    return vir;
}

std::vector<int> STLBitsetDeterminant::get_alfa_occ() const {
    std::vector<int> occ;
    for (int p = 0; p < nmo_; ++p) {
        if (bits_[p])
            occ.push_back(p);
    }
    return occ;
}

std::vector<int> STLBitsetDeterminant::get_beta_occ() const {
    std::vector<int> occ;
    for (int p = 0; p < nmo_; ++p) {
        if (bits_[nmo_ + p])
            occ.push_back(p);
    }
    return occ;
}

std::vector<int> STLBitsetDeterminant::get_alfa_vir() const {
    std::vector<int> vir;
    for (int p = 0; p < nmo_; ++p) {
        if (not bits_[p])
            vir.push_back(p);
    }
    return vir;
}

std::vector<int> STLBitsetDeterminant::get_beta_vir() const {
    std::vector<int> vir;
    for (int p = 0; p < nmo_; ++p) {
        if (not bits_[nmo_ + p])
            vir.push_back(p);
    }
    return vir;
}

double STLBitsetDeterminant::create_alfa_bit(int n) {
    if (bits_[n])
        return 0.0;
    bits_[n] = true;
    return SlaterSign(bits_, n);
}

double STLBitsetDeterminant::create_beta_bit(int n) {
    if (bits_[nmo_ + n])
        return 0.0;
    bits_[nmo_ + n] = true;
    return SlaterSign(bits_, nmo_ + n);
}

double STLBitsetDeterminant::destroy_alfa_bit(int n) {
    if (not bits_[n])
        return 0.0;
    bits_[n] = false;
    return SlaterSign(bits_, n);
}

/// Set the value of a beta bit
double STLBitsetDeterminant::destroy_beta_bit(int n) {
    if (not bits_[nmo_ + n])
        return 0.0;
    bits_[nmo_ + n] = false;
    return SlaterSign(bits_, nmo_ + n);
}

/// Switch alfa and beta bits
void STLBitsetDeterminant::spin_flip() {
    for (int p = 0; p < nmo_; ++p) {
        //        std::swap(bits_[p],bits_[nmo_ + p]);
        bool temp = bits_[p];
        bits_[p] = bits_[nmo_ + p];
        bits_[nmo_ + p] = temp;
    }
}

/// Return determinant with one spin annihilated, 0 == alpha
void STLBitsetDeterminant::zero_spin(bool spin) {
    for (int p = 0; p < nmo_; ++p) {
        bits_[p + (spin * nmo_)] = false;
    }
}

void STLBitsetDeterminant::print() const {
    outfile->Printf("\n  |");
    for (int p = 0; p < nmo_; ++p) {
        if (ALFA(p) and BETA(p)) {
            outfile->Printf("%d", 2);
        } else if (ALFA(p) and not BETA(p)) {
            outfile->Printf("+");
        } else if (not ALFA(p) and BETA(p)) {
            outfile->Printf("-");
        } else {
            outfile->Printf("0");
        }
    }
    outfile->Printf(">");
    outfile->Flush();
}

/**
 * Print the determinant
 */
std::string STLBitsetDeterminant::str() const {
    std::string s;
    s += "|";

    for (int p = 0; p < nmo_; ++p) {
        if (ALFA(p) and BETA(p)) {
            s += "2";
        } else if (ALFA(p) and not BETA(p)) {
            s += "+";
        } else if (not ALFA(p) and BETA(p)) {
            s += "-";
        } else {
            s += "0";
        }
    }
    s += ">";
    return s;
}

/**
 * Compute the energy of this determinant
 * @return the electronic energy (does not include the nuclear repulsion energy)
 */
double STLBitsetDeterminant::energy() const {
    double matrix_element = fci_ints_->frozen_core_energy();
    for (int p = 0; p < nmo_; ++p) {
        if (bits_[p]) {
            matrix_element += fci_ints_->oei_a(p, p);
            for (int q = p + 1; q < nmo_; ++q) {
                if (bits_[q]) {
                    matrix_element += fci_ints_->diag_tei_aa(p, q);
                }
            }
            for (int q = 0; q < nmo_; ++q) {
                if (bits_[nmo_ + q]) {
                    matrix_element += fci_ints_->diag_tei_ab(p, q);
                }
            }
        }
        if (bits_[nmo_ + p]) {
            matrix_element += fci_ints_->oei_b(p, p);
            for (int q = p + 1; q < nmo_; ++q) {
                if (bits_[nmo_ + q]) {
                    matrix_element += fci_ints_->diag_tei_bb(p, q);
                }
            }
        }
    }
    return matrix_element;
}

/**
 * Compute the matrix element of the Hamiltonian between this determinant and a
 * given one
 * @param rhs
 * @return
 */
double STLBitsetDeterminant::slater_rules(const STLBitsetDeterminant& rhs) const {
    const bit_t& I = bits_;
    const bit_t& J = rhs.bits_;

    int nadiff = 0;
    int nbdiff = 0;
    // Count how many differences in mos are there
    for (int n = 0; n < nmo_; ++n) {
        if (I[n] != J[n])
            nadiff++;
        if (I[nmo_ + n] != J[nmo_ + n])
            nbdiff++;
        if (nadiff + nbdiff > 4)
            return 0.0; // Get out of this as soon as possible
    }
    nadiff /= 2;
    nbdiff /= 2;

    double matrix_element = 0.0;
    // Slater rule 1 PhiI = PhiJ
    if ((nadiff == 0) and (nbdiff == 0)) {
        matrix_element = fci_ints_->frozen_core_energy();
        for (int p = 0; p < nmo_; ++p) {
            if (bits_[p])
                matrix_element += fci_ints_->oei_a(p, p);
            if (bits_[nmo_ + p])
                matrix_element += fci_ints_->oei_b(p, p);
            for (int q = 0; q < nmo_; ++q) {
                if (bits_[p] and bits_[q])
                    matrix_element += 0.5 * fci_ints_->diag_tei_aa(p, q);
                //                    matrix_element +=   0.5 *
                //                    ints_->diag_ce_rtei(p,q);
                if (bits_[nmo_ + p] and bits_[nmo_ + q])
                    matrix_element += 0.5 * fci_ints_->diag_tei_bb(p, q);
                //                    matrix_element +=   0.5 *
                //                    ints_->diag_ce_rtei(p,q);
                if (bits_[p] and bits_[nmo_ + q])
                    matrix_element += fci_ints_->diag_tei_ab(p, q);
                //                    matrix_element +=
                //                    fci_ints_->diag_c_rtei(p,q);
            }
        }
    }

    // Slater rule 2 PhiI = j_a^+ i_a PhiJ
    if ((nadiff == 1) and (nbdiff == 0)) {
        // Diagonal contribution
        int i = 0;
        int j = 0;
        for (int p = 0; p < nmo_; ++p) {
            if ((I[p] != J[p]) and I[p])
                i = p;
            if ((I[p] != J[p]) and J[p])
                j = p;
        }
        double sign = SlaterSign(I, i, j);
        matrix_element = sign * fci_ints_->oei_a(i, j);
        for (int p = 0; p < nmo_; ++p) {
            if (I[p] and J[p]) {
                matrix_element += sign * fci_ints_->tei_aa(i, p, j, p);
            }
            if (I[nmo_ + p] and J[nmo_ + p]) {
                matrix_element += sign * fci_ints_->tei_ab(i, p, j, p);
            }
        }
    }
    // Slater rule 2 PhiI = j_b^+ i_b PhiJ
    if ((nadiff == 0) and (nbdiff == 1)) {
        // Diagonal contribution
        int i = 0;
        int j = 0;
        for (int p = 0; p < nmo_; ++p) {
            if ((I[nmo_ + p] != J[nmo_ + p]) and I[nmo_ + p])
                i = p;
            if ((I[nmo_ + p] != J[nmo_ + p]) and J[nmo_ + p])
                j = p;
        }
        double sign = SlaterSign(I, nmo_ + i, nmo_ + j);
        matrix_element = sign * fci_ints_->oei_b(i, j);
        for (int p = 0; p < nmo_; ++p) {
            if (I[p] and J[p]) {
                matrix_element += sign * fci_ints_->tei_ab(p, i, p, j);
            }
            if (I[nmo_ + p] and J[nmo_ + p]) {
                matrix_element += sign * fci_ints_->tei_bb(i, p, j, p);
            }
        }
    }

    // Slater rule 3 PhiI = k_a^+ l_a^+ j_a i_a PhiJ
    if ((nadiff == 2) and (nbdiff == 0)) {
        // Diagonal contribution
        int i = -1;
        int j = 0;
        int k = -1;
        int l = 0;
        for (int p = 0; p < nmo_; ++p) {
            if ((I[p] != J[p]) and I[p]) {
                if (i == -1) {
                    i = p;
                } else {
                    j = p;
                }
            }
            if ((I[p] != J[p]) and J[p]) {
                if (k == -1) {
                    k = p;
                } else {
                    l = p;
                }
            }
        }
        double sign = SlaterSign(I, i) * SlaterSign(I, j) * SlaterSign(J, k) * SlaterSign(J, l);
        matrix_element = sign * fci_ints_->tei_aa(i, j, k, l);
    }

    // Slater rule 3 PhiI = k_a^+ l_a^+ j_a i_a PhiJ
    if ((nadiff == 0) and (nbdiff == 2)) {
        // Diagonal contribution
        int i, j, k, l;
        i = -1;
        j = -1;
        k = -1;
        l = -1;
        for (int p = 0; p < nmo_; ++p) {
            if ((I[nmo_ + p] != J[nmo_ + p]) and I[nmo_ + p]) {
                if (i == -1) {
                    i = p;
                } else {
                    j = p;
                }
            }
            if ((I[nmo_ + p] != J[nmo_ + p]) and J[nmo_ + p]) {
                if (k == -1) {
                    k = p;
                } else {
                    l = p;
                }
            }
        }
        double sign = SlaterSign(I, nmo_ + i) * SlaterSign(I, nmo_ + j) * SlaterSign(J, nmo_ + k) *
                      SlaterSign(J, nmo_ + l);
        matrix_element = sign * fci_ints_->tei_bb(i, j, k, l);
    }

    // Slater rule 3 PhiI = j_a^+ i_a PhiJ
    if ((nadiff == 1) and (nbdiff == 1)) {
        // Diagonal contribution
        int i, j, k, l;
        i = j = k = l = -1;
        for (int p = 0; p < nmo_; ++p) {
            if ((I[p] != J[p]) and I[p])
                i = p;
            if ((I[nmo_ + p] != J[nmo_ + p]) and I[nmo_ + p])
                j = p;
            if ((I[p] != J[p]) and J[p])
                k = p;
            if ((I[nmo_ + p] != J[nmo_ + p]) and J[nmo_ + p])
                l = p;
        }
        double sign =
            SlaterSign(I, i) * SlaterSign(I, nmo_ + j) * SlaterSign(J, k) * SlaterSign(J, nmo_ + l);
        matrix_element = sign * fci_ints_->tei_ab(i, j, k, l);
    }
    return (matrix_element);
}

double STLBitsetDeterminant::slater_rules_single_alpha(int i, int a) const {
    // Slater rule 2 PhiI = j_a^+ i_a PhiJ
<<<<<<< HEAD
    double sign = SlaterSign(bits_, i) * SlaterSign(bits_, a) * (a > i ? -1.0 : 1.0);
=======
    double sign =
        SlaterSign(bits_, i, a);
>>>>>>> 48b64d5c
    double matrix_element = fci_ints_->oei_a(i, a);
#pragma omp parallel for reduction(+ : matrix_element)
    for (int p = 0; p < nmo_; ++p) {
        if (bits_[p]) {
            matrix_element += fci_ints_->tei_aa(i, p, a, p);
        }
        if (bits_[nmo_ + p]) {
            matrix_element += fci_ints_->tei_ab(i, p, a, p);
        }
    }
    return sign * matrix_element;
}

double STLBitsetDeterminant::slater_rules_single_beta(int i, int a) const {
    // Slater rule 2 PhiI = j_a^+ i_a PhiJ
<<<<<<< HEAD
    double sign = SlaterSign(bits_, nmo_ + i) * SlaterSign(bits_, nmo_ + a) * (a > i ? -1.0 : 1.0);
=======
    double sign = SlaterSign(bits_, nmo_ + i, nmo_ + a);
>>>>>>> 48b64d5c
    double matrix_element = fci_ints_->oei_b(i, a);
#pragma omp parallel for reduction(+ : matrix_element)
    for (int p = 0; p < nmo_; ++p) {
        if (bits_[p]) {
            matrix_element += fci_ints_->tei_ab(p, i, p, a);
        }
        if (bits_[nmo_ + p]) {
            matrix_element += fci_ints_->tei_bb(i, p, a, p);
        }
    }
    return sign * matrix_element;
}

double STLBitsetDeterminant::slater_rules_single_alpha_abs(int i, int a) const {
    // Slater rule 2 PhiI = j_a^+ i_a PhiJ
    double matrix_element = fci_ints_->oei_a(i, a);
    for (int p = 0; p < nmo_; ++p) {
        if (bits_[p]) {
            matrix_element += fci_ints_->tei_aa(i, p, a, p);
        }
        if (bits_[nmo_ + p]) {
            matrix_element += fci_ints_->tei_ab(i, p, a, p);
        }
    }
    return matrix_element;
}

double STLBitsetDeterminant::slater_rules_single_beta_abs(int i, int a) const {
    // Slater rule 2 PhiI = j_a^+ i_a PhiJ
    double matrix_element = fci_ints_->oei_b(i, a);
    for (int p = 0; p < nmo_; ++p) {
        if (bits_[p]) {
            matrix_element += fci_ints_->tei_ab(p, i, p, a);
        }
        if (bits_[nmo_ + p]) {
            matrix_element += fci_ints_->tei_bb(i, p, a, p);
        }
    }
    return matrix_element;
}

double STLBitsetDeterminant::slater_sign_alpha(int n) const {
    double sign = 1.0;
    for (int i = 0; i < n; ++i) { // This runs up to the operator before n
        if (bits_[i])
            sign *= -1.0;
    }
    return (sign);
}

double STLBitsetDeterminant::slater_sign_beta(int n) const {
    double sign = 1.0;
    for (int i = 0; i < n; ++i) { // This runs up to the operator before n
        if (bits_[nmo_ + i])
            sign *= -1.0;
    }
    return (sign);
}

// double STLBitsetDeterminant::double_excitation_aa(int i, int j, int a, int b) {
//    double sign = 1.0;
//    sign *= slater_sign_alpha(i);
//    sign *= slater_sign_alpha(j);
//    bits_[i] = false;
//    bits_[j] = false;
//    bits_[a] = true;
//    bits_[b] = true;
//    sign *= slater_sign_alpha(a);
//    sign *= slater_sign_alpha(b);
//    return sign;
//}

// double STLBitsetDeterminant::double_excitation_ab(int i, int j, int a, int b) {
//    double sign = 1.0;
//    sign *= slater_sign_alpha(i);
//    sign *= slater_sign_beta(j);
//    bits_[i] = false;
//    bits_[nmo_ + j] = false;
//    bits_[a] = true;
//    bits_[nmo_ + b] = true;
//    sign *= slater_sign_alpha(a);
//    sign *= slater_sign_beta(b);
//    return sign;
//}

// double STLBitsetDeterminant::double_excitation_bb(int i, int j, int a, int b) {
//    double sign = 1.0;
//    sign *= slater_sign_beta(i);
//    sign *= slater_sign_beta(j);
//    bits_[nmo_ + i] = false;
//    bits_[nmo_ + j] = false;
//    bits_[nmo_ + a] = true;
//    bits_[nmo_ + b] = true;
//    sign *= slater_sign_beta(a);
//    sign *= slater_sign_beta(b);
//    return sign;
//}

double STLBitsetDeterminant::double_excitation_aa(int i, int j, int a, int b) {
    double sign = 1.0;
    sign *= slater_sign_alpha(i);
    bits_[i] = false;
    sign *= slater_sign_alpha(j);
    bits_[j] = false;
    sign *= slater_sign_alpha(b);
    bits_[b] = true;
    sign *= slater_sign_alpha(a);
    bits_[a] = true;
    return sign;
}

double STLBitsetDeterminant::double_excitation_ab(int i, int j, int a, int b) {
    double sign = 1.0;
    sign *= slater_sign_alpha(i);
    bits_[i] = false;
    sign *= slater_sign_beta(j);
    bits_[nmo_ + j] = false;
    sign *= slater_sign_beta(b);
    bits_[nmo_ + b] = true;
    sign *= slater_sign_alpha(a);
    bits_[a] = true;
    return sign;
}

double STLBitsetDeterminant::double_excitation_bb(int i, int j, int a, int b) {
    double sign = 1.0;
    sign *= slater_sign_beta(i);
    bits_[nmo_ + i] = false;
    sign *= slater_sign_beta(j);
    bits_[nmo_ + j] = false;
    sign *= slater_sign_beta(b);
    bits_[nmo_ + b] = true;
    sign *= slater_sign_beta(a);
    bits_[nmo_ + a] = true;
    return sign;
}

std::vector<std::pair<STLBitsetDeterminant, double>> STLBitsetDeterminant::spin_plus() const {
    std::vector<std::pair<STLBitsetDeterminant, double>> res;
    for (int i = 0; i < nmo_; ++i) {
        if ((not ALFA(i)) and BETA(i)) {
            double sign = slater_sign_alpha(i) * slater_sign_beta(i);
            STLBitsetDeterminant new_det(*this);
            new_det.set_alfa_bit(i, true);
            new_det.set_beta_bit(i, false);
            res.push_back(std::make_pair(new_det, sign));
        }
    }
    return res;
}

std::vector<std::pair<STLBitsetDeterminant, double>> STLBitsetDeterminant::spin_minus() const {
    std::vector<std::pair<STLBitsetDeterminant, double>> res;
    for (int i = 0; i < nmo_; ++i) {
        if (ALFA(i) and (not BETA(i))) {
            double sign = slater_sign_alpha(i) * slater_sign_beta(i);
            STLBitsetDeterminant new_det(*this);
            new_det.set_alfa_bit(i, false);
            new_det.set_beta_bit(i, true);
            res.push_back(std::make_pair(new_det, sign));
        }
    }
    return res;
}

double STLBitsetDeterminant::spin_z() const {
    int n = 0;
    for (int i = 0; i < nmo_; ++i) {
        if (ALFA(i))
            n++;
        if (BETA(i))
            n--;
    }
    return 0.5 * static_cast<double>(n);
}

int STLBitsetDeterminant::npair() {
    int npair = 0;
    for (int n = 0; n < nmo_; ++n) {
        if (bits_[n] and bits_[nmo_ + n]) {
            npair++;
        }
    }
    return npair;
}

double STLBitsetDeterminant::spin2_slow(const STLBitsetDeterminant& rhs) const {
    double s2 = 0.0;
    if (rhs == *this) {
        double sz = spin_z();
        s2 += sz * (sz + 1.0);
    }
    return s2;
}
double STLBitsetDeterminant::spin2(const STLBitsetDeterminant& rhs) const {
    const bit_t& I = bits_;
    const bit_t& J = rhs.bits_;

    // Compute the matrix elements of the operator S^2
    // S^2 = S- S+ + Sz (Sz + 1)
    //     = Sz (Sz + 1) + Nbeta + Npairs - sum_pq' a+(qa) a+(pb) a-(qb) a-(pa)
    double matrix_element = 0.0;

    int nadiff = 0;
    int nbdiff = 0;
    int na = 0;
    int nb = 0;
    int npair = 0;
    int nmo = nmo_;
    // Count how many differences in mos are there and the number of alpha/beta
    // electrons
    for (int n = 0; n < nmo; ++n) {
        if (I[n] != J[n])
            nadiff++;
        if (I[nmo_ + n] != J[nmo_ + n])
            nbdiff++;
        if (I[n])
            na++;
        if (I[nmo_ + n])
            nb++;
        if ((I[n] and I[nmo_ + n]))
            npair += 1;
    }
    nadiff /= 2;
    nbdiff /= 2;

    double Ms = 0.5 * static_cast<double>(na - nb);

    // PhiI = PhiJ -> S^2 = Sz (Sz + 1) + Nbeta - Npairs
    if ((nadiff == 0) and (nbdiff == 0)) {
        matrix_element += Ms * (Ms + 1.0) + double(nb) - double(npair);
    }

    // PhiI = a+(qa) a+(pb) a-(qb) a-(pa) PhiJ
    if ((nadiff == 1) and (nbdiff == 1)) {
        // Find a pair of spin coupled electrons
        int i = -1;
        int j = -1;
        // The logic here is a bit complex
        for (int p = 0; p < nmo; ++p) {
            if (J[p] and I[nmo_ + p] and (not J[nmo_ + p]) and (not I[p]))
                i = p; //(p)
            if (J[nmo_ + p] and I[p] and (not J[p]) and (not I[nmo_ + p]))
                j = p; //(q)
        }
        if (i != j and i >= 0 and j >= 0) {
            double sign = SlaterSign(J, i) * SlaterSign(J, nmo_ + j) * SlaterSign(I, nmo_ + i) *
                          SlaterSign(I, j);
            matrix_element -= sign;
        }
    }
    return (matrix_element);
}

double STLBitsetDeterminant::SlaterSign(const bit_t& I, int n) {
    double sign = 1.0;
    for (int i = 0; i < n; ++i) { // This runs up to the operator before n
        if (I[i])
            sign *= -1.0;
    }
    return (sign);
}

<<<<<<< HEAD
void STLBitsetDeterminant::enforce_spin_completeness(std::vector<STLBitsetDeterminant>& det_space) {
=======
double STLBitsetDeterminant::SlaterSign(const bit_t& I, int m, int n) {
    double sign = 1.0;
    for (int i = m+1; i < n; ++i) {
        if (I[i])
            sign *= -1.0;
    }
    for (int i = n+1; i < m; ++i) {
        if (I[i])
            sign *= -1.0;
    }
    return (sign);
}

void STLBitsetDeterminant::enforce_spin_completeness(
    std::vector<STLBitsetDeterminant>& det_space) {
>>>>>>> 48b64d5c
    det_hash<bool> det_map;

    // Add all determinants to the map, assume set is mostly spin complete
    for (auto& I : det_space) {
        det_map[I] = true;
    }
    // Loop over determinants
    size_t ndet_added = 0;
    std::vector<size_t> closed(nmo_, 0);
    std::vector<size_t> open(nmo_, 0);
    std::vector<size_t> open_bits(nmo_, 0);
    for (size_t I = 0, det_size = det_space.size(); I < det_size; ++I) {
        const STLBitsetDeterminant& det = det_space[I];
        //        outfile->Printf("\n  Original determinant: %s",
        //        det.str().c_str());
        for (int i = 0; i < nmo_; ++i) {
            closed[i] = open[i] = 0;
            open_bits[i] = false;
        }
        int naopen = 0;
        int nbopen = 0;
        int nclosed = 0;
        for (int i = 0; i < nmo_; ++i) {
            if (det.get_alfa_bit(i) and (not det.get_beta_bit(i))) {
                open[naopen + nbopen] = i;
                naopen += 1;
            } else if ((not det.get_alfa_bit(i)) and det.get_beta_bit(i)) {
                open[naopen + nbopen] = i;
                nbopen += 1;
            } else if (det.get_alfa_bit(i) and det.get_beta_bit(i)) {
                closed[nclosed] = i;
                nclosed += 1;
            }
        }

        if (naopen + nbopen == 0)
            continue;

        // Generate the strings 1111100000
        //                      {nao}{nbo}
        for (int i = 0; i < nbopen; ++i)
            open_bits[i] = false; // 0
        for (int i = nbopen; i < naopen + nbopen; ++i)
            open_bits[i] = true; // 1
        do {
            STLBitsetDeterminant new_det;
            for (int c = 0; c < nclosed; ++c) {
                new_det.set_alfa_bit(closed[c], true);
                new_det.set_beta_bit(closed[c], true);
            }
            for (int o = 0; o < naopen + nbopen; ++o) {
                if (open_bits[o]) { //? not
                    new_det.set_alfa_bit(open[o], true);
                } else {
                    new_det.set_beta_bit(open[o], true);
                }
            }
            if (det_map.count(new_det) == 0) {
                det_space.push_back(new_det);
                det_map[new_det] = true;
                //                outfile->Printf("\n  added determinant:
                //                %s", new_det.str().c_str());
                ndet_added++;
            }
        } while (std::next_permutation(open_bits.begin(), open_bits.begin() + naopen + nbopen));
    }
    // if( ndet_added > 0 ){
    //    outfile->Printf("\n\n  Determinant space is spin incomplete!");
    //    outfile->Printf("\n  %zu more determinants were needed.", ndet_added);
    //}else{
    //    outfile->Printf("\n\n  Determinant space is spin complete.");
    //}
}
}
} // end namespace<|MERGE_RESOLUTION|>--- conflicted
+++ resolved
@@ -510,12 +510,7 @@
 
 double STLBitsetDeterminant::slater_rules_single_alpha(int i, int a) const {
     // Slater rule 2 PhiI = j_a^+ i_a PhiJ
-<<<<<<< HEAD
-    double sign = SlaterSign(bits_, i) * SlaterSign(bits_, a) * (a > i ? -1.0 : 1.0);
-=======
-    double sign =
-        SlaterSign(bits_, i, a);
->>>>>>> 48b64d5c
+    double sign = SlaterSign(bits_, i, a);
     double matrix_element = fci_ints_->oei_a(i, a);
 #pragma omp parallel for reduction(+ : matrix_element)
     for (int p = 0; p < nmo_; ++p) {
@@ -531,11 +526,7 @@
 
 double STLBitsetDeterminant::slater_rules_single_beta(int i, int a) const {
     // Slater rule 2 PhiI = j_a^+ i_a PhiJ
-<<<<<<< HEAD
-    double sign = SlaterSign(bits_, nmo_ + i) * SlaterSign(bits_, nmo_ + a) * (a > i ? -1.0 : 1.0);
-=======
     double sign = SlaterSign(bits_, nmo_ + i, nmo_ + a);
->>>>>>> 48b64d5c
     double matrix_element = fci_ints_->oei_b(i, a);
 #pragma omp parallel for reduction(+ : matrix_element)
     for (int p = 0; p < nmo_; ++p) {
@@ -799,9 +790,6 @@
     return (sign);
 }
 
-<<<<<<< HEAD
-void STLBitsetDeterminant::enforce_spin_completeness(std::vector<STLBitsetDeterminant>& det_space) {
-=======
 double STLBitsetDeterminant::SlaterSign(const bit_t& I, int m, int n) {
     double sign = 1.0;
     for (int i = m+1; i < n; ++i) {
@@ -817,7 +805,6 @@
 
 void STLBitsetDeterminant::enforce_spin_completeness(
     std::vector<STLBitsetDeterminant>& det_space) {
->>>>>>> 48b64d5c
     det_hash<bool> det_map;
 
     // Add all determinants to the map, assume set is mostly spin complete
