--- conflicted
+++ resolved
@@ -60,12 +60,12 @@
     std::string bvirt_label_ = "V";
 
     // Add Ambit index labels.
-    BTF_->add_mo_space(acore_label_, "m, n", core_mos_, AlphaSpin);
-    BTF_->add_mo_space(bcore_label_, "M, N", core_mos_, BetaSpin);
+    BTF_->add_mo_space(acore_label_, "m, n", rdocc_mos_, AlphaSpin);
+    BTF_->add_mo_space(bcore_label_, "M, N", rdocc_mos_, BetaSpin);
     BTF_->add_mo_space(aactv_label_, "u, v, w, x, y, z", actv_mos_, AlphaSpin);
     BTF_->add_mo_space(bactv_label_, "U, V, W, X, Y, Z", actv_mos_, BetaSpin);
-    BTF_->add_mo_space(avirt_label_, "e, f", virt_mos_, AlphaSpin);
-    BTF_->add_mo_space(bvirt_label_, "E, F", virt_mos_, BetaSpin);
+    BTF_->add_mo_space(avirt_label_, "e, f", ruocc_mos_, AlphaSpin);
+    BTF_->add_mo_space(bvirt_label_, "E, F", ruocc_mos_, BetaSpin);
 
     // Define composite spaces.
     BTF_->add_composite_mo_space("h", "i, j, k, l", {acore_label_, aactv_label_});
@@ -144,9 +144,9 @@
     psi::SharedMatrix D1b(new psi::Matrix("D1b", ncmo_, ncmo_));
 
     // Fill core-core blocks
-    for (size_t m = 0, ncore = core_mos_.size(); m < ncore; m++) {
-        D1a->set(core_mos_[m], core_mos_[m], 1.0);
-        D1b->set(core_mos_[m], core_mos_[m], 1.0);
+    for (size_t m = 0, ncore = rdocc_mos_.size(); m < ncore; m++) {
+        D1a->set(rdocc_mos_[m], rdocc_mos_[m], 1.0);
+        D1b->set(rdocc_mos_[m], rdocc_mos_[m], 1.0);
     }
 
     // Fill active-active blocks
@@ -220,13 +220,8 @@
  */
 void CASSCF::tpdm_backtransform() {
     // This line of code is to deceive Psi4 and avoid computing scf gradient
-<<<<<<< HEAD
-    // Remove once TravisCI is updated
+    // TODO: Remove once TravisCI is updated
     ints_->wfn()->set_reference_wavefunction(ints_->wfn());
-=======
-    // TODO: Remove once TravisCI is updated
-     ints_->wfn()->set_reference_wavefunction(ints_->wfn());
->>>>>>> 61f0299e
 
     std::vector<std::shared_ptr<psi::MOSpace>> spaces;
     spaces.push_back(psi::MOSpace::all);
