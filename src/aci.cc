--- conflicted
+++ resolved
@@ -65,17 +65,10 @@
 AdaptiveCI::AdaptiveCI(boost::shared_ptr<Wavefunction> wfn, Options &options, std::shared_ptr<ForteIntegrals>  ints,
                        std::shared_ptr<MOSpaceInfo> mo_space_info)
     : Wavefunction(options,_default_psio_lib_),
-<<<<<<< HEAD
-		wfn_(wfn),
-		options_(options), 
-		ints_(ints), 
-		mo_space_info_(mo_space_info)
-=======
         wfn_(wfn),
         options_(options),
 		ints_(ints), 
         mo_space_info_(mo_space_info)
->>>>>>> ac3f40e2
 {
     // Copy the wavefunction information
     copy(wfn);
