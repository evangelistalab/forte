--- conflicted
+++ resolved
@@ -187,11 +187,7 @@
     }
 
     // set JK memory to 85% of total memory in number of doubles
-<<<<<<< HEAD
-    JK_->set_memory(psi::Process::environment.get_memory() / sizeof(double) * 0.85);
-=======
     JK_->set_memory(psi::Process::environment.get_memory() * 0.85 / sizeof(double));
->>>>>>> f74e3b22
 
     JK_->set_cutoff(options_->get_double("INTEGRAL_SCREENING"));
 
@@ -214,10 +210,6 @@
             auto p_corr = p + corr_offset;
             auto p_full = cmotomo_[p + corr_offset] - full_offset;
 
-<<<<<<< HEAD
-#pragma omp parallel for
-=======
->>>>>>> f74e3b22
             for (int q = 0; q < ncmopi_[h]; ++q) {
                 auto q_corr = q + corr_offset;
                 auto q_full = cmotomo_[q + corr_offset] - full_offset;
