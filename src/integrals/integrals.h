--- conflicted
+++ resolved
@@ -277,22 +277,14 @@
     /// Copy these MO coeffs to class variables, update psi::Wavefunction, and re-transform
     /// integrals
     /// @param Ca the alpha MO coefficients
-<<<<<<< HEAD
-    /// @param Cb the betaa MO coefficients
-    void update_orbitals(std::shared_ptr<psi::Matrix> Ca, std::shared_ptr<psi::Matrix> Cb);
+    /// @param Cb the beta MO coefficients
+    virtual void update_orbitals(std::shared_ptr<psi::Matrix> Ca, std::shared_ptr<psi::Matrix> Cb);
 
     /// Make the orbital phase consistent when updating orbitals
     /// @param U the unitary transformation matrix so that C_new = C_old * U
     /// @param is_alpha target Ca if true else Cb
     /// @param debug print MO overlap and transformation matrix if true
     void fix_orbital_phases(std::shared_ptr<psi::Matrix> U, bool is_alpha, bool debug = false);
-
-    /// Expert Option: just try and use three_integral
-    virtual double** three_integral_pointer() = 0;
-=======
-    /// @param Cb the beta MO coefficients
-    virtual void update_orbitals(std::shared_ptr<psi::Matrix> Ca, std::shared_ptr<psi::Matrix> Cb);
->>>>>>> 818f9d88
 
     /// Return the type of spin restriction enforced
     IntegralSpinRestriction spin_restriction() const;
