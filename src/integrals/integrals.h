--- conflicted
+++ resolved
@@ -107,9 +107,6 @@
      */
     ForteIntegrals(std::shared_ptr<ForteOptions> options,
                    std::shared_ptr<psi::Wavefunction> ref_wfn,
-<<<<<<< HEAD
-                   std::shared_ptr<MOSpaceInfo> mo_space_info, IntegralSpinRestriction restricted);
-=======
                    std::shared_ptr<MOSpaceInfo> mo_space_info, IntegralType integral_type,
                    IntegralSpinRestriction restricted);
 
@@ -122,7 +119,6 @@
     ForteIntegrals(std::shared_ptr<ForteOptions> options,
                    std::shared_ptr<MOSpaceInfo> mo_space_info, IntegralType integral_type,
                    IntegralSpinRestriction restricted);
->>>>>>> 25db7721
 
     /// Virtual destructor to enable deletion of a Derived* through a Base*
     virtual ~ForteIntegrals() = default;
@@ -340,15 +336,6 @@
     // Cb matrix from psi
     std::shared_ptr<psi::Matrix> Cb_;
 
-<<<<<<< HEAD
-    // The S matrix from psi
-    std::shared_ptr<psi::Matrix> S_ao_;
-
-    // Nuclear repulsion energy
-    double nucrep_;
-
-=======
->>>>>>> 25db7721
     /// Number of irreps
     int nirrep_;
 
