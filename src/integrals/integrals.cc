/*
 * @BEGIN LICENSE
 *
 * Forte: an open-source plugin to Psi4 (https://github.com/psi4/psi4)
 * that implements a variety of quantum chemistry methods for strongly
 * correlated electrons.
 *
 * Copyright (c) 2012-2020 by its authors (see COPYING, COPYING.LESSER, AUTHORS).
 *
 * The copyrights for code used from other parties are included in
 * the corresponding files.
 *
 * This program is free software: you can redistribute it and/or modify
 * it under the terms of the GNU Lesser General Public License as published by
 * the Free Software Foundation, either version 3 of the License, or
 * (at your option) any later version.
 *
 * This program is distributed in the hope that it will be useful,
 * but WITHOUT ANY WARRANTY; without even the implied warranty of
 * MERCHANTABILITY or FITNESS FOR A PARTICULAR PURPOSE.  See the
 * GNU Lesser General Public License for more details.
 *
 * You should have received a copy of the GNU Lesser General Public License
 * along with this program.  If not, see http://www.gnu.org/licenses/.
 *
 * @END LICENSE
 */

#include <algorithm>
#include <cmath>
#include <numeric>

#include "psi4/libpsi4util/PsiOutStream.h"
#include "psi4/libmints/wavefunction.h"
#include "psi4/libmints/matrix.h"

#include "helpers/blockedtensorfactory.h"
#include "base_classes/forte_options.h"
#include "base_classes/mo_space_info.h"
#include "helpers/printing.h"
#include "helpers/timer.h"
#include "integrals.h"
#include "memory.h"

#ifdef HAVE_GA
#include <ga.h>
#include <macdecls.h>
#endif

using namespace psi;
using namespace ambit;

namespace forte {

#ifdef _OPENMP
#include <omp.h>
#else
#define omp_get_max_threads() 1
#define omp_get_thread_num() 0
#endif

std::map<IntegralType, std::string> int_type_label{
    {Conventional, "Conventional"},          {DF, "Density fitting"},
    {Cholesky, "Cholesky decomposition"},    {DiskDF, "Disk-based density fitting"},
    {DistDF, "Distributed density fitting"}, {Custom, "Custom"}};

ForteIntegrals::ForteIntegrals(std::shared_ptr<ForteOptions> options,
                               std::shared_ptr<psi::Wavefunction> ref_wfn,
                               std::shared_ptr<MOSpaceInfo> mo_space_info,
                               IntegralType integral_type, IntegralSpinRestriction restricted)
    : options_(options), mo_space_info_(mo_space_info), wfn_(ref_wfn),
      integral_type_(integral_type), spin_restriction_(restricted), frozen_core_energy_(0.0),
      scalar_energy_(0.0) {
    common_initialize();
}

ForteIntegrals::ForteIntegrals(std::shared_ptr<ForteOptions> options,
                               std::shared_ptr<MOSpaceInfo> mo_space_info,
                               IntegralType integral_type, IntegralSpinRestriction restricted)
    : options_(options), mo_space_info_(mo_space_info), integral_type_(integral_type),
      spin_restriction_(restricted) {
    common_initialize();
}

void ForteIntegrals::common_initialize() {
    read_information();
    allocate();
}
void ForteIntegrals::read_information() {
    // Extract information from options
    print_ = options_->get_int("PRINT");

<<<<<<< HEAD
    S_ao_ = wfn_->S()->clone();

    nucrep_ = wfn_->molecule()->nuclear_repulsion_energy(wfn_->get_dipole_field_strength());
=======
    nirrep_ = mo_space_info_->nirrep();
>>>>>>> 25db7721

    nmopi_ = mo_space_info_->dimension("ALL");
    frzcpi_ = mo_space_info_->dimension("FROZEN_DOCC");
    frzvpi_ = mo_space_info_->dimension("FROZEN_UOCC");
    ncmopi_ = mo_space_info_->dimension("CORRELATED");

    nmo_ = nmopi_.sum();
    ncmo_ = ncmopi_.sum();

    // Create an array that maps the CMOs to the MOs (cmotomo_).
    for (int h = 0, q = 0; h < nirrep_; ++h) {
        q += frzcpi_[h]; // skip the frozen core
        for (int r = 0; r < ncmopi_[h]; ++r) {
            cmotomo_.push_back(q);
            q++;
        }
        q += frzvpi_[h]; // skip the frozen virtual
    }

    // Set the indexing to work using the number of molecular integrals
    aptei_idx_ = nmo_;
    num_tei_ = INDEX4(nmo_ - 1, nmo_ - 1, nmo_ - 1, nmo_ - 1) + 1;
    num_aptei_ = nmo_ * nmo_ * nmo_ * nmo_;
    num_threads_ = omp_get_max_threads();
}

void ForteIntegrals::allocate() {
    // full one-electron integrals
    full_one_electron_integrals_a_.assign(nmo_ * nmo_, 0.0);
    full_one_electron_integrals_b_.assign(nmo_ * nmo_, 0.0);

    // these will hold only the correlated part
    one_electron_integrals_a_.assign(ncmo_ * ncmo_, 0.0);
    one_electron_integrals_b_.assign(ncmo_ * ncmo_, 0.0);
    fock_matrix_a_.assign(ncmo_ * ncmo_, 0.0);
    fock_matrix_b_.assign(ncmo_ * ncmo_, 0.0);

    if ((integral_type_ == Conventional) or (integral_type_ == Custom)) {
        // Allocate the memory required to store the two-electron integrals
        aphys_tei_aa_.assign(num_aptei_, 0.0);
        aphys_tei_ab_.assign(num_aptei_, 0.0);
        aphys_tei_bb_.assign(num_aptei_, 0.0);

        int_mem_ = sizeof(double) * 3 * 8 * num_aptei_ / 1073741824.0;
    }
}

std::shared_ptr<psi::Matrix> ForteIntegrals::Ca() const { return Ca_; }

std::shared_ptr<psi::Matrix> ForteIntegrals::Cb() const { return Cb_; }

std::shared_ptr<psi::Matrix> ForteIntegrals::S_ao() const { return S_ao_; }

double ForteIntegrals::nuclear_repulsion_energy() const { return nucrep_; }

std::shared_ptr<psi::Wavefunction> ForteIntegrals::wfn() { return wfn_; }

size_t ForteIntegrals::nso() const { return nso_; }

size_t ForteIntegrals::nmo() const { return nmo_; }

int ForteIntegrals::nirrep() const { return nirrep_; }

const psi::Dimension& ForteIntegrals::frzcpi() const { return frzcpi_; }

const psi::Dimension& ForteIntegrals::frzvpi() const { return frzvpi_; }

const psi::Dimension& ForteIntegrals::nsopi() const { return nsopi_; }

const psi::Dimension& ForteIntegrals::ncmopi() const { return ncmopi_; }

size_t ForteIntegrals::ncmo() const { return ncmo_; }

void ForteIntegrals::set_print(int print) { print_ = print; }

double ForteIntegrals::frozen_core_energy() { return frozen_core_energy_; }

double ForteIntegrals::scalar() const { return scalar_energy_; }

double ForteIntegrals::oei_a(size_t p, size_t q) const {
    return one_electron_integrals_a_[p * aptei_idx_ + q];
}

double ForteIntegrals::oei_b(size_t p, size_t q) const {
    return one_electron_integrals_b_[p * aptei_idx_ + q];
}

ambit::Tensor ForteIntegrals::oei_a_block(const std::vector<size_t>& p,
                                          const std::vector<size_t>& q) {
    ambit::Tensor t = ambit::Tensor::build(ambit::CoreTensor, "oei_a", {p.size(), q.size()});
    t.iterate(
        [&](const std::vector<size_t>& i, double& value) { value = oei_a(p[i[0]], q[i[1]]); });
    return t;
}

ambit::Tensor ForteIntegrals::oei_b_block(const std::vector<size_t>& p,
                                          const std::vector<size_t>& q) {
    ambit::Tensor t = ambit::Tensor::build(ambit::CoreTensor, "oei_b", {p.size(), q.size()});
    t.iterate(
        [&](const std::vector<size_t>& i, double& value) { value = oei_b(p[i[0]], q[i[1]]); });
    return t;
}

double ForteIntegrals::get_fock_a(size_t p, size_t q) const {
    return fock_matrix_a_[p * aptei_idx_ + q];
}

double ForteIntegrals::get_fock_b(size_t p, size_t q) const {
    return fock_matrix_b_[p * aptei_idx_ + q];
}

std::vector<double> ForteIntegrals::get_fock_a() const { return fock_matrix_a_; }

std::vector<double> ForteIntegrals::get_fock_b() const { return fock_matrix_b_; }

void ForteIntegrals::set_nuclear_repulsion(double value) { nucrep_ = value; }

void ForteIntegrals::set_scalar(double value) { scalar_energy_ = value; }

void ForteIntegrals::set_oei_all(const std::vector<double>& oei_a,
                                 const std::vector<double>& oei_b) {
    full_one_electron_integrals_a_ = oei_a;
    full_one_electron_integrals_b_ = oei_b;
}

void ForteIntegrals::set_tei_all(const std::vector<double>& tei_aa,
                                 const std::vector<double>& tei_ab,
                                 const std::vector<double>& tei_bb) {
    aphys_tei_aa_ = tei_aa;
    aphys_tei_ab_ = tei_ab;
    aphys_tei_bb_ = tei_bb;
}

IntegralSpinRestriction ForteIntegrals::spin_restriction() const { return spin_restriction_; }

IntegralType ForteIntegrals::integral_type() const { return integral_type_; }

int ForteIntegrals::ga_handle() { return 0; }

std::vector<std::shared_ptr<psi::Matrix>> ForteIntegrals::ao_dipole_ints() const {
    return dipole_ints_ao_;
}

// void ForteIntegrals::set_oei(double** ints, bool alpha) {
//    std::vector<double>& p_oei = alpha ? one_electron_integrals_a_ : one_electron_integrals_b_;
//    for (size_t p = 0; p < aptei_idx_; ++p) {
//        for (size_t q = 0; q < aptei_idx_; ++q) {
//            p_oei[p * aptei_idx_ + q] = ints[p][q];
//        }
//    }
//}

void ForteIntegrals::set_oei(size_t p, size_t q, double value, bool alpha) {
    std::vector<double>& p_oei = alpha ? one_electron_integrals_a_ : one_electron_integrals_b_;
    p_oei[p * aptei_idx_ + q] = value;
}

bool ForteIntegrals::test_orbital_spin_restriction(std::shared_ptr<psi::Matrix> A,
                                                   std::shared_ptr<psi::Matrix> B) const {
    std::shared_ptr<psi::Matrix> A_minus_B = A->clone();
    A_minus_B->subtract(B);
    return (A_minus_B->absmax() < 1.0e-7 ? true : false);
}

void ForteIntegrals::freeze_core_orbitals() {
    local_timer freeze_timer;
    if (ncmo_ < nmo_) {
        compute_frozen_one_body_operator();
        resort_integrals_after_freezing();
        aptei_idx_ = ncmo_;
    }
    if (print_) {
        print_timing("freezing core and virtual orbitals", freeze_timer.get());
    }
}

void ForteIntegrals::print_info() {
    outfile->Printf("\n\n  ==> Integral Transformation <==\n");
    outfile->Printf("\n  Number of molecular orbitals:            %10d", nmopi_.sum());
    outfile->Printf("\n  Number of correlated molecular orbitals: %10zu", ncmo_);
    outfile->Printf("\n  Number of frozen occupied orbitals:      %10d", frzcpi_.sum());
    outfile->Printf("\n  Number of frozen unoccupied orbitals:    %10d", frzvpi_.sum());
    outfile->Printf("\n  Two-electron integral type:              %10s\n\n",
                    int_type_label[integral_type()].c_str());
}

void ForteIntegrals::print_ints() {
    //    Ca_->print();
    //    Cb_->print();
    outfile->Printf("\n  nmo_ = %zu", nmo_);

    outfile->Printf("\n  Nuclear repulsion energy: %20.12f", nucrep_);
    outfile->Printf("\n  Scalar energy:            %20.12f", scalar_energy_);
    outfile->Printf("\n  Frozen-core energt:       %20.12f", frozen_core_energy_);
    outfile->Printf("\n  Alpha one-electron integrals (T + V_{en})");
    Matrix ha(" Alpha one-electron integrals (T + V_{en})", nmo_, nmo_);
    for (size_t p = 0; p < nmo_; ++p) {
        for (size_t q = 0; q < nmo_; ++q) {
            if (std::abs(oei_a(p, q)) >= 1e-14)
                outfile->Printf("\n  h[%6d][%6d] = %20.12f", p, q, oei_a(p, q));
        }
    }

    outfile->Printf("\n  Beta one-electron integrals (T + V_{en})");
    for (size_t p = 0; p < nmo_; ++p) {
        for (size_t q = 0; q < nmo_; ++q) {
            if (std::abs(oei_b(p, q)) >= 1e-14)
                outfile->Printf("\n  h[%6d][%6d] = %20.12f", p, q, oei_b(p, q));
        }
    }

    outfile->Printf("\n  Alpha-alpha two-electron integrals <pq||rs>");
    for (size_t p = 0; p < nmo_; ++p) {
        for (size_t q = 0; q < nmo_; ++q) {
            for (size_t r = 0; r < nmo_; ++r) {
                for (size_t s = 0; s < nmo_; ++s) {
                    if (std::abs(aptei_aa(p, q, r, s)) >= 1e-14)
                        outfile->Printf("\n  v[%6d][%6d][%6d][%6d] = %20.12f", p, q, r, s,
                                        aptei_aa(p, q, r, s));
                }
            }
        }
    }

    outfile->Printf("\n  Alpha-beta two-electron integrals <pq||rs>");
    for (size_t p = 0; p < nmo_; ++p) {
        for (size_t q = 0; q < nmo_; ++q) {
            for (size_t r = 0; r < nmo_; ++r) {
                for (size_t s = 0; s < nmo_; ++s) {
                    if (std::abs(aptei_ab(p, q, r, s)) >= 1e-14)
                        outfile->Printf("\n  v[%6d][%6d][%6d][%6d] = %20.12f", p, q, r, s,
                                        aptei_ab(p, q, r, s));
                }
            }
        }
    }
    outfile->Printf("\n  Beta-beta two-electron integrals <pq||rs>");
    for (size_t p = 0; p < nmo_; ++p) {
        for (size_t q = 0; q < nmo_; ++q) {
            for (size_t r = 0; r < nmo_; ++r) {
                for (size_t s = 0; s < nmo_; ++s) {
                    if (std::abs(aptei_bb(p, q, r, s)) >= 1e-14)
                        outfile->Printf("\n  v[%6d][%6d][%6d][%6d] = %20.12f", p, q, r, s,
                                        aptei_bb(p, q, r, s));
                }
            }
        }
    }
}

void ForteIntegrals::build_dipole_ints_ao() { _undefined_function("build_dipole_ints_ao"); }

std::vector<std::shared_ptr<psi::Matrix>>
ForteIntegrals::dipole_ints_mo_helper(std::shared_ptr<psi::Matrix>, psi::SharedVector,
                                      const bool&) {
    std::vector<std::shared_ptr<psi::Matrix>> MOdipole_ints;
    _undefined_function("dipole_ints_mo_helper");

    return MOdipole_ints;
}

void ForteIntegrals::rotate_orbitals(std::shared_ptr<psi::Matrix> Ua,
                                     std::shared_ptr<psi::Matrix> Ub) {
    // 1. Rotate the orbital coefficients and store them in the ForteIntegral object
    auto Ca_rotated = psi::linalg::doublet(Ca_, Ua);
    auto Cb_rotated = psi::linalg::doublet(Cb_, Ub);

    update_orbitals(Ca_rotated, Cb_rotated);
}

// The following functions throw an error by default

void ForteIntegrals::update_orbitals(std::shared_ptr<psi::Matrix>, std::shared_ptr<psi::Matrix>) {
    _undefined_function("update_orbitals");
}

void ForteIntegrals::compute_frozen_one_body_operator() {
    _undefined_function("compute_frozen_one_body_operator");
}

size_t ForteIntegrals::nthree() const {
    _undefined_function("nthree");
    return 0;
}

ambit::Tensor ForteIntegrals::three_integral_block(const std::vector<size_t>&,
                                                   const std::vector<size_t>&,
                                                   const std::vector<size_t>&) {
    _undefined_function("three_integral_block");
    return ambit::Tensor();
}

ambit::Tensor ForteIntegrals::three_integral_block_two_index(const std::vector<size_t>&, size_t,
                                                             const std::vector<size_t>&) {
    _undefined_function("three_integral_block_two_index");
    return ambit::Tensor();
}

double** ForteIntegrals::three_integral_pointer() {
    _undefined_function("three_integral_pointer");
    return nullptr;
}

void ForteIntegrals::rotate_mos() { _undefined_function("rotate_mos"); }

std::vector<std::shared_ptr<psi::Matrix>> ForteIntegrals::mo_dipole_ints(const bool&, const bool&) {
    std::vector<std::shared_ptr<psi::Matrix>> mo_dipole_ints_;
    _undefined_function("compute_MOdipole_ints");
    return mo_dipole_ints_;
}

void ForteIntegrals::_undefined_function(const std::string& method) const {
    outfile->Printf("\n  ForteIntegrals::" + method + "not supported for integral type " +
                    std::to_string(integral_type()));
    throw std::runtime_error("ForteIntegrals::" + method + " not supported for integral type " +
                             std::to_string(integral_type()));
}
} // namespace forte<|MERGE_RESOLUTION|>--- conflicted
+++ resolved
@@ -90,14 +90,7 @@
     // Extract information from options
     print_ = options_->get_int("PRINT");
 
-<<<<<<< HEAD
-    S_ao_ = wfn_->S()->clone();
-
-    nucrep_ = wfn_->molecule()->nuclear_repulsion_energy(wfn_->get_dipole_field_strength());
-=======
     nirrep_ = mo_space_info_->nirrep();
->>>>>>> 25db7721
-
     nmopi_ = mo_space_info_->dimension("ALL");
     frzcpi_ = mo_space_info_->dimension("FROZEN_DOCC");
     frzvpi_ = mo_space_info_->dimension("FROZEN_UOCC");
