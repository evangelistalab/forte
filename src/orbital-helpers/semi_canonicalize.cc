--- conflicted
+++ resolved
@@ -94,11 +94,10 @@
     // Initialize U to identity
     set_U_to_identity();
 
-<<<<<<< HEAD
     // Get the list of elementary spaces
     std::vector<std::string> space_names;
+    auto active_names = mo_space_info_->composite_space_names()["ACTIVE"];
     if (inactive_mix_) {
-        auto active_names = mo_space_info_->composite_space_names()["ACTIVE"];
         space_names.push_back("INACTIVE_DOCC");
         space_names.insert(space_names.end(), active_names.begin(), active_names.end());
         space_names.push_back("INACTIVE_UOCC");
@@ -106,60 +105,20 @@
         space_names = mo_space_info_->space_names();
     }
 
-    // dimension map
+    // Form dimension map
     for (std::string& space : space_names) {
         mo_dims_[space] = mo_space_info_->dimension(space);
     }
 
-    // index map and offsets map
-    auto offset_dim = psi::Dimension(nirrep_);
-    for (std::string& space : space_names) {
-        auto dim = mo_dims_[space];
-        mo_idx_[space] = idx_space(dim, offset_dim);
-        offsets_[space] = offset_dim;
-        offset_dim += dim;
-    }
-=======
-    // Form dimension map
-    std::vector<std::string> space_names = mo_space_info_->space_names();
-    for (const std::string& space : space_names) {
-        mo_dims_[space] = mo_space_info_->dimension(space);
-    }
-
     // Compute the offset of GAS spaces within the ACTIVE
-    auto active_space_names = mo_space_info_->composite_space_names()["ACTIVE"];
->>>>>>> f74e3b22
-
-    for (const std::string& space : active_space_names) {
+    for (const std::string& space : active_names) {
         actv_offsets_[space] = psi::Dimension(nirrep_);
     }
     for (size_t h = 0, offset = 0; h < nirrep_; ++h) {
-<<<<<<< HEAD
-        for (std::string& space : space_names) {
-            if (space.find("GAS") != std::string::npos) {
-                actv_offsets_[space][h] = offset;
-                offset += mo_dims_[space][h];
-            }
-        }
-    }
-}
-
-std::vector<std::vector<size_t>> SemiCanonical::idx_space(const psi::Dimension& npi,
-                                                          const psi::Dimension& bpi) {
-    std::vector<std::vector<size_t>> out(nirrep_, std::vector<size_t>());
-
-    for (size_t h = 0, offset = 0; h < nirrep_; ++h) {
-        offset += bpi[h];
-        for (int i = 0; i < npi[h]; ++i) {
-            out[h].emplace_back(offset + i);
-        }
-        offset += nmopi_[h] - bpi[h];
-=======
-        for (const std::string& space : active_space_names) {
+        for (const std::string& space : active_names) {
             actv_offsets_[space][h] = offset;
             offset += mo_dims_[space][h];
         }
->>>>>>> f74e3b22
     }
 }
 
@@ -220,11 +179,7 @@
             psi::Dimension npi = name_dim_pair.second;
 
             // grab Fock matrix of this diagonal block
-<<<<<<< HEAD
-            psi::Slice slice(offsets_[name], offsets_[name] + npi);
-=======
             auto slice = mo_space_info_->range(name);
->>>>>>> f74e3b22
             auto Fsub = fock->get_block(slice, slice);
             Fsub->set_name("Fock " + name + " " + spin);
 
@@ -267,55 +222,6 @@
 
     auto fock_a = ints_->get_fock_a(false);
     auto fock_b = ints_->get_fock_b(false);
-<<<<<<< HEAD
-
-    std::vector<std::string> spin_cases{"alpha"};
-    if (fock_a != fock_b)
-        spin_cases.push_back("beta");
-
-    for (const std::string& spin : spin_cases) {
-        auto& fock = (spin == "alpha") ? fock_a : fock_b;
-        auto& U = (spin == "alpha") ? Ua_ : Ub_;
-        auto& UData = (spin == "alpha") ? Ua_t_.data() : Ub_t_.data();
-
-        // loop over orbital spaces
-        for (const auto& name_dim_pair : mo_dims_) {
-            const std::string& name = name_dim_pair.first;
-            psi::Dimension npi = name_dim_pair.second;
-
-            if (checked_results_[name + spin]) {
-                // build Fock matrix of this diagonal block
-                psi::Slice slice(offsets_[name], offsets_[name] + npi);
-                auto Fsub = fock->get_block(slice, slice);
-                Fsub->set_name("Fock " + name + " " + spin);
-
-                // diagonalize this Fock block
-                auto Usub = std::make_shared<psi::Matrix>("U " + name + " " + spin, npi, npi);
-                auto evals = std::make_shared<psi::Vector>("evals" + name + " " + spin, npi);
-                Fsub->diagonalize(Usub, evals);
-
-                // fill in Ua or Ub
-                for (size_t h = 0; h < nirrep_; ++h) {
-                    int offset = offsets_[name][h];
-                    for (int i = 0; i < npi[h]; ++i) {
-                        for (int j = 0; j < npi[h]; ++j) {
-                            U->set(h, offset + i, offset + j, Usub->get(h, i, j));
-                        }
-                    }
-                }
-
-                // fill in UaData or UbData if this block is active
-                if (name.find("GAS") != std::string::npos) {
-                    for (size_t h = 0; h < nirrep_; ++h) {
-                        int actv_off = actv_offsets_[name][h];
-                        for (int u = 0; u < npi[h]; ++u) {
-                            int nu = actv_off + u;
-                            for (int v = 0; v < npi[h]; ++v) {
-                                int nv = actv_off + v;
-                                UData[nu * nact_ + nv] = Usub->get(h, u, v);
-                            }
-                        }
-=======
 
     std::vector<std::string> spin_cases{"alpha"};
     if (fock_a != fock_b)
@@ -368,7 +274,6 @@
 
                     for (int v = 0; v < dim[h]; ++v) {
                         UData[nu * nact_ + v + actv_off] = Usub->get(h, u, v);
->>>>>>> f74e3b22
                     }
                 }
             }
