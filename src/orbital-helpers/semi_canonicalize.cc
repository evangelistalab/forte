--- conflicted
+++ resolved
@@ -388,35 +388,23 @@
     ints_->fix_orbital_phases(Ua, true);
     ints_->fix_orbital_phases(Ub, false);
 
-<<<<<<< HEAD
     // fill in UaData and UbData
     for (const auto& name_dim_pair : mo_dims_) {
         std::string name = name_dim_pair.first;
         psi::Dimension npi = name_dim_pair.second;
 
-        if (checked_results_[name] and (name.find("actv") != std::string::npos)) {
+        if (name.find("GAS") != std::string::npos) {
             for (size_t h = 0; h < nirrep_; ++h) {
                 int actv_off = actv_offsets_[name][h];
                 int offset = offsets_[name][h];
                 for (int u = 0; u < npi[h]; ++u) {
+                    int nu = actv_off + u;
+                    int mu = offset + u;
                     for (int v = 0; v < npi[h]; ++v) {
-                        int nu = actv_off + u;
                         int nv = actv_off + v;
-                        UaData[nu * nact_ + nv] = Ua->get(h, offset + u, offset + v);
-                        UbData[nu * nact_ + nv] = Ub->get(h, offset + u, offset + v);
-=======
-            // fill in UaData and UbData if this block is active
-            if (name.find("GAS") != std::string::npos) {
-                for (size_t h = 0; h < nirrep_; ++h) {
-                    int actv_off = actv_offsets_[name][h];
-                    for (int u = 0; u < npi[h]; ++u) {
-                        for (int v = 0; v < npi[h]; ++v) {
-                            int nu = actv_off + u;
-                            int nv = actv_off + v;
-                            UaData[nu * nact_ + nv] = UsubA->get(h, u, v);
-                            UbData[nu * nact_ + nv] = UsubB->get(h, u, v);
-                        }
->>>>>>> 818f9d88
+                        int mv = offset + v;
+                        UaData[nu * nact_ + nv] = Ua->get(h, mu, mv);
+                        UbData[nu * nact_ + nv] = Ub->get(h, mu, mv);
                     }
                 }
             }
