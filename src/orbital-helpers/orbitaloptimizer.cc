/*
 * @BEGIN LICENSE
 *
 * Forte: an open-source plugin to Psi4 (https://github.com/psi4/psi4)
 * that implements a variety of quantum chemistry methods for strongly
 * correlated electrons.
 *
 * Copyright (c) 2012-2020 by its authors (see COPYING, COPYING.LESSER, AUTHORS).
 *
 * The copyrights for code used from other parties are included in
 * the corresponding files.
 *
 * This program is free software: you can redistribute it and/or modify
 * it under the terms of the GNU Lesser General Public License as published by
 * the Free Software Foundation, either version 3 of the License, or
 * (at your option) any later version.
 *
 * This program is distributed in the hope that it will be useful,
 * but WITHOUT ANY WARRANTY; without even the implied warranty of
 * MERCHANTABILITY or FITNESS FOR A PARTICULAR PURPOSE.  See the
 * GNU Lesser General Public License for more details.
 *
 * You should have received a copy of the GNU Lesser General Public License
 * along with this program.  If not, see http://www.gnu.org/licenses/.
 *
 * @END LICENSE
 */

#include "ambit/blocked_tensor.h"

#include "psi4/lib3index/cholesky.h"
#include "psi4/libfock/jk.h"
#include "psi4/libmints/matrix.h"
#include "psi4/psifiles.h"
#include "psi4/libpsi4util/PsiOutStream.h"

#include "base_classes/forte_options.h"
#include "fci/fci_solver.h"
#include "base_classes/mo_space_info.h"
#include "helpers/helpers.h"
#include "integrals/integrals.h"
#include "helpers/timer.h"
#include "orbitaloptimizer.h"

#include "base_classes/rdms.h"
#include "base_classes/scf_info.h"

using namespace psi;

namespace forte {

OrbitalOptimizer::OrbitalOptimizer() {}

OrbitalOptimizer::OrbitalOptimizer(ambit::Tensor Gamma1, ambit::Tensor Gamma2,
                                   ambit::Tensor two_body_ab, std::shared_ptr<ForteOptions> options,
                                   std::shared_ptr<MOSpaceInfo> mo_space_info,
                                   std::shared_ptr<ForteIntegrals> ints)
    : gamma1_(Gamma1), gamma2_(Gamma2), integral_(two_body_ab), mo_space_info_(mo_space_info),
      options_(options), nsopi_(ints->nsopi()) {}
void OrbitalOptimizer::update() {
    startup();
    fill_shared_density_matrices();
    /// F^{I}_{pq} = h_{pq} + 2 (pq | kk) - (pk |qk)
    /// This is done using JK builder: F^{I}_{pq} = h_{pq} + C^{T}[2J - K]C
    /// Built in the AO basis for efficiency
    local_timer overall_update;

    local_timer fock_core;
    form_fock_intermediates();
    if (timings_) {
        outfile->Printf("\n\n FormFockIntermediates took %8.8f s.", fock_core.get());
    }

    local_timer orbital_grad;
    orbital_gradient();
    if (timings_) {
        outfile->Printf("\n\n FormOrbitalGradient took %8.8f s.", orbital_grad.get());
    }

    local_timer diag_hess;
    diagonal_hessian();
    if (timings_) {
        outfile->Printf("\n\n FormDiagHessian took %8.8f s.", diag_hess.get());
    }

    if (timings_) {
        outfile->Printf("\n\n Update function takes %8.8f s", overall_update.get());
    }
}

void OrbitalOptimizer::startup() {
    frozen_docc_dim_ = mo_space_info_->dimension("FROZEN_DOCC");
    restricted_docc_dim_ = mo_space_info_->dimension("RESTRICTED_DOCC");
    active_dim_ = mo_space_info_->dimension("ACTIVE");
    restricted_uocc_dim_ = mo_space_info_->dimension("RESTRICTED_UOCC");
    inactive_docc_dim_ = mo_space_info_->dimension("INACTIVE_DOCC");
    nmopi_ = mo_space_info_->dimension("CORRELATED");

    frozen_docc_abs_ = mo_space_info_->corr_absolute_mo("FROZEN_DOCC");
    restricted_docc_abs_ = mo_space_info_->corr_absolute_mo("RESTRICTED_DOCC");
    active_abs_ = mo_space_info_->corr_absolute_mo("ACTIVE");
    restricted_uocc_abs_ = mo_space_info_->corr_absolute_mo("RESTRICTED_UOCC");
    inactive_docc_abs_ = mo_space_info_->corr_absolute_mo("INACTIVE_DOCC");
    nmo_abs_ = mo_space_info_->corr_absolute_mo("CORRELATED");
    if (frozen_docc_abs_.size() && !(options_->get_bool("OPTIMIZE_FROZEN_CORE"))) {
        casscf_freeze_core_ = true;
    } else {
        casscf_freeze_core_ = false;
    }
    if (options_->get_bool("OPTIMIZE_FROZEN_CORE")) {
        throw psi::PSIEXCEPTION("CASSCF can not handle optimization of frozen core, yet.");
    }

    nmo_ = mo_space_info_->size("CORRELATED");
    all_nmo_ = mo_space_info_->size("ALL");

    nrdocc_ = restricted_docc_abs_.size();
    nfrozen_ = frozen_docc_abs_.size();
    na_ = active_abs_.size();
    nvir_ = restricted_uocc_abs_.size();
    casscf_debug_print_ = options_->get_bool("CASSCF_DEBUG_PRINTING");
    nirrep_ = mo_space_info_->nirrep();

    if (options_->get_str("CASSCF_CI_SOLVER") == "FCI") {
        cas_ = true;
    } else if (options_->get_str("CASSCF_CI_SOLVER") == "CAS") {
        if (options_->get_str("FCIMO_ACTV_TYPE") != "COMPLETE") {
            cas_ = false;
        } else {
            cas_ = true;
        }
    } else if (options_->get_str("CASSCF_CI_SOLVER") == "ACI") {
        if (options_->get_double("SIGMA") == 0.0) {
            cas_ = true;
        } else {
            cas_ = true;
        }
    } else if (options_->get_str("CASSCF_CI_SOLVER") == "DMRG") {
        cas_ = true;
    } else {
        outfile->Printf("\n\n Please set your CASSCF_CI_SOLVER to either FCI, CAS, ACI, or DMRG");
        outfile->Printf("\n\n You set your CASSCF_CI_SOLVER to %s.",
                        options_->get_str("CASSCF_CI_SOLVER").c_str());
        throw psi::PSIEXCEPTION("You did not specify your CASSCF_CI_SOLVER correctly.");
    }
    cas_ = true;
    gas_ = false;
    if (options_->get_str("ACTIVE_REF_TYPE") == "GAS" or
        options_->get_str("ACTIVE_REF_TYPE") == "GAS_SINGLE") {
        cas_ = false;
        gas_ = true;
        //        cas_ = true;
        //        gas_ = false;
        //        gas_info_ = mo_space_info_->gas_info();
    }
}
void OrbitalOptimizer::orbital_gradient() {
    /// From Y_{pt} = F_{pu}^{core} * Gamma_{tu}
    ambit::Tensor Y = ambit::Tensor::build(ambit::CoreTensor, "Y", {nmo_, na_});
    ambit::Tensor F_pu = ambit::Tensor::build(ambit::CoreTensor, "F_pu", {nmo_, na_});

    // F_core (part does not depend on 1RDM) is non-zero even if there is no frozen/restricted_docc
    F_pu.iterate([&](const std::vector<size_t>& i, double& value) {
        value = F_core_->get(nmo_abs_[i[0]], active_abs_[i[1]]);
    });

    Y("p,t") = F_pu("p,u") * gamma1_("t, u");

    psi::SharedMatrix Y_m(new psi::Matrix("Y_m", nmo_, na_));

    Y.iterate([&](const std::vector<size_t>& i, double& value) {
        Y_m->set(nmo_abs_[i[0]], i[1], value);
    });
    Y_ = Y_m;
    Y_->set_name("F * gamma");
    if (casscf_debug_print_) {
        Y_->print();
    }

    // Form Z (pu | v w) * Gamma2(tuvw)
    // One thing I am not sure about for Gamma2->how to get spin free RDM from
    // spin based RDM
    // gamma1 = gamma1a + gamma1b;
    // gamma2 = gamma2aa + gamma2ab + gamma2ba + gamma2bb
    /// lambda2 = gamma1*gamma1

    // std::vector<size_t> na_array = mo_space_info_->corr_absolute_mo("ACTIVE");
    /// SInce the integrals class assumes that the indices are relative,
    /// pass the relative indices to the integrals code.
    ambit::Tensor Z = ambit::Tensor::build(ambit::CoreTensor, "Z", {nmo_, na_});

    //(pu | x y) -> <px | uy> * gamma2_{"t, u, x, y"
    Z("p, t") = integral_("p,u,x,y") * gamma2_("t, u, x, y");
    if (casscf_debug_print_) {
        outfile->Printf("\n\n integral_: %8.8f  gamma2_: %8.8f", integral_.norm(2),
                        gamma2_.norm(2));
    }

    psi::SharedMatrix Zm(new psi::Matrix("Zm", nmo_, na_));
    Z.iterate([&](const std::vector<size_t>& i, double& value) { Zm->set(i[0], i[1], value); });

    Z_ = Zm;
    Z_->set_name("g * rdm2");
    if (casscf_debug_print_) {
        Z_->print();
    }
    // g_ia = 4F_core + 2F_act
    // g_ta = 2Y + 4Z
    // g_it = 4F_core + 2 F_act - 2Y - 4Z;

    // GOTCHA:  Z and T are of size nmo by na
    // The absolute MO should not be used to access elements of Z, Y, or Gamma
    // since these are of 0....na_ arrays
    // auto occ_array = mo_spac/e_info_->corr_absolute_mo("RESTRICTED_DOCC");
    // auto virt_array = mo_space_info_->corr_absolute_mo("RESTRICTED_UOCC");
    // auto active_array = mo_space_info_->corr_absolute_mo("ACTIVE");

    size_t nhole = nrdocc_ + na_;
    size_t npart = na_ + nvir_;
    psi::SharedMatrix Orb_grad(new psi::Matrix("G_pq", nhole, npart));
    Orb_grad->set_name("CASSCF Gradient");

    auto generalized_hole_abs = mo_space_info_->corr_absolute_mo("GENERALIZED HOLE");
    auto generalized_part_abs = mo_space_info_->corr_absolute_mo("GENERALIZED PARTICLE");
    psi::Dimension general_hole_dim = mo_space_info_->dimension("GENERALIZED HOLE");
    psi::Dimension general_part_dim = mo_space_info_->dimension("GENERALIZED PARTICLE");
    auto generalized_hole_rel = mo_space_info_->relative_mo("GENERALIZED HOLE");
    auto generalized_part_rel = mo_space_info_->relative_mo("GENERALIZED PARTICLE");
    if (casscf_debug_print_) {
        outfile->Printf("Generalized_hole_abs\n");
        for (auto gha : generalized_hole_abs) {
            outfile->Printf(" %d", gha);
        }
        outfile->Printf("\n Generalized_part_abs\n");
        for (auto gpa : generalized_part_abs) {
            outfile->Printf(" %d", gpa);
        }
        outfile->Printf("Generalized_hole_rel\n");
        for (auto ghr : generalized_hole_rel) {
            outfile->Printf(" (%d, %d) ", ghr.first, ghr.second);
        }
        outfile->Printf("Generalized_part_rel\n");
        for (auto gpr : generalized_part_rel) {
            outfile->Printf(" (%d, %d) ", gpr.first, gpr.second);
        }
    }
    int offset_hole = 0;
    int offset_part = 0;
    std::vector<size_t> hole_offset_vector(nirrep_);
    std::vector<size_t> particle_offset_vector(nirrep_);
    for (size_t h = 0; h < nirrep_; h++) {
        hole_offset_vector[h] = offset_hole;
        particle_offset_vector[h] = offset_part;
        offset_hole += general_hole_dim[h];
        offset_part += general_part_dim[h];
    }

    /// Create a map that takes absolute index (in nmo indexing) and returns a
    /// value that corresponds to either hole or particle
    /// IE: 0, 1, 2, 9 for hole where 2 and 9 are active
    /// This map returns 0, 1, 2, 3
    for (size_t i = 0; i < nhole; i++) {
        int sym_irrep = generalized_hole_rel[i].first;
        // nhole_map_[generalized_hole_abs[i]] = (generalized_hole_rel[i].second
        // + restricted_docc_dim_[generalized_hole_rel[i].first]);
        /// generalized_hole_rel[i].second tells where the entry is in with
        /// respect to the irrep
        /// hole_offset is an offset that accounts for the previous irreps
        nhole_map_[generalized_hole_abs[i]] = generalized_hole_rel[i].second +
                                              hole_offset_vector[sym_irrep] -
                                              frozen_docc_dim_[sym_irrep];
    }
    for (size_t a = 0; a < npart; a++) {
        int sym_irrep = generalized_part_rel[a].first;
        /// generalized_part_rel[a].second tells where the entry is in with
        /// respect to the irrep
        /// part_offset_vector is an offset that accounts for the previous
        /// irreps
        npart_map_[generalized_part_abs[a]] =
            (generalized_part_rel[a].second + particle_offset_vector[sym_irrep] -
             restricted_docc_dim_[sym_irrep]) -
            frozen_docc_dim_[sym_irrep];
    }

    if (casscf_debug_print_) {
        for (auto hole : nhole_map_) {
            outfile->Printf("\n nhole_map[%d] = %d", hole.first, hole.second);
        }
        for (auto part : npart_map_) {
            outfile->Printf("\n npart_map[%d] = %d", part.first, part.second);
        }
    }

    /// Some wierdness going on
    /// Since G is nhole by npart
    /// I need to make sure that the matrix is ordered in pitzer ordering

    /// The offset allows me to place the correct values with pitzer ordering

    /// The Fock matrix is computed as stated in Pg. 622 of Helgaker book
    psi::SharedMatrix Fock(new psi::Matrix("Generalized Fock", nmo_, nmo_));
    for (size_t q = 0; q < nmo_; q++) {
        int q_o = nmo_abs_[q];
        for (size_t i = 0; i < nrdocc_; i++) {
            int i_iq = restricted_docc_abs_[i];
            double value = 2.0 * (F_core_->get(q_o, i_iq) + F_act_->get(q_o, i_iq));
            Fock->set(i_iq, q_o, value);
        }
        for (size_t v = 0; v < na_; v++) {
            int act_o = active_abs_[v];
            double value_vn = Y_->get(q_o, v) + Z_->get(q_o, v);
            Fock->set(act_o, q_o, value_vn);
        }
        for (size_t a = 0; a < nvir_; a++) {
            int a_o = restricted_uocc_abs_[a];
            Fock->set(a_o, q_o, 0.0);
        }
    }
    if (casscf_debug_print_) {
        Fock->print();
    }
    psi::SharedMatrix Orb_grad_Fock(new psi::Matrix("G_pq", nhole, npart));
    for (size_t h = 0; h < nhole; h++) {
        for (size_t p = 0; p < npart; p++) {
            size_t h_act = generalized_hole_abs[h];
            size_t p_act = generalized_part_abs[p];
            double fock_value = Fock->get(h_act, p_act) - Fock->get(p_act, h_act);
            Orb_grad_Fock->set(nhole_map_[h_act], npart_map_[p_act], 2.0 * fock_value);
        }
    }
    for (size_t ui = 0; ui < na_; ui++) {
        for (size_t v = 0; v < na_; v++) {
            size_t u = active_abs_[ui];
            size_t vo = active_abs_[v];
            if (vo == u) {
                Orb_grad_Fock->set(nhole_map_[vo], npart_map_[u], 0.0);
            }
        }
    }
    if (cas_) {
        zero_redunant(Orb_grad_Fock);
    }

    if (gas_) {
        gas_num_ = 0;
        auto active_abs = mo_space_info_->absolute_mo("ACTIVE");
        std::map<int, int> re_ab_mo;
        for (size_t i = 0; i < na_; i++) {
            re_ab_mo[active_abs_[i]] = i;
        }
        std::vector<std::string> gas_subspaces = {"GAS1", "GAS2", "GAS3", "GAS4", "GAS5", "GAS6"};
        std::vector<size_t> absolute_mo_total;
        for (size_t gas_count = 0; gas_count < 6; gas_count++) {
            std::string space = gas_subspaces[gas_count];
            std::vector<size_t> relative_mo;
            std::vector<size_t> absolute_mo;
            auto gas_space = mo_space_info_->absolute_mo(space);
            //            outfile->Printf("\n GAS %d, ", gas_count);
            if (!gas_space.empty()) {
                for (size_t i = 0, imax = gas_space.size(); i < imax; ++i) {
                    relative_mo.push_back(re_ab_mo[gas_space[i]]);
                    absolute_mo.push_back(gas_space[i]);
                    absolute_mo_total.push_back(gas_space[i]);
                }
                gas_num_ = gas_num_ + 1;
            }
            for (size_t ii : absolute_mo) {
                for (size_t jj : absolute_mo_total) {
                    Orb_grad_Fock->set(nhole_map_[ii], npart_map_[jj], 0.0);
                }
            }

            // Zero-out diagonal and one-block of the off-diagonal matrix
            relative_gas_mo_.push_back(relative_mo);
        }
<<<<<<< HEAD
        //        auto active_re_  mo = mo_space_info_->get_relative_mo("ACTIVE");
        //        for (size_t i = 0; i < na_; i++) {
        //            outfile->Printf("Active %d %d %d \n", active_abs_[i],active_re_mo[i].first,
        //                            active_re_mo[i].second);
        //        }
        auto active_frozen = options_->get_int_vec("CASSCF_ACTIVE_FROZEN_ORBITAL");
        if (!active_frozen.empty()) {
            outfile->Printf("\n  Active Orbitals Frozen:");
        }
=======
        auto active_frozen = options_->get_int_vec("CASSCF_FROZEN_ORBITAL");
>>>>>>> 04e33072
        std::vector<int> active;
        for (int i = 0; i < na_; i++) {
            active.push_back(i);
        }
        std::vector<int> unfrozen;
        std::set_difference(active.begin(), active.end(), active_frozen.begin(),
                            active_frozen.end(), std::inserter(unfrozen, unfrozen.begin()));

        for (int i : active_frozen) {
            for (int j : unfrozen) {
                size_t ii = active_abs_[i];
                size_t jj = active_abs_[j];
                Orb_grad_Fock->set(nhole_map_[ii], npart_map_[jj], 0.0);
                Orb_grad_Fock->set(nhole_map_[jj], npart_map_[ii], 0.0);
            }
        }
        for (int i : active_frozen) {
            for (size_t j = 0; j < nrdocc_; j++) {
                size_t ii = active_abs_[i];
                size_t jj = restricted_docc_abs_[j];
                Orb_grad_Fock->set(nhole_map_[jj], npart_map_[ii], 0.0);
            }
        }
        for (int i : active_frozen) {
            for (size_t j = 0; j < nvir_; j++) {
                size_t ii = active_abs_[i];
                size_t jj = restricted_uocc_abs_[j];
                Orb_grad_Fock->set(nhole_map_[ii], npart_map_[jj], 0.0);
            }
        }
    }

    if (casscf_debug_print_) {
        Orb_grad_Fock->print();
    }

    g_ = Orb_grad_Fock;
    g_->set_name("CASSCF_GRADIENT");
}

void OrbitalOptimizer::diagonal_hessian() {
    size_t nhole = nrdocc_ + na_;
    size_t npart = na_ + nvir_;
    psi::SharedMatrix D(new psi::Matrix("D_pq", nhole, npart));
    D->set_name("Diagonal Hessian");

    for (size_t ii = 0; ii < nrdocc_; ii++) {
        for (size_t ai = 0; ai < nvir_; ai++) {
            size_t a = restricted_uocc_abs_[ai];
            size_t i = restricted_docc_abs_[ii];
            // double value_ia = F_core_->get(a,a) * 4.0 + 2 * F_act_->get(a,a);
            // value_ia -= 4.0 * F_core_->get(i,i)  - 2 * F_act_->get(i,i);
            double value_ia = (F_core_->get(a, a) * 4.0 + 4.0 * F_act_->get(a, a));
            value_ia -= (4.0 * F_core_->get(i, i) + 4.0 * F_act_->get(i, i));
            D->set(nhole_map_[i], npart_map_[a], value_ia);
        }
    }
    for (size_t ai = 0; ai < nvir_; ai++) {
        for (size_t ti = 0; ti < na_; ti++) {
            size_t a = restricted_uocc_abs_[ai];
            size_t t = active_abs_[ti];
            // double value_ta = 2.0 * gamma1M_->get(ti,ti) * F_core_->get(a,a);
            // value_ta += gamma1M_->get(ti,ti) * F_act_->get(a,a);
            // value_ta -= 2*Y_->get(t,ti) + 4.0 *Z_->get(t,ti);
            double value_ta = 2.0 * gamma1M_->get(ti, ti) * F_core_->get(a, a);
            value_ta += 2.0 * gamma1M_->get(ti, ti) * F_act_->get(a, a);
            value_ta -= (2.0 * Y_->get(t, ti) + 2.0 * Z_->get(t, ti));
            D->set(nhole_map_[t], npart_map_[a], value_ta);
        }
    }
    for (size_t ii = 0; ii < nrdocc_; ii++) {
        for (size_t ti = 0; ti < na_; ti++) {
            size_t i = restricted_docc_abs_[ii];
            size_t t = active_abs_[ti];
            double value_it = 4.0 * F_core_->get(t, t);
            value_it += 4.0 * F_act_->get(t, t);
            value_it += 2.0 * gamma1M_->get(ti, ti) * F_core_->get(i, i);
            value_it += 2.0 * gamma1M_->get(ti, ti) * F_act_->get(i, i);
            value_it -= (4.0 * F_core_->get(i, i) + 4.0 * F_act_->get(i, i));
            value_it -= (2.0 * Y_->get(t, ti) + 2.0 * Z_->get(t, ti));
            D->set(nhole_map_[i], npart_map_[t], value_it);
        }
    }

    for (size_t u = 0; u < na_; u++) {
        for (size_t v = 0; v < na_; v++) {
            size_t uo = active_abs_[u];
            size_t vo = active_abs_[v];
            D->set(nhole_map_[uo], npart_map_[vo], 1.0);
        }
    }
    // aa block for GASSCF
    if (gas_) {
        ambit::Tensor Trans_na_nmo = ambit::Tensor::build(ambit::CoreTensor, "Tr", {na_, nmo_});
        Trans_na_nmo.iterate([&](const std::vector<size_t>& i, double& value) {
            value = (active_abs_[i[0]] == i[1]) ? 1.0 : 0.0;
        });

        ambit::Tensor integral_a =
            ambit::Tensor::build(ambit::CoreTensor, "Tr", {na_, na_, na_, na_});
        integral_a("p,q,r,s") = Trans_na_nmo("p,w") * integral_("w,q,r,s");
        psi::SharedMatrix I_act(new psi::Matrix("I_act", na_ * na_, na_ * na_));
        integral_a.iterate([&](const std::vector<size_t>& i, double& value) {
            I_act->set(i[0] * na_ + i[1], i[2] * na_ + i[3], value);
        });

        if (casscf_debug_print_) {
            I_act->print();
        }
        // Loop over spaces, last space will have no rotations
        // Hessian elements within GAS space
        for (size_t gas_count = 0; gas_count < gas_num_; gas_count++) {
            for (size_t gas_count_2 = 0; gas_count_2 < gas_count; gas_count_2++) {
                // Loop over pairs
                for (size_t u : relative_gas_mo_[gas_count_2]) {
                    for (size_t v : relative_gas_mo_[gas_count]) {
                        size_t uo = active_abs_[u];
                        size_t vo = active_abs_[v];
                        double value_aa = 0.0;
                        value_aa += 2.0 * gamma1M_->get(v, v) * F_core_->get(uo, uo);
                        value_aa += 2.0 * gamma1M_->get(u, u) * F_core_->get(vo, vo);
                        value_aa -= 4.0 * gamma1M_->get(u, v) * F_core_->get(uo, vo);
                        value_aa -= 2.0 * Y_->get(uo, u) + 2.0 * Z_->get(uo, u);
                        value_aa -= 2.0 * Y_->get(vo, v) + 2.0 * Z_->get(vo, v);
                        size_t uu = u * na_ + u;
                        size_t vv = v * na_ + v;
                        size_t uv = u * na_ + v;
                        for (size_t p = 0; p < na_; p++) {
                            for (size_t q = 0; q < na_; q++) {
                                size_t up = u * na_ + p;
                                size_t uq = u * na_ + q;
                                size_t vp = v * na_ + p;
                                size_t vq = v * na_ + q;
                                size_t pq = p * na_ + q;
                                size_t qp = q * na_ + p;
                                size_t pv = p * na_ + v;
                                size_t qv = q * na_ + v;
                                size_t pu = p * na_ + u;
                                value_aa += 2.0 * I_act->get(uu, pq) *
                                            (gamma2M_->get(vv, pq) + gamma2M_->get(pv, vq));
                                value_aa += 2.0 * I_act->get(vv, pq) *
                                            (gamma2M_->get(uu, pq) + gamma2M_->get(pu, uq));
                                value_aa += 1.0 * I_act->get(vp, vq) *
                                            (gamma2M_->get(up, uq) + gamma2M_->get(uq, up));
                                value_aa += 1.0 * I_act->get(up, uq) *
                                            (gamma2M_->get(vp, vq) + gamma2M_->get(vq, vp));
                                value_aa -= 4.0 * I_act->get(uv, pq) *
                                            (gamma2M_->get(uv, qp) + gamma2M_->get(up, qv));
                                value_aa -= 2.0 * I_act->get(up, vq) *
                                            (gamma2M_->get(up, vq) + gamma2M_->get(uq, vp));
                            }
                        }
                        D->set(nhole_map_[uo], npart_map_[vo], value_aa);
                    } // End i loop
                }     // End a loop
            }
        }
    } // End Gas_

    d_ = D;
    if (casscf_debug_print_) {
        d_->print();
    }
} // namespace forte
psi::SharedMatrix OrbitalOptimizer::approx_solve() {
    psi::Dimension nhole_dim = restricted_docc_dim_ + active_dim_;
    psi::Dimension nvirt_dim = restricted_uocc_dim_ + active_dim_;

    psi::SharedMatrix G_grad(new psi::Matrix("GradientSym", nhole_dim, nvirt_dim));
    psi::SharedMatrix D_grad(new psi::Matrix("HessianSym", nhole_dim, nvirt_dim));

    int offset_hole = 0;
    int offset_part = 0;
    for (size_t h = 0; h < nirrep_; h++) {
        for (int i = 0; i < nhole_dim[h]; i++) {
            int ioff = i + offset_hole;
            for (int a = 0; a < nvirt_dim[h]; a++) {
                int aoff = a + offset_part;
                G_grad->set(h, i, a, g_->get(ioff, aoff));
                D_grad->set(h, i, a, d_->get(ioff, aoff));
            }
        }
        offset_hole += nhole_dim[h];
        offset_part += nvirt_dim[h];
    }
    psi::SharedMatrix S_tmp = G_grad->clone();
    // S_tmp->apply_denominator(D_grad);
    for (size_t h = 0; h < nirrep_; h++) {
        for (int p = 0; p < S_tmp->rowspi(h); p++) {
            for (int q = 0; q < S_tmp->colspi(h); q++) {
                // if(std::fabs(D_grad->get(h, p, q)) > 1e-12)
                //{
                S_tmp->set(h, p, q, G_grad->get(h, p, q) / D_grad->get(h, p, q));
                //}
                // else{
                //    S_tmp->set(h, p, q, 0.0);
                //    outfile->Printf("\n Warning: D_grad(%d, %d, %d) is NAN",
                //    h, p, q);
                //}
            }
        }
    }
    // psi::SharedMatrix S_tmp_AH = AugmentedHessianSolve();
    for (size_t h = 0; h < nirrep_; h++) {
        for (int u = 0; u < active_dim_[h]; u++) {
            for (int v = 0; v < active_dim_[h]; v++) {
                int uu = restricted_docc_dim_[h] + u;
                S_tmp->set(h, uu, v, G_grad->get(h, uu, v) / D_grad->get(h, uu, v));
            }
        }
    }

    if (casscf_debug_print_) {
        G_grad->print();
        D_grad->print();
        S_tmp->set_name("g / d");
        S_tmp->print();
    }
    return S_tmp;
}
psi::SharedMatrix OrbitalOptimizer::AugmentedHessianSolve() {
    size_t nhole = mo_space_info_->size("GENERALIZED HOLE");
    size_t npart = mo_space_info_->size("GENERALIZED PARTICLE");

    psi::SharedMatrix AugmentedHessian(
        new psi::Matrix("Augmented Hessian", nhole + npart + 1, nhole + npart + 1));
    for (size_t hol = 0; hol < nhole; hol++) {
        for (size_t part = 0; part < npart; part++) {
            AugmentedHessian->set(hol, part, d_->get(hol, part));
        }
    }
    psi::SharedMatrix g_transpose = g_->transpose();
    for (size_t hol = 0; hol < nhole; hol++) {
        for (size_t part = 0; part < npart; part++) {
            AugmentedHessian->set(part, hol + npart, g_transpose->get(part, hol));
        }
    }
    for (size_t hol = 0; hol < nhole; hol++) {
        for (size_t part = 0; part < npart; part++) {
            AugmentedHessian->set(part + nhole, hol, g_->get(hol, part));
        }
    }
    // for(int hol = 0; hol < nhole; hol++){
    //    for(int part = nhole; part < (nhole + npart + 1); part++){
    //        AugmentedHessian->set(hol, part, g_->transpose()->get(npart - part
    //        , hol));
    //    }
    //}
    // AugmentedHessian->print();
    // C_DCOPY(nhole * npart, g_->pointer()[0], 1,
    // &(AugmentedHessian->pointer()[0][nhole * npart]), 1);
    // C_DCOPY(nhole * npart, g_->transpose()->pointer()[0], 1,
    // &(AugmentedHessian->pointer()[nhole * npart][0]), 1);

    // AugmentedHessian->set(nhole * npart, nhole * npart, 0.0);
    // AugmentedHessian->print();
    psi::SharedMatrix HessianEvec(
        new psi::Matrix("HessianEvec", nhole + npart + 1, nhole + npart + 1));
    psi::SharedVector HessianEval(new Vector("HessianEval", nhole + npart + 1));
    AugmentedHessian->diagonalize(HessianEvec, HessianEval);
    HessianEvec->print();
    // psi::SharedMatrix S_AH(new psi::Matrix("AugmentedHessianLowestEigenvalue", nhole,
    // npart));
    // if(casscf_debug_print_)
    //{
    //    AugmentedHessian->print();
    //    HessianEval->print();
    //}
    return HessianEvec;
}

psi::SharedMatrix OrbitalOptimizer::rotate_orbitals(psi::SharedMatrix C, psi::SharedMatrix S) {
    psi::Dimension nhole_dim = mo_space_info_->dimension("GENERALIZED HOLE");
    psi::Dimension nvirt_dim = mo_space_info_->dimension("GENERALIZED PARTICLE");
    /// Clone the C matrix
    psi::SharedMatrix C_rot(C->clone());
    psi::SharedMatrix S_mat(S->clone());
    psi::SharedMatrix S_sym(new psi::Matrix("Exp(K)", mo_space_info_->nirrep(),
                                            mo_space_info_->dimension("ALL"),
                                            mo_space_info_->dimension("ALL")));
    int offset_hole = 0;
    int offset_part = 0;
    for (size_t h = 0; h < nirrep_; h++) {
        for (int i = 0; i < frozen_docc_dim_[h]; i++) {
            S_sym->set(h, i, i, 1.0);
        }
        for (int i = 0; i < nhole_dim[h]; i++) {
            for (int a = std::max(restricted_docc_dim_[h], i); a < nmopi_[h]; a++) {
                int ioff = i + frozen_docc_dim_[h];
                int aoff = a + frozen_docc_dim_[h];
                S_sym->set(h, ioff, aoff, S_mat->get(h, i, a - restricted_docc_dim_[h]));
                S_sym->set(h, aoff, ioff, -1.0 * S_mat->get(h, i, a - restricted_docc_dim_[h]));
            }
        }
        offset_hole += nhole_dim[h];
        offset_part += nvirt_dim[h];
    }
    psi::SharedMatrix S_exp = matrix_exp(S_sym);
    for (size_t h = 0; h < nirrep_; h++) {
        for (int f = 0; f < frozen_docc_dim_[h]; f++) {
            S_exp->set(h, f, f, 1.0);
        }
    }

    C_rot = psi::linalg::doublet(C, S_exp);
    C_rot->set_name("ROTATED_ORBITAL");
    S_sym->set_name("Orbital Rotation (S = exp(x))");
    if (casscf_debug_print_) {
        C_rot->print();
        S_exp->print();
    }
    return C_rot;
}

void OrbitalOptimizer::fill_shared_density_matrices() {
    psi::SharedMatrix gamma_spin_free(new psi::Matrix("Gamma", na_, na_));
    gamma1_.iterate([&](const std::vector<size_t>& i, double& value) {
        gamma_spin_free->set(i[0], i[1], value);
    });
    gamma1M_ = gamma_spin_free;

    psi::SharedMatrix gamma2_matrix(new psi::Matrix("Gamma2", na_ * na_, na_ * na_));
    gamma2_.iterate([&](const std::vector<size_t>& i, double& value) {
        gamma2_matrix->set(i[0] * na_ + i[1], i[2] * na_ + i[3], value);
    });
    gamma2M_ = gamma2_matrix;
    if (casscf_debug_print_) {
        gamma1M_->set_name("Spin-free 1 RDM");
        gamma1M_->print();
        gamma2M_->set_name("Spin-free 2 RDM");
        gamma2M_->print();
    }
}
// std::shared_ptr<psi::Matrix> OrbitalOptimizer::make_c_sym_aware(psi::SharedMatrix aotoso) {
//    /// Step 1: Obtain guess MO coefficients C_{mup}
//    /// Since I want to use these in a symmetry aware basis,
//    /// I will move the C matrix into a Pfitzer ordering

//    psi::Dimension nmopi = mo_space_info_->dimension("ALL");

//    /// I want a C matrix in the C1 basis but symmetry aware
//    size_t nso = nsopi_.sum();
//    nirrep_ = mo_space_info_->nirrep();
//    psi::SharedMatrix Call(new psi::Matrix(nso, nmopi.sum()));

//    // Transform from the SO to the AO basis for the C matrix.
//    // just transfroms the C_{mu_ao i} -> C_{mu_so i}
//    for (size_t h = 0, index = 0; h < nirrep_; ++h) {
//        for (int i = 0; i < nmopi[h]; ++i) {
//            size_t nao = nso;
//            size_t nso = nsopi_[h];

//            if (!nso)
//                continue;

//            C_DGEMV('N', nao, nso, 1.0, aotoso->pointer(h)[0], nso, &Ca_sym_->pointer(h)[0][i],
//                    nmopi[h], 0.0, &Call->pointer()[0][index], nmopi.sum());

//            index += 1;
//        }
//    }

//    return Call;
//}
psi::SharedMatrix OrbitalOptimizer::matrix_exp(const psi::SharedMatrix& unitary) {
    psi::SharedMatrix U(unitary->clone());
    if (false) {
        U->expm();
    } else {
        // Build exp(U) = 1 + U + 1/2 U U + 1/6 U U U

        for (size_t h = 0; h < nirrep_; h++) {
            if (!U->rowspi()[h])
                continue;
            double** Up = U->pointer(h);
            for (int i = 0; i < (U->colspi()[h]); i++) {
                Up[i][i] += 1.0;
            }
        }
        U->gemm(false, false, 0.5, unitary, unitary, 1.0);

        psi::SharedMatrix tmp_third = psi::linalg::triplet(unitary, unitary, unitary);
        tmp_third->scale(1.0 / 6.0);
        U->add(tmp_third);
        tmp_third.reset();

        // We did not fully exponentiate the matrix, need to orthogonalize
        U->schmidt();
    }
    return U;
}
void OrbitalOptimizer::zero_redunant(psi::SharedMatrix& matrix) {
    for (size_t u = 0; u < na_; u++) {
        for (size_t v = 0; v < na_; v++) {
            size_t uo = active_abs_[u];
            size_t vo = active_abs_[v];
            matrix->set(nhole_map_[uo], npart_map_[vo], 0.0);
        }
    }
}
CASSCFOrbitalOptimizer::CASSCFOrbitalOptimizer(ambit::Tensor Gamma1, ambit::Tensor Gamma2,
                                               ambit::Tensor two_body_ab,
                                               std::shared_ptr<ForteOptions> options,
                                               std::shared_ptr<MOSpaceInfo> mo_space_info,
                                               std::shared_ptr<ForteIntegrals> ints)
    : OrbitalOptimizer(Gamma1, Gamma2, two_body_ab, options, mo_space_info, ints) {}
CASSCFOrbitalOptimizer::~CASSCFOrbitalOptimizer() {}

void CASSCFOrbitalOptimizer::form_fock_intermediates() {
    /// Get the CoreHamiltonian in AO basis

    if (Ca_sym_ == nullptr) {
        outfile->Printf("\n\n Please give your OrbitalOptimize an Orbital");
        throw psi::PSIEXCEPTION("Please set CMatrix before you call orbital rotation casscf");
    }
    if (H_ == nullptr) {
        outfile->Printf("\n\n Please set the OneBody operator");
        throw psi::PSIEXCEPTION("Please set H before you call orbital rotation casscf");
    }
    H_->transform(Ca_sym_);
    if (casscf_debug_print_) {
        H_->set_name("CORR_HAMIL");
        H_->print();
    }

    /// Creating a C_core and C_active matrices
    psi::SharedMatrix C_active(new psi::Matrix("C_active", nirrep_, nsopi_, active_dim_));
    psi::SharedMatrix C_core(new psi::Matrix("C_core", nirrep_, nsopi_, restricted_docc_dim_));

    // Need to get the inactive block of the C matrix
    psi::SharedMatrix F_core_c1(new psi::Matrix("F_core_no_sym", nmo_, nmo_));
    psi::SharedMatrix F_core(new psi::Matrix("InactiveTemp1", nirrep_, nsopi_, nsopi_));
    F_core_c1->zero();

    for (size_t h = 0; h < nirrep_; h++) {
        for (int i = 0; i < active_dim_[h]; i++) {
            C_active->set_column(
                h, i, Ca_sym_->get_column(h, i + frozen_docc_dim_[h] + restricted_docc_dim_[h]));
        }
    }
    psi::SharedMatrix C_active_ao(new psi::Matrix("C_active", nirrep_, nsopi_, nsopi_));
    psi::SharedMatrix gamma1_sym(new psi::Matrix("gamma1_sym", nirrep_, active_dim_, active_dim_));
    size_t offset_active = 0;
    for (size_t h = 0; h < nirrep_; h++) {
        for (int u = 0; u < active_dim_[h]; u++) {
            size_t uoff = u + offset_active;
            for (int v = 0; v < active_dim_[h]; v++) {
                size_t voff = v + offset_active;
                gamma1_sym->set(h, u, v, gamma1M_->get(uoff, voff));
            }
        }
        offset_active += active_dim_[h];
    }
    /// Back transform 1-RDM to AO basis
    C_active_ao = psi::linalg::triplet(C_active, gamma1_sym, C_active, false, false, true);
    if (casscf_debug_print_)
        C_active_ao->print();
    // std::shared_ptr<JK> JK_fock = JK::build_JK(wfn_->basisset(),options_ );
    // JK_fock->set_memory(psi::Process::environment.get_memory() * 0.8);
    // JK_fock->set_cutoff(options_->get_double("INTEGRAL_SCREENING"));
    // JK_fock->initialize();
    // JK_->set_allow_desymmetrization(true);
    JK_->set_do_K(true);
    std::vector<std::shared_ptr<psi::Matrix>>& Cl = JK_->C_left();
    std::vector<std::shared_ptr<psi::Matrix>>& Cr = JK_->C_right();

    /// Since this is CASSCF this will always be an active fock matrix
    psi::SharedMatrix Identity(new psi::Matrix("I", nirrep_, nsopi_, nsopi_));
    Identity->identity();
    Cl.clear();
    Cr.clear();
    Cl.push_back(C_active_ao);
    Cr.push_back(Identity);

    /// If there is no restricted_docc, there is no C_core
    if (restricted_docc_dim_.sum() > 0) {
        for (size_t h = 0; h < nirrep_; h++) {
            for (int i = 0; i < restricted_docc_dim_[h]; i++) {
                C_core->set_column(h, i, Ca_sym_->get_column(h, i + frozen_docc_dim_[h]));
            }
        }

        if (casscf_debug_print_) {
            C_core->print();
        }

        Cl.push_back(C_core);
        Cr.push_back(C_core);
    }

    JK_->compute();

    psi::SharedMatrix J_act = JK_->J()[0];
    psi::SharedMatrix K_act = JK_->K()[0];
    psi::SharedMatrix F_act = J_act->clone();
    K_act->scale(0.5);
    F_act->subtract(K_act);
    F_act->transform(Ca_sym_);

    if (restricted_docc_dim_.sum() > 0) {
        psi::SharedMatrix J_core = JK_->J()[1];
        psi::SharedMatrix K_core = JK_->K()[1];
        J_core->scale(2.0);
        F_core = J_core->clone();
        F_core->subtract(K_core);
    }

    /// If there are frozen orbitals, need to add
    /// FrozenCore Fock matrix to inactive block
    if (casscf_freeze_core_) {
        F_core->add(F_froze_);
    }

    F_core->transform(Ca_sym_);
    // F_core->set_name("TRANSFORM BUG?");
    // F_core->print();
    // psi::SharedMatrix F_core_triplet = psi::linalg::triplet(Ca_sym_, F_core_tmp,
    // Ca_sym_, true, false, false);
    // F_core_triplet->set_name("TripletTransform");
    // F_core_triplet->print();
    F_core->add(H_);

    int offset = 0;
    for (size_t h = 0; h < nirrep_; h++) {
        for (int p = 0; p < nmopi_[h]; p++) {
            for (int q = 0; q < nmopi_[h]; q++) {
                F_core_c1->set(p + offset, q + offset,
                               F_core->get(h, p + frozen_docc_dim_[h], q + frozen_docc_dim_[h]));
            }
        }
        offset += nmopi_[h];
    }
    psi::SharedMatrix F_active_c1(new psi::Matrix("F_act", nmo_, nmo_));
    int offset_nofroze = 0;
    int offset_froze = 0;
    psi::Dimension no_frozen_dim = mo_space_info_->dimension("ALL");

    for (size_t h = 0; h < nirrep_; h++) {
        int froze = frozen_docc_dim_[h];
        for (int p = 0; p < nmopi_[h]; p++) {
            for (int q = 0; q < nmopi_[h]; q++) {
                F_active_c1->set(p + offset_froze, q + offset_froze,
                                 F_act->get(h, p + froze, q + froze));
            }
        }
        offset_froze += nmopi_[h];
        offset_nofroze += no_frozen_dim[h];
    }
    if (casscf_debug_print_) {
        F_active_c1->print();
    }
    F_act_ = F_active_c1;
    F_core_ = F_core_c1;
    if (casscf_debug_print_) {
        F_core_->set_name("INACTIVE_FOCK");
        F_core_->print();
        F_act_->set_name("ACTIVE_FOCK");
        F_act_->print();
    }
}

PostCASSCFOrbitalOptimizer::PostCASSCFOrbitalOptimizer(ambit::Tensor Gamma1, ambit::Tensor Gamma2,
                                                       ambit::Tensor two_body_ab,
                                                       std::shared_ptr<ForteOptions> options,
                                                       std::shared_ptr<MOSpaceInfo> mo_space_info,
                                                       std::shared_ptr<ForteIntegrals> ints)
    : OrbitalOptimizer(Gamma1, Gamma2, two_body_ab, options, mo_space_info, ints) {}
PostCASSCFOrbitalOptimizer::~PostCASSCFOrbitalOptimizer() {}
void PostCASSCFOrbitalOptimizer::form_fock_intermediates() {
    psi::SharedMatrix F_core_c1(new psi::Matrix("F_core_no_sym", nmo_, nmo_));
    psi::SharedMatrix F_active_c1(new psi::Matrix("F_active_no_sym", nmo_, nmo_));
    ambit::Tensor F_core = ambit::Tensor::build(ambit::CoreTensor, "F_core", {nmo_, nmo_});
    ambit::Tensor F_active = ambit::Tensor::build(ambit::CoreTensor, "F_active", {nmo_, nmo_});
    H_->transform(Ca_sym_);
    if (casscf_debug_print_) {
        H_->set_name("CORR_HAMIL");
        H_->print();
    }

    /// Form F_core and F_active using user provided integrals
    F_core("p, q") = 2.0 * pq_mm_("pqmm") - pm_qm_("pmqm");
    F_active("p, q") = gamma1_("u, v") * (pq_uv_("pquv"));
    F_active("p, q") -= 0.5 * gamma1_("u, v") * (pu_qv_("pquv"));
    F_core_c1 = tensor_to_matrix(F_core);
    F_active_c1 = tensor_to_matrix(F_active);
    F_core_ = F_core_c1;
    F_act_ = F_core_c1;
}
} // namespace forte<|MERGE_RESOLUTION|>--- conflicted
+++ resolved
@@ -373,19 +373,7 @@
             // Zero-out diagonal and one-block of the off-diagonal matrix
             relative_gas_mo_.push_back(relative_mo);
         }
-<<<<<<< HEAD
-        //        auto active_re_  mo = mo_space_info_->get_relative_mo("ACTIVE");
-        //        for (size_t i = 0; i < na_; i++) {
-        //            outfile->Printf("Active %d %d %d \n", active_abs_[i],active_re_mo[i].first,
-        //                            active_re_mo[i].second);
-        //        }
         auto active_frozen = options_->get_int_vec("CASSCF_ACTIVE_FROZEN_ORBITAL");
-        if (!active_frozen.empty()) {
-            outfile->Printf("\n  Active Orbitals Frozen:");
-        }
-=======
-        auto active_frozen = options_->get_int_vec("CASSCF_FROZEN_ORBITAL");
->>>>>>> 04e33072
         std::vector<int> active;
         for (int i = 0; i < na_; i++) {
             active.push_back(i);
