--- conflicted
+++ resolved
@@ -48,12 +48,8 @@
     /// Constructor based on StringLists
     FCIIntegrals(std::shared_ptr<StringLists> lists, std::shared_ptr<ForteIntegrals>  ints);
     /// Constructor based on MOInfoSpace
-<<<<<<< HEAD
-    FCIIntegrals(ForteIntegrals* ints, std::shared_ptr<MOSpaceInfo> mospace_info,
+    FCIIntegrals(std::shared_ptr<ForteIntegrals> ints, std::shared_ptr<MOSpaceInfo> mospace_info,
                  FCIIntegralsType type = Active);
-=======
-    FCIIntegrals(std::shared_ptr<ForteIntegrals>  ints, std::shared_ptr<MOSpaceInfo> mospace_info);
->>>>>>> 53ce2c47
 
     // ==> Class Interface <==
 
@@ -63,41 +59,39 @@
     double scalar_energy() const {return scalar_energy_;}
 
     /// Return the alpha effective one-electron integral
-    double oei_a(size_t p,size_t q) const {return oei_a_[p * nmo + q];}
+    double oei_a(size_t p,size_t q) const {return oei_a_[p * nmo_ + q];}
     /// Return the beta effective one-electron integral
-    double oei_b(size_t p,size_t q) const {return oei_b_[p * nmo + q];}
+    double oei_b(size_t p,size_t q) const {return oei_b_[p * nmo_ + q];}
 
     /// Return the alpha-alpha antisymmetrized two-electron integral <pq||rs>
-    double tei_aa(size_t p,size_t q,size_t r,size_t s) const {return tei_aa_[tei_index(p,q,r,s)];}
+    double tei_aa(size_t p,size_t q,size_t r,size_t s) const {return tei_aa_[nmo3_ * p + nmo2_ * q + nmo_ * r + s];}
     /// Return the alpha-beta two-electron integral <pq|rs>
-    double tei_ab(size_t p,size_t q,size_t r,size_t s) const {return tei_ab_[tei_index(p,q,r,s)];}
+    double tei_ab(size_t p,size_t q,size_t r,size_t s) const {return tei_ab_[nmo3_ * p + nmo2_ * q + nmo_ * r + s];}
     /// Return the beta-beta antisymmetrized two-electron integral <pq||rs>
-    double tei_bb(size_t p,size_t q,size_t r,size_t s) const {return tei_bb_[tei_index(p,q,r,s)];}
+    double tei_bb(size_t p,size_t q,size_t r,size_t s) const {return tei_bb_[nmo3_ * p + nmo2_ * q + nmo_ * r + s];}
 
     /// Return the alpha-alpha antisymmetrized two-electron integral <pq||pq>
-    double diag_tei_aa(size_t p,size_t q) const {return diag_tei_aa_[p * nmo + q];}
+    double diag_tei_aa(size_t p,size_t q) const {return diag_tei_aa_[p * nmo_ + q];}
     /// Return the alpha-beta two-electron integral <pq|rs>
-    double diag_tei_ab(size_t p,size_t q) const {return diag_tei_ab_[p * nmo + q];}
+    double diag_tei_ab(size_t p,size_t q) const {return diag_tei_ab_[p * nmo_ + q];}
     /// Return the beta-beta antisymmetrized two-electron integral <pq||rs>
-<<<<<<< HEAD
-    double diag_tei_bb(size_t p,size_t q) const {return diag_tei_bb_[p * nmo + q];}
-=======
-    double diag_tei_bb(size_t p,size_t q) const {return diag_tei_bb_[p * ncmo + q];}
+    double diag_tei_bb(size_t p,size_t q) const {return diag_tei_bb_[p * nmo_ + q];}
     IntegralType get_integral_type(){return integral_type_;}
 
->>>>>>> 53ce2c47
 private:
 
     // ==> Class Private Data <==
 
-<<<<<<< HEAD
     /// The number of MOs
-    size_t nmo;
-=======
-    size_t ncmo;
+    size_t nmo_;
+    /// The number of MOs squared
+    size_t nmo2_;
+    /// The number of MOs cubed
+    size_t nmo3_;
+    /// The number of MOs to the fourth power
+    size_t nmo4_;
     /// The integral type
     IntegralType integral_type_;
->>>>>>> 53ce2c47
     /// The frozen core energy
     double frozen_core_energy_;
     /// The scalar contribution to the energy
@@ -121,7 +115,7 @@
 
     // ==> Class Private Functions <==
 
-    inline size_t tei_index(size_t p, size_t q, size_t r, size_t s) const {return nmo * nmo * nmo * p + nmo * nmo * q + nmo * r + s;}
+    inline size_t tei_index(size_t p, size_t q, size_t r, size_t s) const {return nmo3_ * p + nmo2_ * q + nmo_ * r + s;}
 };
 
 
