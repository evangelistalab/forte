--- conflicted
+++ resolved
@@ -329,13 +329,6 @@
         }
     }
 
-<<<<<<< HEAD
-    outfile->Printf("I am here!");
-    C_->print();
-
-    std::vector<SharedMatrix> C = C_->C();
-    C[0]->print();
-=======
     ///////////////////////// NEW SORTING AND MATRIX EXPLORATION //////////////////////////
 
     outfile->Printf("\n I am here - aroonie! \n");
@@ -408,8 +401,6 @@
     // does this mean define Cprime
 
     ///////////////////////// NEW SORTING AND MATRIX EXPLORATION //////////////////////////
-
->>>>>>> 1998abfe
 
     // Compute the RDMs
     compute_rdms_root(root_);
