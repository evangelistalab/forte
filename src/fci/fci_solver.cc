--- conflicted
+++ resolved
@@ -336,7 +336,7 @@
     //C_->SortCoef();
     //C_->print();
 
-    std::vector<SharedMatrix> C = C_->C();
+    std::vector<SharedMatrix> C = C_->coefficients_blocks();
 
     SharedMatrix block = C_->coefficients_blocks()[0];
 
@@ -348,24 +348,6 @@
 
     //int num_irep_dim = C.size();
     // a vector of 'smart' pointers (objecs that holds momory location as hexidecimal value) to matricies
-<<<<<<< HEAD
-=======
-    //for(int i=0; i<num_irep_dim; i++){
-      //C[i]->print();
-    //}
-
-//    C_->SortCoef();
-
-    //C[0]->print();
-    //C[1]->print();
-    //C[2]->print();
-    //C[3]->print();
-    //C[4]->print();
-    // "fci_solver::print() takes the pointers and reads them, then prints the values associated with their
-    // matricies"
-
-
->>>>>>> 7c10b55d
 
     // why not ?
     //C_[0]->print();
