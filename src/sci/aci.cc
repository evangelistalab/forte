--- conflicted
+++ resolved
@@ -1409,17 +1409,10 @@
         if (max_rdm_level == 1) {
             refs.emplace_back(ordm_a_, ordm_b_);
         }
-<<<<<<< HEAD
-        if (max_rdm_level_ == 2) {
-            refs.emplace_back(ordm_a_, ordm_b_, trdm_aa_, trdm_ab_, trdm_bb_);
-        }
-        if (max_rdm_level_ == 3) {
-=======
         if (max_rdm_level == 2) {
             refs.emplace_back(ordm_a_, ordm_b_, trdm_aa_, trdm_ab_, trdm_bb_);
         }
         if (max_rdm_level == 3) {
->>>>>>> 239d1869
             refs.emplace_back(ordm_a_, ordm_b_, trdm_aa_, trdm_ab_, trdm_bb_, trdm_aaa_, trdm_aab_,
                               trdm_abb_, trdm_bbb_);
         }
