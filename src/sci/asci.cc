/*
 * @BEGIN LICENSE
 *
 * Forte: an open-source plugin to Psi4 (https://github.com/psi4/psi4)
 * that implements a variety of quantum chemistry methods for strongly
 * correlated electrons.
 *
 * Copyright (c) 2012-2019 by its authors (see COPYING, COPYING.LESSER,
 * AUTHORS).
 *
 * The copyrights for code used from other parties are included in
 * the corresponding files.
 *
 * This program is free software: you can redistribute it and/or modify
 * it under the terms of the GNU Lesser General Public License as published by
 * the Free Software Foundation, either version 3 of the License, or
 * (at your option) any later version.
 *
 * This program is distributed in the hope that it will be useful,
 * but WITHOUT ANY WARRANTY; without even the implied warranty of
 * MERCHANTABILITY or FITNESS FOR A PARTICULAR PURPOSE.  See the
 * GNU Lesser General Public License for more details.
 *
 * You should have received a copy of the GNU Lesser General Public License
 * along with this program.  If not, see http://www.gnu.org/licenses/.
 *
 * @END LICENSE
 */
#include "psi4/physconst.h"
#include "psi4/libpsi4util/process.h"
#include "psi4/libmints/molecule.h"
#include "psi4/libmints/pointgrp.h"
#include "psi4/libpsio/psio.hpp"
#include "helpers/timer.h"
#include "helpers/helpers.h"
#include "helpers/printing.h"
#include "asci.h"

using namespace psi;

namespace forte {

bool pairCompDescend(const std::pair<double, Determinant> E1,
                     const std::pair<double, Determinant> E2) {
    return E1.first > E2.first;
}

ASCI::ASCI(StateInfo state, size_t nroot, std::shared_ptr<SCFInfo> scf_info,
           std::shared_ptr<ForteOptions> options, std::shared_ptr<MOSpaceInfo> mo_space_info,
           std::shared_ptr<ActiveSpaceIntegrals> as_ints)
    : SelectedCIMethod(state, nroot, scf_info, mo_space_info, as_ints), scf_info_(scf_info), sparse_solver_(as_ints_),
      options_(options) {

    mo_symmetry_ = mo_space_info_->symmetry("ACTIVE");
    nuclear_repulsion_energy_ = as_ints->ints()->nuclear_repulsion_energy();
    startup();
}

ASCI::~ASCI() {}

void ASCI::set_fci_ints(std::shared_ptr<ActiveSpaceIntegrals> fci_ints) {
    as_ints_ = fci_ints;
    nuclear_repulsion_energy_ = as_ints_->ints()->nuclear_repulsion_energy();
    set_ints_ = true;
}

void ASCI::pre_iter_preparation(){
    outfile->Printf("\n  Using %d threads", omp_get_max_threads());

    CI_Reference ref(scf_info_, options_, mo_space_info_, as_ints_, multiplicity_, twice_ms_,
                     wavefunction_symmetry_);
    ref.build_reference(initial_reference_);
    P_space_ = initial_reference_;

    if (quiet_mode_) {
        sparse_solver_.set_print_details(false);
    }

    sparse_solver_.set_parallel(true);
    sparse_solver_.set_force_diag(options_->get_bool("FORCE_DIAG_METHOD"));
    sparse_solver_.set_e_convergence(options_->get_double("E_CONVERGENCE"));
    sparse_solver_.set_maxiter_davidson(options_->get_int("DL_MAXITER"));
    sparse_solver_.set_spin_project_full(options_->get_bool("SPIN_PROJECT_FULL"));
    sparse_solver_.set_spin_project(options_->get_bool("SCI_PROJECT_OUT_SPIN_CONTAMINANTS"));
    sparse_solver_.set_guess_dimension(options_->get_int("DL_GUESS_SIZE"));
    sparse_solver_.set_num_vecs(options_->get_int("N_GUESS_VEC"));
    sparse_solver_.set_sigma_method(options_->get_str("SIGMA_BUILD_TYPE"));
    sparse_solver_.set_max_memory(options_->get_int("SIGMA_VECTOR_MAX_MEMORY"));
}

void ASCI::startup() {

    //    if (!set_ints_) {
    //        set_asci_ints(ints_); // TODO: maybe a BUG?
    //    }

    op_.initialize(mo_symmetry_, as_ints_);

    wavefunction_symmetry_ = state_.irrep();
    multiplicity_ = state_.multiplicity();

    nact_ = mo_space_info_->size("ACTIVE");
    nactpi_ = mo_space_info_->get_dimension("ACTIVE");

    nirrep_ = mo_space_info_->nirrep();
    // Include frozen_docc and restricted_docc
    frzcpi_ = mo_space_info_->get_dimension("INACTIVE_DOCC");
    nfrzc_ = mo_space_info_->size("INACTIVE_DOCC");

    twice_ms_ = state_.twice_ms();

    // Build the reference determinant and compute its energy
    CI_Reference ref(state_, scf_info_, options_, mo_space_info_, as_ints_, multiplicity_,
                     twice_ms_, wavefunction_symmetry_);
    ref.build_reference(initial_reference_);

    // Read options
    //    nroot_ = options_->get_int("NROOT");

<<<<<<< HEAD
    max_cycle_ = options_->get_int("ASCI_MAX_CYCLE");
=======
    max_cycle_ = 20;
    if (options_->has_changed("ASCI_MAX_CYCLE")) {
        max_cycle_ = options_->get_int("ASCI_MAX_CYCLE");
    }
    pre_iter_ = 0;
    if (options_->has_changed("ACI_PREITERATIONS")) {
        pre_iter_ = options_->get_int("ACI_PREITERATIONS");
    }
>>>>>>> ac2edb14

    diag_method_ = DLSolver;
    if (options_->get_str("DIAG_ALGORITHM") == "FULL") {
        diag_method_ = Full;
    } else if (options_->get_str("DIAG_ALGORITHM") == "DLSTRING") {
        diag_method_ = DLString;
    } else if (options_->get_str("DIAG_ALGORITHM") == "SPARSE") {
        diag_method_ = Sparse;
    } else if (options_->get_str("DIAG_ALGORITHM") == "SOLVER") {
        diag_method_ = DLSolver;
    } else if (options_->get_str("DIAG_ALGORITHM") == "DYNAMIC") {
        diag_method_ = Dynamic;
    }
    // Decide when to compute coupling lists
    build_lists_ = true;
    if (diag_method_ == Dynamic) {
        build_lists_ = false;
    }

    t_det_ = options_->get_int("ASCI_TDET");
    c_det_ = options_->get_int("ASCI_CDET");
    root_spin_vec_.resize(nroot_);
}

void ASCI::print_info() {

    print_method_banner({"ASCI", "written by Jeffrey B. Schriber and Francesco A. Evangelista"});
    outfile->Printf("\n  ==> Reference Information <==\n");
    outfile->Printf("\n  There are %d frozen orbitals.", nfrzc_);
    outfile->Printf("\n  There are %zu active orbitals.\n", nact_);
    // Print a summary
    std::vector<std::pair<std::string, int>> calculation_info{{"Multiplicity", multiplicity_},
                                                              {"Symmetry", wavefunction_symmetry_},
                                                              {"Number of roots", nroot_},
                                                              {"CDet", c_det_},
                                                              {"TDet", t_det_}};

    std::vector<std::pair<std::string, double>> calculation_info_double{
        {"Convergence threshold", options_->get_double("ASCI_E_CONVERGENCE")}};

    std::vector<std::pair<std::string, std::string>> calculation_info_string{
        {"Ms", get_ms_string(twice_ms_)},
        {"Diagonalization algorithm", options_->get_str("DIAG_ALGORITHM")}};

    // Print some information
    outfile->Printf("\n  ==> Calculation Information <==\n");
    outfile->Printf("\n  %s", std::string(65, '-').c_str());
    for (auto& str_dim : calculation_info) {
        outfile->Printf("\n    %-40s %-5d", str_dim.first.c_str(), str_dim.second);
    }
    for (auto& str_dim : calculation_info_double) {
        outfile->Printf("\n    %-40s %8.2e", str_dim.first.c_str(), str_dim.second);
    }
    for (auto& str_dim : calculation_info_string) {
        outfile->Printf("\n    %-40s %s", str_dim.first.c_str(), str_dim.second.c_str());
    }
    outfile->Printf("\n  %s", std::string(65, '-').c_str());
}

void ASCI::diagonalize_P_space() {
    cycle_time_.reset();
    // Step 1. Diagonalize the Hamiltonian in the P space
    num_ref_roots_ = std::min(nroot_, P_space_.size());
    std::string cycle_h = "Cycle " + std::to_string(cycle_);

    follow_ = false;
    if (ex_alg_ == "ROOT_COMBINE" or ex_alg_ == "MULTISTATE" or ex_alg_ == "ROOT_ORTHOGONALIZE") {

<<<<<<< HEAD
    local_timer asci_elapse;

    // The eigenvalues and eigenvectors
    psi::SharedMatrix PQ_evecs;
    psi::SharedVector PQ_evals;

    // Compute wavefunction and energy
    DeterminantHashVec full_space;
    std::vector<size_t> sizes(nroot_);
    psi::SharedVector energies(new Vector(nroot_));

    DeterminantHashVec PQ_space;

    psi::SharedMatrix P_evecs;
    psi::SharedVector P_evals;

    // Set the P space dets
    DeterminantHashVec P_ref;
    std::vector<double> P_ref_evecs;
    DeterminantHashVec P_space(initial_reference_);

    size_t nvec = options_->get_int("N_GUESS_VEC");
    std::string sigma_method = options_->get_str("SIGMA_BUILD_TYPE");
    std::vector<std::vector<double>> energy_history;
    SparseCISolver sparse_solver(as_ints_);
    sparse_solver.set_parallel(true);
    sparse_solver.set_force_diag(options_->get_bool("FORCE_DIAG_METHOD"));
    sparse_solver.set_e_convergence(options_->get_double("E_CONVERGENCE"));
    sparse_solver.set_maxiter_davidson(options_->get_int("DL_MAXITER"));
    sparse_solver.set_spin_project(true);
    sparse_solver.set_guess_dimension(options_->get_int("DL_GUESS_SIZE"));
    sparse_solver.set_num_vecs(nvec);
    sparse_solver.set_sigma_method(sigma_method);
    sparse_solver.set_spin_project_full(true);
    sparse_solver.set_max_memory(options_->get_int("SIGMA_VECTOR_MAX_MEMORY"));

    // Save the P_space energies to predict convergence
    std::vector<double> P_energies;

    int cycle;
    for (cycle = 0; cycle < max_cycle_; ++cycle) {
        local_timer cycle_time;

        // Step 1. Diagonalize the Hamiltonian in the P space
        std::string cycle_h = "Cycle " + std::to_string(cycle);
        print_h2(cycle_h);
        outfile->Printf("\n  Initial P space dimension: %zu", P_space.size());

        if (sigma_method == "HZ") {
            op_.clear_op_lists();
            op_.clear_tp_lists();
            op_.build_strings(P_space);
            op_.op_lists(P_space);
            op_.tp_lists(P_space);
        } else if (diag_method_ != Dynamic) {
            op_.clear_op_s_lists();
            op_.clear_tp_s_lists();
            op_.build_strings(P_space);
            op_.op_s_lists(P_space);
            op_.tp_s_lists(P_space);
        }
=======
        follow_ = true;
    }
>>>>>>> ac2edb14

    if (!quiet_mode_) {
        print_h2(cycle_h);
        outfile->Printf("\n  Initial P space dimension: %zu", P_space_.size());
    }

    // Diagonalize H in the P space
    if (ex_alg_ == "ROOT_ORTHOGONALIZE" and root_ > 0 and cycle_ >= pre_iter_) {
        sparse_solver_.set_root_project(true);
        add_bad_roots(P_space_);
        sparse_solver_.add_bad_states(bad_roots_);
    }

    if (sparse_solver_.sigma_method_ == "HZ") {
        op_.clear_op_lists();
        op_.clear_tp_lists();
        op_.build_strings(P_space_);
        op_.op_lists(P_space_);
        op_.tp_lists(P_space_);
    } else if (diag_method_ != Dynamic) {
        op_.clear_op_s_lists();
        op_.clear_tp_s_lists();
        op_.build_strings(P_space_);
        op_.op_s_lists(P_space_);
        op_.tp_s_lists(P_space_);
    }

    sparse_solver_.manual_guess(false);
    local_timer diag;
    sparse_solver_.diagonalize_hamiltonian_map(P_space_, op_, P_evals_, P_evecs_, num_ref_roots_,
                                               multiplicity_, diag_method_);
    if (!quiet_mode_)
        outfile->Printf("\n  Time spent diagonalizing H:   %1.6f s", diag.get());

    // Save ground state energy
    P_energies_.push_back(P_evals_->get(0));

    // Update the reference root if root following
    if (follow_ and num_ref_roots_ > 1 and (cycle_ >= pre_iter_) and cycle_ > 0) {
        ref_root_ = root_follow(P_ref_, P_ref_evecs_, P_space_, P_evecs_, num_ref_roots_);
    }

    // Print the energy
    if (!quiet_mode_) {
        outfile->Printf("\n");
        for (int i = 0; i < num_ref_roots_; ++i) {
            double abs_energy =
                P_evals_->get(i) + nuclear_repulsion_energy_ + as_ints_->scalar_energy();
            double exc_energy = pc_hartree2ev * (P_evals_->get(i) - P_evals_->get(0));
            outfile->Printf("\n    P-space  CI Energy Root %3d        = "
                            "%.12f Eh = %8.4f eV",
                            i, abs_energy, exc_energy);
        }
        outfile->Printf("\n");
    }

<<<<<<< HEAD
    outfile->Printf("\n\n  ==> Wavefunction Information <==");

    print_wfn(PQ_space, op_, PQ_evecs, nroot_);

    dim = PQ_space.size();
    final_wfn_.copy(PQ_space);
    PQ_space.clear();
    evecs_ = PQ_evecs;
    //    compute_rdms(as_ints_, PQ_space, op_, PQ_evecs, 0, 0);

    return root_energy;
=======
    if (!quiet_mode_ and options_->get_bool("ACI_PRINT_REFS"))
        print_wfn(P_space_, op_, P_evecs_, num_ref_roots_);
>>>>>>> ac2edb14
}

void ASCI::find_q_space() {
    timer find_q("ASCI:Build Model Space");
    local_timer build;
    det_hash<double> V_hash;
    get_excited_determinants_sr(P_evecs_, P_space_, V_hash);

    // This will contain all the determinants
    PQ_space_.clear();
    // Add the P-space determinants and zero the hash
    const det_hashvec& detmap = P_space_.wfn_hash();
    for (det_hashvec::iterator it = detmap.begin(), endit = detmap.end(); it != endit; ++it) {
        V_hash.erase(*it);
    }
    //  PQ_space.swap(P_space);

    outfile->Printf("\n  %s: %zu determinants", "psi::Dimension of the Ref + SD space",
                    V_hash.size());
    outfile->Printf("\n  %s: %f s\n", "Time spent building the external space (default)",
                    build.get());

    local_timer screen;
    // Compute criteria for all dets, store them all
    Determinant zero_det; // <- xsize (nact_);
    std::vector<std::pair<double, Determinant>> F_space(V_hash.size(),
                                                        std::make_pair(0.0, zero_det));

    local_timer build_sort;
    size_t N = 0;
    if( options_->get_str("SCI_EXCITED_ALGORITHM") == "AVERAGE" ){
        for (const auto& I : V_hash) {
            double criteria = 0.0;
            for( int n = 0; n < nroot_; ++n ){
                double delta = as_ints_->energy(I.first) - P_evals_->get(n);
                double V = I.second;

                criteria += (V / delta);
            }
            criteria /= nroot_;
            F_space[N] = std::make_pair(std::fabs(criteria), I.first);

            N++;
        }
    } else {
        for (const auto& I : V_hash) {
            double delta = as_ints_->energy(I.first) - P_evals_->get(0);
            double V = I.second;

            double criteria = V / delta;
            F_space[N] = std::make_pair(std::fabs(criteria), I.first);

            N++;
        }
    }
    for (const auto& I : detmap) {
        F_space.push_back(std::make_pair(std::fabs(P_evecs_->get(P_space_.get_idx(I), 0)), I));
    }
    outfile->Printf("\n  Time spent building sorting list: %1.6f", build_sort.get());

    local_timer sorter;
    std::sort(F_space.begin(), F_space.end(), pairCompDescend);
    outfile->Printf("\n  Time spent sorting: %1.6f", sorter.get());
    local_timer select;

    size_t maxI = std::min(t_det_, int(F_space.size()));
    for (size_t I = 0; I < maxI; ++I) {
        auto& pair = F_space[I];
        PQ_space_.add(pair.second);
    }
    outfile->Printf("\n  Time spent selecting: %1.6f", select.get());
    outfile->Printf("\n  %s: %zu determinants", "psi::Dimension of the P + Q space",
                    PQ_space_.size());
    outfile->Printf("\n  %s: %f s", "Time spent screening the model space", screen.get());
}

bool ASCI::check_convergence() {
    int nroot = PQ_evals_->dim();

    if (energy_history_.size() == 0) {
        std::vector<double> new_energies;
        double state_n_energy = PQ_evals_->get(0) + nuclear_repulsion_energy_;
        new_energies.push_back(state_n_energy);
        energy_history_.push_back(new_energies);
        return false;
    }

    double old_avg_energy = 0.0;
    double new_avg_energy = 0.0;

    std::vector<double> new_energies;
    std::vector<double> old_energies = energy_history_[energy_history_.size() - 1];
    double state_n_energy = PQ_evals_->get(0) + nuclear_repulsion_energy_;
    new_energies.push_back(state_n_energy);
    new_avg_energy += state_n_energy;
    old_avg_energy += old_energies[0];

    old_avg_energy /= static_cast<double>(nroot);
    new_avg_energy /= static_cast<double>(nroot);

    energy_history_.push_back(new_energies);

    // Check for convergence
    return (std::fabs(new_avg_energy - old_avg_energy) <
            options_->get_double("ASCI_E_CONVERGENCE"));
}

void ASCI::prune_PQ_to_P() {

    // Select the new reference space using the sorted CI coefficients
    P_space_.clear();

    // Create a vector that stores the absolute value of the CI coefficients
    std::vector<std::pair<double, Determinant>> dm_det_list;
    // for (size_t I = 0, max = PQ_space.size(); I < max; ++I){
    const det_hashvec& detmap = PQ_space_.wfn_hash();
    for (size_t i = 0, max_i = detmap.size(); i < max_i; ++i) {
        double criteria = std::fabs(PQ_evecs_->get(i, 0));
        dm_det_list.push_back(std::make_pair(criteria, detmap[i]));
    }

    // Decide which determinants will go in pruned_space
    // Include all determinants such that
    // sum_I |C_I|^2 < tau_p, where the sum runs over all the excluded
    // determinants
    // Sort the CI coefficients in ascending order
    std::sort(dm_det_list.begin(), dm_det_list.end(), pairCompDescend);
    size_t Imax = std::min(c_det_, int(dm_det_list.size()));

    for (size_t I = 0; I < Imax; ++I) {
        P_space_.add(dm_det_list[I].second);
    }
}

std::vector<std::pair<double, double>>
ASCI::compute_spin(DeterminantHashVec& space, WFNOperator& op, psi::SharedMatrix evecs, int nroot) {
    // WFNOperator op(mo_symmetry_);

    // op.build_strings(space);
    // op.op_lists(space);
    // op.tp_lists(space);

    std::vector<std::pair<double, double>> spin_vec(nroot);
    if (options_->get_str("SIGMA_BUILD_TYPE") == "HZ") {
        op.clear_op_s_lists();
        op.clear_tp_s_lists();
        op.build_strings(space);
        op.op_lists(space);
        op.tp_lists(space);
    }

    if (!build_lists_) {
        for (size_t n = 0; n < nroot_; ++n) {
            double S2 = op.s2_direct(space, evecs, n);
            double S = std::fabs(0.5 * (std::sqrt(1.0 + 4.0 * S2) - 1.0));
            spin_vec[n] = std::make_pair(S, S2);
        }
    } else {
        for (size_t n = 0; n < nroot_; ++n) {
            double S2 = op.s2(space, evecs, n);
            double S = std::fabs(0.5 * (std::sqrt(1.0 + 4.0 * S2) - 1.0));
            spin_vec[n] = std::make_pair(S, S2);
        }
    }
    return spin_vec;
}

void ASCI::print_wfn(DeterminantHashVec& space, WFNOperator& op, psi::SharedMatrix evecs,
                     int nroot) {
    std::string state_label;
    std::vector<std::string> s2_labels({"singlet", "doublet", "triplet", "quartet", "quintet",
                                        "sextet", "septet", "octet", "nonet", "decatet"});

    std::vector<std::pair<double, double>> spins = compute_spin(space, op, evecs, nroot);
    for( int n = 0; n < nroot; ++n ){

        DeterminantHashVec tmp;
        std::vector<double> tmp_evecs;

        outfile->Printf("\n\n  Most important contributions to root %d:", n);

        size_t max_dets = std::min(10, evecs->nrow());
        tmp.subspace(space, evecs, tmp_evecs, max_dets, n);

        for (size_t I = 0; I < max_dets; ++I) {
            outfile->Printf("\n  %3zu  %9.6f %.9f  %10zu %s", I, tmp_evecs[I],
                            tmp_evecs[I] * tmp_evecs[I], space.get_idx(tmp.get_det(I)),
                            tmp.get_det(I).str(nact_).c_str());
        }
        state_label = s2_labels[std::round(spins[n].first * 2.0)];
        root_spin_vec_.clear();
        root_spin_vec_[n] = std::make_pair(spins[n].first, spins[n].second);
        outfile->Printf("\n\n  Spin state for root %d: S^2 = %5.6f, S = %5.3f, %s \n",n,
                        root_spin_vec_[n].first, root_spin_vec_[n].second, state_label.c_str());
    }
}

double ASCI::compute_spin_contamination(DeterminantHashVec& space, WFNOperator& op,
                                        psi::SharedMatrix evecs, int nroot) {
    auto spins = compute_spin(space, op, evecs, nroot);
    double spin_contam = 0.0;
    for (int n = 0; n < nroot; ++n) {
        spin_contam += spins[n].second;
    }
    spin_contam /= static_cast<double>(nroot);
    spin_contam -= (0.25 * (multiplicity_ * multiplicity_ - 1.0));

    return spin_contam;
}

void ASCI::print_nos() {
    print_h2("NATURAL ORBITALS");

    std::shared_ptr<psi::Matrix> opdm_a(new psi::Matrix("OPDM_A", nirrep_, nactpi_, nactpi_));
    std::shared_ptr<psi::Matrix> opdm_b(new psi::Matrix("OPDM_B", nirrep_, nactpi_, nactpi_));

    int offset = 0;
    for (size_t h = 0; h < nirrep_; h++) {
        for (int u = 0; u < nactpi_[h]; u++) {
            for (int v = 0; v < nactpi_[h]; v++) {
                opdm_a->set(h, u, v, ordm_a_.data()[(u + offset) * nact_ + v + offset]);
                opdm_b->set(h, u, v, ordm_b_.data()[(u + offset) * nact_ + v + offset]);
            }
        }
        offset += nactpi_[h];
    }
    psi::SharedVector OCC_A(new Vector("ALPHA OCCUPATION", nirrep_, nactpi_));
    psi::SharedVector OCC_B(new Vector("BETA OCCUPATION", nirrep_, nactpi_));
    psi::SharedMatrix NO_A(new psi::Matrix(nirrep_, nactpi_, nactpi_));
    psi::SharedMatrix NO_B(new psi::Matrix(nirrep_, nactpi_, nactpi_));

    opdm_a->diagonalize(NO_A, OCC_A, descending);
    opdm_b->diagonalize(NO_B, OCC_B, descending);

    // std::ofstream file;
    // file.open("nos.txt",std::ios_base::app);
    std::vector<std::pair<double, std::pair<int, int>>> vec_irrep_occupation;
    for (size_t h = 0; h < nirrep_; h++) {
        for (int u = 0; u < nactpi_[h]; u++) {
            auto irrep_occ =
                std::make_pair(OCC_A->get(h, u) + OCC_B->get(h, u), std::make_pair(h, u + 1));
            vec_irrep_occupation.push_back(irrep_occ);
            //          file << OCC_A->get(h, u) + OCC_B->get(h, u) << "  ";
        }
    }
    // file << endl;
    // file.close();

    CharacterTable ct = psi::Process::environment.molecule()->point_group()->char_table();
    std::sort(vec_irrep_occupation.begin(), vec_irrep_occupation.end(),
              std::greater<std::pair<double, std::pair<int, int>>>());

    size_t count = 0;
    outfile->Printf("\n    ");
    for (auto vec : vec_irrep_occupation) {
        outfile->Printf(" %4d%-4s%11.6f  ", vec.second.second, ct.gamma(vec.second.first).symbol(),
                        vec.first);
        if (count++ % 3 == 2 && count != vec_irrep_occupation.size())
            outfile->Printf("\n    ");
    }
    outfile->Printf("\n\n");

    // Compute active space weights
    if (print_weights_) {
        double no_thresh = options_->get_double("ACI_NO_THRESHOLD");

        std::vector<int> active(nirrep_, 0);
        std::vector<std::vector<int>> active_idx(nirrep_);
        std::vector<int> docc(nirrep_, 0);

        print_h2("Active Space Weights");
        for (size_t h = 0; h < nirrep_; ++h) {
            std::vector<double> weights(nactpi_[h], 0.0);
            std::vector<double> oshell(nactpi_[h], 0.0);
            for (int p = 0; p < nactpi_[h]; ++p) {
                for (int q = 0; q < nactpi_[h]; ++q) {
                    double occ = OCC_A->get(h, q) + OCC_B->get(h, q);
                    if ((occ >= no_thresh) and (occ <= (2.0 - no_thresh))) {
                        weights[p] += (NO_A->get(h, p, q)) * (NO_A->get(h, p, q));
                        oshell[p] += (NO_A->get(h, p, q)) * (NO_A->get(h, p, q)) * (2 - occ) * occ;
                    }
                }
            }

            outfile->Printf("\n  Irrep %d:", h);
            outfile->Printf("\n  Active idx     MO idx        Weight         OS-Weight");
            outfile->Printf("\n ------------   --------   -------------    -------------");
            for (int w = 0; w < nactpi_[h]; ++w) {
                outfile->Printf("\n      %0.2d           %d       %1.9f      %1.9f", w + 1,
                                w + frzcpi_[h] + 1, weights[w], oshell[w]);
                if (weights[w] >= 0.9) {
                    active[h]++;
                    active_idx[h].push_back(w + frzcpi_[h] + 1);
                }
            }
        }
    }
}

void ASCI::compute_rdms(std::shared_ptr<ActiveSpaceIntegrals> fci_ints, DeterminantHashVec& dets,
                        WFNOperator& op, psi::SharedMatrix& PQ_evecs, int root1, int root2,
                        int rdm_level) {

    CI_RDMS ci_rdms_(dets, fci_ints, PQ_evecs, root1, root2);

    //    double total_time = 0.0;
    ci_rdms_.set_max_rdm(rdm_level);

    if (options_->get_bool("SCI_DIRECT_RDMS")) {
        // TODO: Implemente order-by-order version of direct algorithm
        ordm_a_ = ambit::Tensor::build(ambit::CoreTensor, "g1a", {nact_, nact_});
        ordm_b_ = ambit::Tensor::build(ambit::CoreTensor, "g1b", {nact_, nact_});

        trdm_aa_ = ambit::Tensor::build(ambit::CoreTensor, "g2aa", {nact_, nact_, nact_, nact_});
        trdm_ab_ = ambit::Tensor::build(ambit::CoreTensor, "g2ab", {nact_, nact_, nact_, nact_});
        trdm_bb_ = ambit::Tensor::build(ambit::CoreTensor, "g2bb", {nact_, nact_, nact_, nact_});

        trdm_aaa_ = ambit::Tensor::build(ambit::CoreTensor, "g2aaa",
                                         {nact_, nact_, nact_, nact_, nact_, nact_});
        trdm_aab_ = ambit::Tensor::build(ambit::CoreTensor, "g2aab",
                                         {nact_, nact_, nact_, nact_, nact_, nact_});
        trdm_abb_ = ambit::Tensor::build(ambit::CoreTensor, "g2abb",
                                         {nact_, nact_, nact_, nact_, nact_, nact_});
        trdm_bbb_ = ambit::Tensor::build(ambit::CoreTensor, "g2bbb",
                                         {nact_, nact_, nact_, nact_, nact_, nact_});

        ci_rdms_.compute_rdms_dynamic(ordm_a_.data(), ordm_b_.data(), trdm_aa_.data(),
                                      trdm_ab_.data(), trdm_bb_.data(), trdm_aaa_.data(),
                                      trdm_aab_.data(), trdm_abb_.data(), trdm_bbb_.data());
        print_nos();
        // double dt = dyn.get();
        // outfile->Printf("\n  RDMS (bits) took           %1.6f", dt);
    } else {
        if (rdm_level >= 1) {
            local_timer one_r;
            ordm_a_ = ambit::Tensor::build(ambit::CoreTensor, "g1a", {nact_, nact_});
            ordm_b_ = ambit::Tensor::build(ambit::CoreTensor, "g1b", {nact_, nact_});

            ci_rdms_.compute_1rdm(ordm_a_.data(), ordm_b_.data(), op);
            outfile->Printf("\n  1-RDM  took %2.6f s (determinant)", one_r.get());

            if (options_->get_bool("ACI_PRINT_NO")) {
                print_nos();
            }
        }
        if (rdm_level >= 2) {
            local_timer two_r;
            trdm_aa_ =
                ambit::Tensor::build(ambit::CoreTensor, "g2aa", {nact_, nact_, nact_, nact_});
            trdm_ab_ =
                ambit::Tensor::build(ambit::CoreTensor, "g2ab", {nact_, nact_, nact_, nact_});
            trdm_bb_ =
                ambit::Tensor::build(ambit::CoreTensor, "g2bb", {nact_, nact_, nact_, nact_});

            ci_rdms_.compute_2rdm(trdm_aa_.data(), trdm_ab_.data(), trdm_bb_.data(), op);
            outfile->Printf("\n  2-RDMS took %2.6f s (determinant)", two_r.get());
        }
        if (rdm_level >= 3) {
            local_timer tr;
            trdm_aaa_ = ambit::Tensor::build(ambit::CoreTensor, "g2aaa",
                                             {nact_, nact_, nact_, nact_, nact_, nact_});
            trdm_aab_ = ambit::Tensor::build(ambit::CoreTensor, "g2aab",
                                             {nact_, nact_, nact_, nact_, nact_, nact_});
            trdm_abb_ = ambit::Tensor::build(ambit::CoreTensor, "g2abb",
                                             {nact_, nact_, nact_, nact_, nact_, nact_});
            trdm_bbb_ = ambit::Tensor::build(ambit::CoreTensor, "g2bbb",
                                             {nact_, nact_, nact_, nact_, nact_, nact_});

            ci_rdms_.compute_3rdm(trdm_aaa_.data(), trdm_aab_.data(), trdm_abb_.data(),
                                  trdm_bbb_.data(), op);
            outfile->Printf("\n  3-RDMs took %2.6f s (determinant)", tr.get());
        }
    }
    if (options_->get_bool("SCI_TEST_RDMS")) {
        ci_rdms_.rdm_test(ordm_a_.data(), ordm_b_.data(), trdm_aa_.data(), trdm_bb_.data(),
                          trdm_ab_.data(), trdm_aaa_.data(), trdm_aab_.data(), trdm_abb_.data(),
                          trdm_bbb_.data());
    }
}

void ASCI::get_excited_determinants_sr(psi::SharedMatrix evecs, DeterminantHashVec& P_space,
                                       det_hash<double>& V_hash) {
    local_timer build;
    size_t max_P = P_space.size();
    const det_hashvec& P_dets = P_space.wfn_hash();
    double screen_thresh_ = options_->get_double("ASCI_PRESCREEN_THRESHOLD");

// Loop over reference determinants
#pragma omp parallel
    {
        size_t num_thread = omp_get_num_threads();
        size_t tid = omp_get_thread_num();
        size_t bin_size = max_P / num_thread;
        bin_size += (tid < (max_P % num_thread)) ? 1 : 0;
        size_t start_idx =
            (tid < (max_P % num_thread))
                ? tid * bin_size
                : (max_P % num_thread) * (bin_size + 1) + (tid - (max_P % num_thread)) * bin_size;
        size_t end_idx = start_idx + bin_size;

        det_hash<double> V_hash_t;
        for (size_t P = start_idx; P < end_idx; ++P) {
            const Determinant& det(P_dets[P]);
            double Cp = evecs->get(P, 0);

            std::vector<int> aocc = det.get_alfa_occ(nact_); // TODO check size
            std::vector<int> bocc = det.get_beta_occ(nact_); // TODO check size
            std::vector<int> avir = det.get_alfa_vir(nact_); // TODO check size
            std::vector<int> bvir = det.get_beta_vir(nact_); // TODO check size

            int noalpha = aocc.size();
            int nobeta = bocc.size();
            int nvalpha = avir.size();
            int nvbeta = bvir.size();
            Determinant new_det(det);
            // Generate alpha excitations
            for (int i = 0; i < noalpha; ++i) {
                int ii = aocc[i];
                for (int a = 0; a < nvalpha; ++a) {
                    int aa = avir[a];
                    if ((mo_symmetry_[ii] ^ mo_symmetry_[aa]) == 0) {
                        double HIJ = as_ints_->slater_rules_single_alpha(det, ii, aa) * Cp;
                        if (std::abs(HIJ) >= screen_thresh_) {
                            new_det = det;
                            new_det.set_alfa_bit(ii, false);
                            new_det.set_alfa_bit(aa, true);
                            V_hash_t[new_det] += HIJ;
                        }
                    }
                }
            }
            // Generate beta excitations
            for (int i = 0; i < nobeta; ++i) {
                int ii = bocc[i];
                for (int a = 0; a < nvbeta; ++a) {
                    int aa = bvir[a];
                    if ((mo_symmetry_[ii] ^ mo_symmetry_[aa]) == 0) {
                        double HIJ = as_ints_->slater_rules_single_beta(det, ii, aa) * Cp;
                        if (std::abs(HIJ) >= screen_thresh_) {
                            new_det = det;
                            new_det.set_beta_bit(ii, false);
                            new_det.set_beta_bit(aa, true);
                            V_hash_t[new_det] += HIJ;
                        }
                    }
                }
            }
            // Generate aa excitations
            for (int i = 0; i < noalpha; ++i) {
                int ii = aocc[i];
                for (int j = i + 1; j < noalpha; ++j) {
                    int jj = aocc[j];
                    for (int a = 0; a < nvalpha; ++a) {
                        int aa = avir[a];
                        for (int b = a + 1; b < nvalpha; ++b) {
                            int bb = avir[b];
                            if ((mo_symmetry_[ii] ^ mo_symmetry_[jj] ^ mo_symmetry_[aa] ^
                                 mo_symmetry_[bb]) == 0) {
                                double HIJ = as_ints_->tei_aa(ii, jj, aa, bb) * Cp;
                                if (std::abs(HIJ) >= screen_thresh_) {
                                    new_det = det;
                                    HIJ *= new_det.double_excitation_aa(ii, jj, aa, bb);
                                    V_hash_t[new_det] += HIJ;
                                }
                            }
                        }
                    }
                }
            }
            // Generate ab excitations
            for (int i = 0; i < noalpha; ++i) {
                int ii = aocc[i];
                for (int j = 0; j < nobeta; ++j) {
                    int jj = bocc[j];
                    for (int a = 0; a < nvalpha; ++a) {
                        int aa = avir[a];
                        for (int b = 0; b < nvbeta; ++b) {
                            int bb = bvir[b];
                            if ((mo_symmetry_[ii] ^ mo_symmetry_[jj] ^ mo_symmetry_[aa] ^
                                 mo_symmetry_[bb]) == 0) {
                                double HIJ = as_ints_->tei_ab(ii, jj, aa, bb) * Cp;
                                if (std::abs(HIJ) >= screen_thresh_) {
                                    new_det = det;
                                    HIJ *= new_det.double_excitation_ab(ii, jj, aa, bb);
                                    V_hash_t[new_det] += HIJ;
                                }
                            }
                        }
                    }
                }
            }

            // Generate bb excitations
            for (int i = 0; i < nobeta; ++i) {
                int ii = bocc[i];
                for (int j = i + 1; j < nobeta; ++j) {
                    int jj = bocc[j];
                    for (int a = 0; a < nvbeta; ++a) {
                        int aa = bvir[a];
                        for (int b = a + 1; b < nvbeta; ++b) {
                            int bb = bvir[b];
                            if ((mo_symmetry_[ii] ^ mo_symmetry_[jj] ^ mo_symmetry_[aa] ^
                                 mo_symmetry_[bb]) == 0) {
                                double HIJ = as_ints_->tei_bb(ii, jj, aa, bb) * Cp;
                                if (std::abs(HIJ) >= screen_thresh_) {
                                    new_det = det;
                                    HIJ *= new_det.double_excitation_bb(ii, jj, aa, bb);
                                    V_hash_t[new_det] += HIJ;
                                }
                            }
                        }
                    }
                }
            }
        }
        if (tid == 0)
            outfile->Printf("\n  Time spent forming F space: %20.6f", build.get());
        local_timer merge_t;
#pragma omp critical
        {
            for (auto& pair : V_hash_t) {
                const Determinant& det = pair.first;
                V_hash[det] += pair.second;
            }
        }
        if (tid == 0)
            outfile->Printf("\n  Time spent merging thread F spaces: %20.6f", merge_t.get());
    } // Close threads
}


DeterminantHashVec ASCI::get_PQ_space() {
    return PQ_space_;
}

psi::SharedMatrix ASCI::get_PQ_evecs() {
    return PQ_evecs_;
}
psi::SharedVector ASCI::get_PQ_evals() {
    return PQ_evals_;
}

WFNOperator ASCI::get_op() {
    return op_;
}

void ASCI::set_method_variables(
    std::string ex_alg, size_t nroot_method, size_t root,
    const std::vector<std::vector<std::pair<Determinant, double>>>& old_roots) {
    ex_alg_ = ex_alg;
    nroot_ = nroot_method;
    root_ = root;
    ref_root_ = root;
    old_roots_ = old_roots;
}

size_t ASCI::get_ref_root() { return ref_root_; }

std::vector<double> ASCI::get_multistate_pt2_energy_correction() {
    multistate_pt2_energy_correction_.resize(nroot_, 0.0);
    return multistate_pt2_energy_correction_;
}

void ASCI::add_bad_roots(DeterminantHashVec& dets) {
    bad_roots_.clear();

    // Look through each state, save common determinants/coeffs
    int nroot = old_roots_.size();
    for (int i = 0; i < nroot; ++i) {

        std::vector<std::pair<size_t, double>> bad_root;
        size_t nadd = 0;
        std::vector<std::pair<Determinant, double>>& state = old_roots_[i];

        for (size_t I = 0, max_I = state.size(); I < max_I; ++I) {
            if (dets.has_det(state[I].first)) {
                //                outfile->Printf("\n %zu, %f ", I,
                //                detmapper[state[I].first] , state[I].second );
                bad_root.push_back(std::make_pair(dets.get_idx(state[I].first), state[I].second));
                nadd++;
            }
        }
        bad_roots_.push_back(bad_root);

        if (!quiet_mode_) {
            outfile->Printf("\n  Added %zu determinants from root %zu", nadd, i);
        }
    }
}

int ASCI::root_follow(DeterminantHashVec& P_ref, std::vector<double>& P_ref_evecs,
                                DeterminantHashVec& P_space, psi::SharedMatrix P_evecs,
                                int num_ref_roots) {
    int ndets = P_space.size();
    int max_dim = std::min(ndets, 1000);
    //    int max_dim = ndets;
    int new_root;
    double old_overlap = 0.0;
    DeterminantHashVec P_int;
    std::vector<double> P_int_evecs;

    int max_overlap = std::min(int(P_space.size()), num_ref_roots);

    for (int n = 0; n < max_overlap; ++n) {
        if (!quiet_mode_)
            outfile->Printf("\n\n  Computing overlap for root %d", n);
        double new_overlap = P_ref.overlap(P_ref_evecs, P_space, P_evecs, n);

        new_overlap = std::fabs(new_overlap);
        if (!quiet_mode_) {
            outfile->Printf("\n  Root %d has overlap %f", n, new_overlap);
        }
        // If the overlap is larger, set it as the new root and reference, for
        // now
        if (new_overlap > old_overlap) {

            if (!quiet_mode_) {
                outfile->Printf("\n  Saving reference for root %d", n);
            }
            // Save most important subspace
            new_root = n;
            P_int.subspace(P_space, P_evecs, P_int_evecs, max_dim, n);
            old_overlap = new_overlap;
        }
    }

    // Update the reference P_ref

    P_ref.clear();
    P_ref = P_int;

    P_ref_evecs = P_int_evecs;

    outfile->Printf("\n  Setting reference root to: %d", new_root);

    return new_root;
}

void ASCI::diagonalize_PQ_space() {
    // Step 3. Diagonalize the Hamiltonian in the P + Q space
    if (sparse_solver_.sigma_method_ == "HZ") {
        op_.clear_op_lists();
        op_.clear_tp_lists();
        local_timer str;
        op_.build_strings(PQ_space_);
        outfile->Printf("\n  Time spent building strings      %1.6f s", str.get());
        op_.op_lists(PQ_space_);
        op_.tp_lists(PQ_space_);
    } else if (diag_method_ != Dynamic) {
        op_.clear_op_s_lists();
        op_.clear_tp_s_lists();
        op_.build_strings(PQ_space_);
        op_.op_s_lists(PQ_space_);
        op_.tp_s_lists(PQ_space_);
    }
    local_timer diag_pq;

    sparse_solver_.diagonalize_hamiltonian_map(PQ_space_, op_, PQ_evals_, PQ_evecs_, num_ref_roots_,
                                               multiplicity_, diag_method_);

    if (!quiet_mode_)
        outfile->Printf("\n  Total time spent diagonalizing H:   %1.6f s", diag_pq.get());

    // Save the solutions for the next iteration
    //        old_dets.clear();
    //        old_dets = PQ_space_;
    //        old_evecs = PQ_evecs->clone();

    if (!quiet_mode_) {
        // Print the energy
        outfile->Printf("\n");
        for (int i = 0; i < num_ref_roots_; ++i) {
            double abs_energy =
                PQ_evals_->get(i) + nuclear_repulsion_energy_ + as_ints_->scalar_energy();
            double exc_energy = pc_hartree2ev * (PQ_evals_->get(i) - PQ_evals_->get(0));
            outfile->Printf("\n    PQ-space CI Energy Root %3d        = "
                            "%.12f Eh = %8.4f eV",
                            i, abs_energy, exc_energy);
        }
        outfile->Printf("\n");
    }

    num_ref_roots_ = std::min(nroot_, PQ_space_.size());

    // If doing root-following, grab the initial root
    if (follow_ and ((pre_iter_ == 0 and cycle_ == 0) or cycle_ == (pre_iter_ - 1))) {
        size_t dim = std::min(static_cast<int>(PQ_space_.size()), 1000);
        P_ref_.subspace(PQ_space_, PQ_evecs_, P_ref_evecs_, dim, ref_root_);
    }

    // if( follow and num_ref_roots > 0 and (cycle >= (pre_iter_ - 1)) ){
    if (follow_ and (num_ref_roots_ > 1) and (cycle_ >= pre_iter_)) {
        ref_root_ = root_follow(P_ref_, P_ref_evecs_, PQ_space_, PQ_evecs_, num_ref_roots_);
    }
    print_wfn(PQ_space_, op_, PQ_evecs_, nroot_);
}

} // namespace forte<|MERGE_RESOLUTION|>--- conflicted
+++ resolved
@@ -67,7 +67,7 @@
 void ASCI::pre_iter_preparation(){
     outfile->Printf("\n  Using %d threads", omp_get_max_threads());
 
-    CI_Reference ref(scf_info_, options_, mo_space_info_, as_ints_, multiplicity_, twice_ms_,
+    CI_Reference ref(state_, scf_info_, options_, mo_space_info_, as_ints_, multiplicity_, twice_ms_,
                      wavefunction_symmetry_);
     ref.build_reference(initial_reference_);
     P_space_ = initial_reference_;
@@ -117,18 +117,8 @@
     // Read options
     //    nroot_ = options_->get_int("NROOT");
 
-<<<<<<< HEAD
     max_cycle_ = options_->get_int("ASCI_MAX_CYCLE");
-=======
-    max_cycle_ = 20;
-    if (options_->has_changed("ASCI_MAX_CYCLE")) {
-        max_cycle_ = options_->get_int("ASCI_MAX_CYCLE");
-    }
-    pre_iter_ = 0;
-    if (options_->has_changed("ACI_PREITERATIONS")) {
-        pre_iter_ = options_->get_int("ACI_PREITERATIONS");
-    }
->>>>>>> ac2edb14
+    pre_iter_ = options_->get_int("ACI_PREITERATIONS");
 
     diag_method_ = DLSolver;
     if (options_->get_str("DIAG_ALGORITHM") == "FULL") {
@@ -196,73 +186,8 @@
 
     follow_ = false;
     if (ex_alg_ == "ROOT_COMBINE" or ex_alg_ == "MULTISTATE" or ex_alg_ == "ROOT_ORTHOGONALIZE") {
-
-<<<<<<< HEAD
-    local_timer asci_elapse;
-
-    // The eigenvalues and eigenvectors
-    psi::SharedMatrix PQ_evecs;
-    psi::SharedVector PQ_evals;
-
-    // Compute wavefunction and energy
-    DeterminantHashVec full_space;
-    std::vector<size_t> sizes(nroot_);
-    psi::SharedVector energies(new Vector(nroot_));
-
-    DeterminantHashVec PQ_space;
-
-    psi::SharedMatrix P_evecs;
-    psi::SharedVector P_evals;
-
-    // Set the P space dets
-    DeterminantHashVec P_ref;
-    std::vector<double> P_ref_evecs;
-    DeterminantHashVec P_space(initial_reference_);
-
-    size_t nvec = options_->get_int("N_GUESS_VEC");
-    std::string sigma_method = options_->get_str("SIGMA_BUILD_TYPE");
-    std::vector<std::vector<double>> energy_history;
-    SparseCISolver sparse_solver(as_ints_);
-    sparse_solver.set_parallel(true);
-    sparse_solver.set_force_diag(options_->get_bool("FORCE_DIAG_METHOD"));
-    sparse_solver.set_e_convergence(options_->get_double("E_CONVERGENCE"));
-    sparse_solver.set_maxiter_davidson(options_->get_int("DL_MAXITER"));
-    sparse_solver.set_spin_project(true);
-    sparse_solver.set_guess_dimension(options_->get_int("DL_GUESS_SIZE"));
-    sparse_solver.set_num_vecs(nvec);
-    sparse_solver.set_sigma_method(sigma_method);
-    sparse_solver.set_spin_project_full(true);
-    sparse_solver.set_max_memory(options_->get_int("SIGMA_VECTOR_MAX_MEMORY"));
-
-    // Save the P_space energies to predict convergence
-    std::vector<double> P_energies;
-
-    int cycle;
-    for (cycle = 0; cycle < max_cycle_; ++cycle) {
-        local_timer cycle_time;
-
-        // Step 1. Diagonalize the Hamiltonian in the P space
-        std::string cycle_h = "Cycle " + std::to_string(cycle);
-        print_h2(cycle_h);
-        outfile->Printf("\n  Initial P space dimension: %zu", P_space.size());
-
-        if (sigma_method == "HZ") {
-            op_.clear_op_lists();
-            op_.clear_tp_lists();
-            op_.build_strings(P_space);
-            op_.op_lists(P_space);
-            op_.tp_lists(P_space);
-        } else if (diag_method_ != Dynamic) {
-            op_.clear_op_s_lists();
-            op_.clear_tp_s_lists();
-            op_.build_strings(P_space);
-            op_.op_s_lists(P_space);
-            op_.tp_s_lists(P_space);
-        }
-=======
         follow_ = true;
     }
->>>>>>> ac2edb14
 
     if (!quiet_mode_) {
         print_h2(cycle_h);
@@ -319,22 +244,8 @@
         outfile->Printf("\n");
     }
 
-<<<<<<< HEAD
-    outfile->Printf("\n\n  ==> Wavefunction Information <==");
-
-    print_wfn(PQ_space, op_, PQ_evecs, nroot_);
-
-    dim = PQ_space.size();
-    final_wfn_.copy(PQ_space);
-    PQ_space.clear();
-    evecs_ = PQ_evecs;
-    //    compute_rdms(as_ints_, PQ_space, op_, PQ_evecs, 0, 0);
-
-    return root_energy;
-=======
     if (!quiet_mode_ and options_->get_bool("ACI_PRINT_REFS"))
         print_wfn(P_space_, op_, P_evecs_, num_ref_roots_);
->>>>>>> ac2edb14
 }
 
 void ASCI::find_q_space() {
