--- conflicted
+++ resolved
@@ -104,17 +104,13 @@
 
     // ==> Class Interface <==
 
-<<<<<<< HEAD
-    /// @return The names of the elmentary orbital spaces
-=======
     /// @return A vector of labels of each irrep (e.g. ["A1","A2"])
     const std::vector<std::string>& irrep_labels() const { return symmetry_.irrep_labels(); }
     /// @return The label of each irrep h (e.g. h = 0 -> "A1")
     const std::string& irrep_label(size_t h) const { return symmetry_.irrep_label(h); }
     /// @return The label of the molecular point groupo (e.g. "C2V")
     std::string point_group_label() const { return symmetry_.point_group_label(); }
-    /// @return The names of orbital spaces
->>>>>>> 25db7721
+    /// @return The names of the elmentary orbital spaces
     std::vector<std::string> space_names() const { return elementary_spaces_; }
     /// @return The names of the composite orbital spaces
     std::map<std::string, std::vector<std::string>> composite_space_names() const {
@@ -196,14 +192,9 @@
                            std::map<std::string, std::vector<size_t>>& mo_space_map);
 };
 
-<<<<<<< HEAD
-/// Make MOSpaceInfo from an options object
-std::shared_ptr<MOSpaceInfo> make_mo_space_info(std::shared_ptr<psi::Wavefunction> ref_wfn,
-=======
 /// Make MOSpaceInfo from input (options)
 std::shared_ptr<MOSpaceInfo> make_mo_space_info(const psi::Dimension& nmopi,
                                                 const std::string& point_group,
->>>>>>> 25db7721
                                                 std::shared_ptr<ForteOptions> options);
 
 /// Make MOSpaceInfo from a map of spacename-dimension_vector ("ACTIVE", [size_t, size_t, ...])
