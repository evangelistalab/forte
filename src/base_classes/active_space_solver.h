/*
 * @BEGIN LICENSE
 *
 * Forte: an open-source plugin to Psi4 (https://github.com/psi4/psi4)
 * that implements a variety of quantum chemistry methods for strongly
 * correlated electrons.
 *
 * Copyright (c) 2012-2019 by its authors (see COPYING, COPYING.LESSER, AUTHORS).
 *
 * The copyrights for code used from other parties are included in
 * the corresponding files.
 *
 * This program is free software: you can redistribute it and/or modify
 * it under the terms of the GNU Lesser General Public License as published by
 * the Free Software Foundation, either version 3 of the License, or
 * (at your option) any later version.
 *
 * This program is distributed in the hope that it will be useful,
 * but WITHOUT ANY WARRANTY; without even the implied warranty of
 * MERCHANTABILITY or FITNESS FOR A PARTICULAR PURPOSE.  See the
 * GNU Lesser General Public License for more details.
 *
 * You should have received a copy of the GNU Lesser General Public License
 * along with this program.  If not, see http://www.gnu.org/licenses/.
 *
 * @END LICENSE
 */

#ifndef _active_space_solver_h_
#define _active_space_solver_h_

#include <vector>
#include <string>

#include "psi4/libmints/matrix.h"

#include "base_classes/state_info.h"

namespace forte {

class ActiveSpaceMethod;
class ActiveSpaceIntegrals;
class ForteIntegrals;
class ForteOptions;
class MOSpaceInfo;
class RDMs;
class SCFInfo;

/**
 * @class ActiveSpaceSolver
 *
 * @brief General class for a multi-state active space solver
 *
 * This class can run state-specific, multi-state, and state-averaged computations
 * on small subset of the full orbital space (<30-40 orbitals).
 */
class ActiveSpaceSolver {
  public:
    // ==> Class Constructor and Destructor <==
    /**
     * @brief ActiveSpaceMethod Constructor for a multi-state computation
     * @param method A string that labels the method requested (e.g. "FCI", "ACI", ...)
     * @param nroots_map A map of electronic states to the number of roots computed {state_1 : n_1,
     * state_2 : n_2, ...} where state_i specifies the symmetry of a state and n_i is the number of
     * levels computed.
     * @param state information about the electronic state
     * @param mo_space_info a MOSpaceInfo object
     * @param as_ints integrals for active space
     */
    ActiveSpaceSolver(const std::string& method,
                      const std::map<StateInfo, size_t>& state_nroots_map,
                      std::shared_ptr<SCFInfo> scf_info, std::shared_ptr<MOSpaceInfo> mo_space_info,
                      std::shared_ptr<ActiveSpaceIntegrals> as_ints,
                      std::shared_ptr<ForteOptions> options);

    // ==> Class Interface <==

    /// Compute the energy and return it // TODO: document (Francesco)
    const std::map<StateInfo, std::vector<double>>& compute_energy();

    /// Compute the contracted CI energy
    const std::map<StateInfo, std::vector<double>>&
<<<<<<< HEAD
    compute_contracted_energy(std::shared_ptr<forte::ActiveSpaceIntegrals> as_ints, int max_body);
=======
    compute_contracted_energy(std::shared_ptr<forte::ActiveSpaceIntegrals> as_ints,
                              int max_rdm_level);
>>>>>>> 239d1869

    /// Compute RDMs of all states in the given map
    /// First entry of the pair corresponds to bra and the second is the ket.
    std::vector<RDMs> rdms(
        std::map<std::pair<StateInfo, StateInfo>, std::vector<std::pair<size_t, size_t>>>& elements,
        int max_rdm_level);

    /// Compute state-averaged reference
    RDMs compute_average_rdms(const std::map<StateInfo, std::vector<double>>& state_weights_map,
                              int max_rdm_level);
<<<<<<< HEAD

    /// Sets the maximum order RDM/cumulant
    void set_max_rdm_level(size_t value);
=======
>>>>>>> 239d1869

    /// Print a summary of the computation information
    void print_options();

    /// Return a map of StateInfo to the computed nroots of energies
    const std::map<StateInfo, std::vector<double>>& state_energies_map() const {
        return state_energies_map_;
    }

  protected:
    /// a string that specifies the method used (e.g. "FCI", "ACI", ...)
    std::string method_;

    /// A map of electronic states to the number of roots computed
    ///   {state_1 : n_1, state_2 : n_2, ...}
    /// where state_i specifies the symmetry of a state and n_i is the number of levels computed.
    std::map<StateInfo, size_t> state_nroots_map_;

    /// The information about a previous SCF computation
    std::shared_ptr<SCFInfo> scf_info_;

    /// The MOSpaceInfo object
    std::shared_ptr<MOSpaceInfo> mo_space_info_;

    /// The molecular integrals for the active space
    /// This object holds only the integrals for the orbital contained in the
    /// active_mo_vector.
    /// The one-electron integrals and scalar energy contains contributions from the
    /// doubly occupied orbitals specified by the core_mo_ vector.
    std::shared_ptr<ActiveSpaceIntegrals> as_ints_;

    /// User-provided options
    std::shared_ptr<ForteOptions> options_;

    /// A map of state symmetries to the associated ActiveSpaceMethod
    std::map<StateInfo, std::shared_ptr<ActiveSpaceMethod>> state_method_map_;

    /// Prints a summary of the energies with State info
    void print_energies(std::map<StateInfo, std::vector<double>>& energies);

    /// A map of state symmetries to vectors of computed energies under given state symmetry
    std::map<StateInfo, std::vector<double>> state_energies_map_;

    /// Pairs of state info and the contracted CI eigen vectors
    std::map<StateInfo, std::shared_ptr<psi::Matrix>>
        state_contracted_evecs_map_; // TODO move outside?
};                                   // namespace forte

/**
 * @brief Make an active space solver object.
 * @param type a string that specifies the type (e.g. "FCI", "ACI", ...)
 * @param state_nroots_map a map from state symmetry to the number of roots
 * @param scf_info information about a previous SCF computation
 * @param mo_space_info orbital space information
 * @param ints an integral object
 * @param options user-provided options
 * @return a unique pointer for the base class ActiveSpaceMethod
 */
std::unique_ptr<ActiveSpaceSolver> make_active_space_solver(
    const std::string& method, const std::map<StateInfo, size_t>& state_nroots_map,
    std::shared_ptr<SCFInfo> scf_info, std::shared_ptr<MOSpaceInfo> mo_space_info,
    std::shared_ptr<ActiveSpaceIntegrals> as_ints, std::shared_ptr<ForteOptions> options);

/**
 * @brief Convert a map of StateInfo to weight lists to a map of StateInfo to number of roots.
 * @param state_weights_map A map of StateInfo to weight lists
 * @return A map of StateInfo to number of states
 */
std::map<StateInfo, size_t>
to_state_nroots_map(const std::map<StateInfo, std::vector<double>>& state_weights_map);

/**
 * @brief Make a list of states and weights.
 * @param options user-provided options
 * @param wfn a psi wave function
 * @return a unique pointer to an ActiveSpaceSolver object
 */
std::map<StateInfo, std::vector<double>>
make_state_weights_map(std::shared_ptr<ForteOptions> options,
                       std::shared_ptr<psi::Wavefunction> wfn);

/**
 * @brief Compute the average energy for a set of states
 * @param state_energies_list a map of state -> energies
 * @param state_weight_list a map of state -> weights
 */
double
compute_average_state_energy(const std::map<StateInfo, std::vector<double>>& state_energies_map,
                             const std::map<StateInfo, std::vector<double>>& state_weight_map);

} // namespace forte

#endif // _active_space_solver_h_<|MERGE_RESOLUTION|>--- conflicted
+++ resolved
@@ -80,12 +80,8 @@
 
     /// Compute the contracted CI energy
     const std::map<StateInfo, std::vector<double>>&
-<<<<<<< HEAD
-    compute_contracted_energy(std::shared_ptr<forte::ActiveSpaceIntegrals> as_ints, int max_body);
-=======
     compute_contracted_energy(std::shared_ptr<forte::ActiveSpaceIntegrals> as_ints,
                               int max_rdm_level);
->>>>>>> 239d1869
 
     /// Compute RDMs of all states in the given map
     /// First entry of the pair corresponds to bra and the second is the ket.
@@ -96,12 +92,6 @@
     /// Compute state-averaged reference
     RDMs compute_average_rdms(const std::map<StateInfo, std::vector<double>>& state_weights_map,
                               int max_rdm_level);
-<<<<<<< HEAD
-
-    /// Sets the maximum order RDM/cumulant
-    void set_max_rdm_level(size_t value);
-=======
->>>>>>> 239d1869
 
     /// Print a summary of the computation information
     void print_options();
