/*
 * @BEGIN LICENSE
 *
 * Forte: an open-source plugin to Psi4 (https://github.com/psi4/psi4)
 * that implements a variety of quantum chemistry methods for strongly
 * correlated electrons.
 *
 * Copyright (c) 2012-2017 by its authors (see COPYING, COPYING.LESSER, AUTHORS).
 *
 * The copyrights for code used from other parties are included in
 * the corresponding files.
 *
 * This program is free software: you can redistribute it and/or modify
 * it under the terms of the GNU Lesser General Public License as published by
 * the Free Software Foundation, either version 3 of the License, or
 * (at your option) any later version.
 *
 * This program is distributed in the hope that it will be useful,
 * but WITHOUT ANY WARRANTY; without even the implied warranty of
 * MERCHANTABILITY or FITNESS FOR A PARTICULAR PURPOSE.  See the
 * GNU Lesser General Public License for more details.
 *
 * You should have received a copy of the GNU Lesser General Public License
 * along with this program.  If not, see http://www.gnu.org/licenses/.
 *
 * @END LICENSE
 */

#include "psi4/libmints/molecule.h"
#include "psi4/libmints/pointgrp.h"
#include "psi4/libpsio/psio.hpp"

#include "../ci_rdms.h"
#include "../ci_reference.h"
#include "../fci/fci_integrals.h"
#include "../forte_options.h"
#include "../mrpt2.h"
#include "../orbital-helper/unpaired_density.h"
#include "../reference.h"
#include "../sparse_ci_solver.h"
#include "../stl_bitset_determinant.h"
#include "aci.h"

using namespace std;
using namespace psi;

namespace psi {
namespace forte {

#ifdef _OPENMP
#include <omp.h>
#else
#define omp_get_max_threads() 1
#define omp_get_thread_num() 0
#define omp_get_num_threads() 1
#endif

void set_ACI_options(ForteOptions& foptions) {
    /* Convergence Threshold -*/
    foptions.add_double("ACI_CONVERGENCE", 1e-9, "ACI Convergence threshold");

    /*- The selection type for the Q-space-*/
    foptions.add_str("ACI_SELECT_TYPE", "AIMED_ENERGY", "The energy selection criteria");
    /*-Threshold for the selection of the P space -*/
    foptions.add_double("SIGMA", 0.01, "The energy selection threshold");
    /*- The threshold for the selection of the Q space -*/
    foptions.add_double("GAMMA", 1.0, "The reference space selection threshold");
    /*- The SD-space prescreening threshold -*/
    foptions.add_double("ACI_PRESCREEN_THRESHOLD", 1e-12, "The SD space prescreening threshold");
    /*- The type of selection parameters to use*/
    foptions.add_bool("ACI_PERTURB_SELECT", false, "Type of energy selection");
    /*Function of q-space criteria, per root*/
    foptions.add_str("ACI_PQ_FUNCTION", "AVERAGE", "Function for SA-ACI");
    /* Method to calculate excited state */
    foptions.add_str("ACI_EXCITED_ALGORITHM", "ROOT_ORTHOGONALIZE", "The excited state algorithm");
    /*Number of roots to compute*/
    foptions.add_int("ACI_NROOT", 1, "Number of roots for ACI computation");
    /*Roots to compute*/
    foptions.add_int("ACI_ROOT", 0, "Root for single-state computations");
    /*- Compute 1-RDM? -*/
    foptions.add_int("ACI_MAX_RDM", 1, "Order of RDM to compute");
    /*- Type of spin projection
     * 0 - None
     * 1 - Project initial P spaces at each iteration
     * 2 - Project only after converged PQ space
     * 3 - Do 1 and 2 -*/
    foptions.add_int("ACI_SPIN_PROJECTION", 0, "Type of spin projection");
    /*- Add determinants to enforce spin-complete set? -*/
    foptions.add_bool("ACI_ENFORCE_SPIN_COMPLETE", true,
                      "Enforce determinant spaces to be spin-complete");
    /*- Project out spin contaminants in Davidson-Liu's algorithm? -*/
    foptions.add_bool("ACI_PROJECT_OUT_SPIN_CONTAMINANTS", true,
                      "Project out spin contaminants in Davidson-Liu's algorithm");
    /*- Project solution in full diagonalization algorithm -*/
    foptions.add_bool("SPIN_PROJECT_FULL", false,
                      "Project solution in full diagonalization algorithm");
    /*- Add "degenerate" determinants not included in the aimed selection?
     * -*/
    foptions.add_bool("ACI_ADD_AIMED_DEGENERATE", true,
                      "Add degenerate determinants not included in the aimed selection");
    /*- Perform size extensivity correction -*/
    foptions.add_str("ACI_SIZE_CORRECTION", "", "Perform size extensivity correction");
    /*- Sets the maximum cycle -*/
    foptions.add_int("ACI_MAX_CYCLE", 20, "Maximum number of cycles");
    /*- Control print level -*/
    foptions.add_bool("ACI_QUIET_MODE", false, "Print during ACI procedure");
    /*- Control streamlining -*/
    foptions.add_bool("ACI_STREAMLINE_Q", false, "Do streamlined algorithm");
    /*- Initial reference wavefunction -*/
    foptions.add_str("ACI_INITIAL_SPACE", "CAS", "The initial reference space");
    /*- Number of iterations to run SA-ACI before SS-ACI -*/
    foptions.add_int("ACI_PREITERATIONS", 0, "Number of iterations to run SA-ACI before SS-ACI");
    /*- Number of roots to average -*/
    foptions.add_int("ACI_N_AVERAGE", 1, "Number of roots to averag");
    /*- Offset for state averaging -*/
    foptions.add_int("ACI_AVERAGE_OFFSET", 0, "Offset for state averaging");
    /*- Print final wavefunction to file? -*/
    foptions.add_bool("ACI_SAVE_FINAL_WFN", false, "Print final wavefunction to file");
    /*- Print the P space? -*/
    foptions.add_bool("ACI_PRINT_REFS", false, "Print the P space");
    /*- Set the initial guess space size for DL solver -*/
    foptions.add_int("DL_GUESS_SIZE", 100, "Set the initial guess space size for DL solver");
    /*- Number of guess vectors for Sparse CI solver -*/
    foptions.add_int("N_GUESS_VEC", 10, "Number of guess vectors for Sparse CI solver");
    foptions.add_double("ACI_NO_THRESHOLD", 0.02, "Threshold for active space prediction");
    foptions.add_double("ACI_SPIN_TOL", 0.02, "Tolerance for S^2 value");

    /*- Approximate 1RDM? -*/
    foptions.add_bool("ACI_APPROXIMATE_RDM", false, "Approximate the RDMs");
    /*- Test RDMs -*/
    foptions.add_bool("ACI_TEST_RDMS", false, "Run test for the RDMs");

    /*- Do compute nroots on first cycle? -*/
    foptions.add_bool("ACI_FIRST_ITER_ROOTS", false, "Compute all roots on first iteration?");
    foptions.add_bool("ACI_PRINT_WEIGHTS", false, "Print weights for active space prediction");

    /*- Print Natural orbitals -*/
    foptions.add_bool("ACI_PRINT_NO", true, "Print the natural orbitals");

    /*- Save the final wavefunction -*/
    foptions.add_bool("SAVE_FINAL_WFN", false, "Save the final wavefunction to a file");

    /*- Compute ACI-NOs -*/
    foptions.add_bool("ACI_NO", false, "Computes ACI natural orbitals");

    /*- Compute full PT2 energy -*/
    foptions.add_bool("MRPT2", false, "Compute full PT2 energy");

    /*- Compute unpaired electron density -*/
    foptions.add_bool("UNPAIRED_DENSITY", false, "Compute unpaired electron density");
}

bool pairComp(const std::pair<double, STLBitsetDeterminant> E1,
              const std::pair<double, STLBitsetDeterminant> E2) {
    return E1.first < E2.first;
}

AdaptiveCI::AdaptiveCI(SharedWavefunction ref_wfn, Options& options,
                       std::shared_ptr<ForteIntegrals> ints,
                       std::shared_ptr<MOSpaceInfo> mo_space_info)
    : Wavefunction(options), ints_(ints), mo_space_info_(mo_space_info) {
    // Copy the wavefunction information
    shallow_copy(ref_wfn);
    reference_wavefunction_ = ref_wfn;

    op_.initialize(mo_symmetry_);
    startup();
}

AdaptiveCI::~AdaptiveCI() {}

void AdaptiveCI::set_aci_ints(SharedWavefunction ref_wfn, std::shared_ptr<ForteIntegrals> ints) {
    ints_ = ints;
    shallow_copy(ref_wfn);
    reference_wavefunction_ = ref_wfn;

    fci_ints_ = std::make_shared<FCIIntegrals>(ints, mo_space_info_->get_corr_abs_mo("ACTIVE"),
                                               mo_space_info_->get_corr_abs_mo("RESTRICTED_DOCC"));

    auto active_mo = mo_space_info_->get_corr_abs_mo("ACTIVE");
    ambit::Tensor tei_active_aa = ints->aptei_aa_block(active_mo, active_mo, active_mo, active_mo);
    ambit::Tensor tei_active_ab = ints->aptei_ab_block(active_mo, active_mo, active_mo, active_mo);
    ambit::Tensor tei_active_bb = ints->aptei_bb_block(active_mo, active_mo, active_mo, active_mo);
    fci_ints_->set_active_integrals(tei_active_aa, tei_active_ab, tei_active_bb);
    fci_ints_->compute_restricted_one_body_operator();

    STLBitsetDeterminant::set_ints(fci_ints_);

    nuclear_repulsion_energy_ = molecule_->nuclear_repulsion_energy();
}

void AdaptiveCI::startup() {
    quiet_mode_ = false;
    if (options_["ACI_QUIET_MODE"].has_changed()) {
        quiet_mode_ = options_.get_bool("ACI_QUIET_MODE");
    }

    set_aci_ints(reference_wavefunction_, ints_);

    // fci_ints_ = std::make_shared<FCIIntegrals>(
    //     ints_, mo_space_info_->get_corr_abs_mo("ACTIVE"),
    //     mo_space_info_->get_corr_abs_mo("RESTRICTED_DOCC"));

    // auto active_mo = mo_space_info_->get_corr_abs_mo("ACTIVE");
    // ambit::Tensor tei_active_aa =
    //     ints_->aptei_aa_block(active_mo, active_mo, active_mo, active_mo);
    // ambit::Tensor tei_active_ab =
    //     ints_->aptei_ab_block(active_mo, active_mo, active_mo, active_mo);
    // ambit::Tensor tei_active_bb =
    //     ints_->aptei_bb_block(active_mo, active_mo, active_mo, active_mo);
    // fci_ints_->set_active_integrals(tei_active_aa, tei_active_ab,
    //                                 tei_active_bb);
    // fci_ints_->compute_restricted_one_body_operator();

    // STLBitsetDeterminant::set_ints(fci_ints_);

    // Get wfn info
    wavefunction_symmetry_ = 0;
    if (options_["ROOT_SYM"].has_changed()) {
        wavefunction_symmetry_ = options_.get_int("ROOT_SYM");
    }
    multiplicity_ = 1;
    if (options_["MULTIPLICITY"].has_changed()) {
        multiplicity_ = options_.get_int("MULTIPLICITY");
    }

    nact_ = mo_space_info_->size("ACTIVE");
    nactpi_ = mo_space_info_->get_dimension("ACTIVE");

    // Include frozen_docc and restricted_docc
    frzcpi_ = mo_space_info_->get_dimension("INACTIVE_DOCC");
    nfrzc_ = mo_space_info_->size("INACTIVE_DOCC");

    // "Correlated" includes restricted_docc
    ncmo_ = mo_space_info_->size("CORRELATED");

    // Number of correlated electrons
    nactel_ = 0;
    nalpha_ = 0;
    nbeta_ = 0;
    int nel = 0;
    for (int h = 0; h < nirrep_; ++h) {
        nel += 2 * doccpi_[h] + soccpi_[h];
    }

    twice_ms_ = multiplicity_ - 1;
    if (options_["MS"].has_changed()) {
        twice_ms_ = std::round(2.0 * options_.get_double("MS"));
    }

    nactel_ = nel - 2 * nfrzc_;
    nalpha_ = (nactel_ + twice_ms_) / 2;
    nbeta_ = nactel_ - nalpha_;

    mo_symmetry_ = mo_space_info_->symmetry("ACTIVE");

    STLBitsetDeterminant det;

    // Build the reference determinant and compute its energy

    if (options_.get_str("ACI_INITIAL_SPACE") == "HF" or
        options_.get_str("ACI_INITIAL_SPACE") == "CIS" or
        options_.get_str("ACI_INITIAL_SPACE") == "CISD") {
        det = STLBitsetDeterminant(get_occupation());
        initial_reference_.push_back(det);
    } else {
        CI_Reference ref(reference_wavefunction_, options_, mo_space_info_, det, multiplicity_,
                         twice_ms_, wavefunction_symmetry_);
        ref.build_reference(initial_reference_);
    }

    // Read options
    nroot_ = options_.get_int("ACI_NROOT");
    sigma_ = options_.get_double("SIGMA");
    gamma_ = options_.get_double("GAMMA");
    screen_thresh_ = options_.get_double("ACI_PRESCREEN_THRESHOLD");
    add_aimed_degenerate_ = options_.get_bool("ACI_ADD_AIMED_DEGENERATE");
    project_out_spin_contaminants_ = options_.get_bool("ACI_PROJECT_OUT_SPIN_CONTAMINANTS");
    spin_complete_ = options_.get_bool("ACI_ENFORCE_SPIN_COMPLETE");
    rdm_level_ = options_.get_int("ACI_MAX_RDM");

    max_cycle_ = 20;
    if (options_["ACI_MAX_CYCLE"].has_changed()) {
        max_cycle_ = options_.get_int("ACI_MAX_CYCLE");
    }
    pre_iter_ = 0;
    if (options_["ACI_PREITERATIONS"].has_changed()) {
        pre_iter_ = options_.get_int("ACI_PREITERATIONS");
    }

    spin_tol_ = options_.get_double("ACI_SPIN_TOL");
    // set the initial S^@ guess as input multiplicity
    int S = (multiplicity_ - 1.0) / 2.0;
    int S2 = multiplicity_ - 1.0;
    for (int n = 0; n < nroot_; ++n) {
        root_spin_vec_.push_back(make_pair(S, S2));
    }

    // get options for algorithm
    perturb_select_ = options_.get_bool("ACI_PERTURB_SELECT");
    pq_function_ = options_.get_str("ACI_PQ_FUNCTION");
    ex_alg_ = options_.get_str("ACI_EXCITED_ALGORITHM");
    ref_root_ = options_.get_int("ACI_ROOT");
    root_ = options_.get_int("ACI_ROOT");
    approx_rdm_ = options_.get_bool("ACI_APPROXIMATE_RDM");
    print_weights_ = options_.get_bool("ACI_PRINT_WEIGHTS");

    reference_type_ = "SR";
    if (options_["ACI_INITIAL_SPACE"].has_changed()) {
        reference_type_ = options_.get_str("ACI_INITIAL_SPACE");
    }

    diag_method_ = DLString;
    if (options_["DIAG_ALGORITHM"].has_changed()) {
        if (options_.get_str("DIAG_ALGORITHM") == "FULL") {
            diag_method_ = Full;
        } else if (options_.get_str("DIAG_ALGORITHM") == "DLSTRING") {
            diag_method_ = DLString;
        } else if (options_.get_str("DIAG_ALGORITHM") == "SPARSE") {
            diag_method_ = Sparse;
        } else if (options_.get_str("DIAG_ALGORITHM") == "SOLVER") {
            diag_method_ = DLSolver;
        }
    }
    aimed_selection_ = false;
    energy_selection_ = false;
    if (options_.get_str("ACI_SELECT_TYPE") == "AIMED_AMP") {
        aimed_selection_ = true;
        energy_selection_ = false;
    } else if (options_.get_str("ACI_SELECT_TYPE") == "AIMED_ENERGY") {
        aimed_selection_ = true;
        energy_selection_ = true;
    } else if (options_.get_str("ACI_SELECT_TYPE") == "ENERGY") {
        aimed_selection_ = false;
        energy_selection_ = true;
    } else if (options_.get_str("ACI_SELECT_TYPE") == "AMP") {
        aimed_selection_ = false;
        energy_selection_ = false;
    }

    if (options_.get_bool("ACI_STREAMLINE_Q") == true) {
        streamline_qspace_ = true;
    } else {
        streamline_qspace_ = false;
    }

    // Set streamline mode to true if possible
    if ((nroot_ == 1) and (aimed_selection_ == true) and (energy_selection_ == true) and
        (perturb_select_ == false)) {

        streamline_qspace_ = true;
    }
}

void AdaptiveCI::print_info() {

    // Print a summary
    std::vector<std::pair<std::string, int>> calculation_info{
        {"Multiplicity", multiplicity_},
        {"Symmetry", wavefunction_symmetry_},
        {"Number of roots", nroot_},
        {"Root used for properties", options_.get_int("ACI_ROOT")}};

    std::vector<std::pair<std::string, double>> calculation_info_double{
        {"Sigma (Eh)", sigma_},
        {"Gamma (Eh^(-1))", gamma_},
        {"Convergence threshold", options_.get_double("ACI_CONVERGENCE")}};

    std::vector<std::pair<std::string, std::string>> calculation_info_string{
        {"Ms", get_ms_string(twice_ms_)},
        {"Determinant selection criterion",
         energy_selection_ ? "Second-order Energy" : "First-order Coefficients"},
        {"Selection criterion", aimed_selection_ ? "Aimed selection" : "Threshold"},
        {"Excited Algorithm", options_.get_str("ACI_EXCITED_ALGORITHM")},
        //        {"Q Type", q_rel_ ? "Relative Energy" : "Absolute Energy"},
        //        {"PT2 Parameters", options_.get_bool("PERTURB_SELECT") ?
        //        "True" : "False"},
        {"Project out spin contaminants", project_out_spin_contaminants_ ? "True" : "False"},
        {"Enforce spin completeness of basis", spin_complete_ ? "True" : "False"},
        {"Enforce complete aimed selection", add_aimed_degenerate_ ? "True" : "False"}};

    // Print some information
    outfile->Printf("\n  ==> Calculation Information <==\n");
    outfile->Printf("\n  %s", string(65, '-').c_str());
    for (auto& str_dim : calculation_info) {
        outfile->Printf("\n    %-40s %-5d", str_dim.first.c_str(), str_dim.second);
    }
    for (auto& str_dim : calculation_info_double) {
        outfile->Printf("\n    %-40s %8.2e", str_dim.first.c_str(), str_dim.second);
    }
    for (auto& str_dim : calculation_info_string) {
        outfile->Printf("\n    %-40s %s", str_dim.first.c_str(), str_dim.second.c_str());
    }
    outfile->Printf("\n  %s", string(65, '-').c_str());
    outfile->Flush();
}

std::vector<int> AdaptiveCI::get_occupation() {

    std::vector<int> occupation(2 * nact_, 0);

    // Get reference type
    std::string ref_type = options_.get_str("REFERENCE");
    // if(!quiet_mode_) outfile->Printf("\n  Using %s reference.\n",
    // ref_type.c_str());

    // nyms denotes the number of electrons needed to assign symmetry and
    // multiplicity
    int nsym = twice_ms_;
    int orb_sym = wavefunction_symmetry_;

    if (twice_ms_ == 0.0) {
        nsym = 2;
    }

    // Grab an ordered list of orbital energies, sym labels, and idxs
    std::vector<std::tuple<double, int, int>> labeled_orb_en;
    std::vector<std::tuple<double, int, int>> labeled_orb_en_alfa;
    std::vector<std::tuple<double, int, int>> labeled_orb_en_beta;

    // For a restricted reference
    if (ref_type == "RHF" or ref_type == "RKS" or ref_type == "ROHF") {
        labeled_orb_en = sym_labeled_orbitals("RHF");

        // Build initial reference determinant from restricted reference
        for (int i = 0; i < nalpha_; ++i) {
            occupation[std::get<2>(labeled_orb_en[i])] = 1;
        }
        for (int i = 0; i < nbeta_; ++i) {
            occupation[nact_ + std::get<2>(labeled_orb_en[i])] = 1;
        }

        // Loop over as many outer-shell electrons as needed to get correct sym
        for (int k = 1; k <= nsym;) {

            bool add = false;
            // Remove electron from highest energy docc
            occupation[std::get<2>(labeled_orb_en[nalpha_ - k])] = 0;

            // Determine proper symmetry for new occupation
            // orb_sym = ms_;

            if (twice_ms_ == 0.0) {
                orb_sym = std::get<1>(labeled_orb_en[nalpha_ - 1]) ^ orb_sym;
            } else {
                for (int i = 1; i <= nsym; ++i) {
                    orb_sym = std::get<1>(labeled_orb_en[nalpha_ - i]) ^ orb_sym;
                }
                orb_sym = std::get<1>(labeled_orb_en[nalpha_ - k]) ^ orb_sym;
            }

            // Add electron to lowest-energy orbital of proper symmetry
            // Loop from current occupation to max MO until correct orbital is
            // reached
            for (int i = nalpha_ - k, maxi = nact_; i < maxi; ++i) {
                if (orb_sym == std::get<1>(labeled_orb_en[i]) and
                    occupation[std::get<2>(labeled_orb_en[i])] != 1) {
                    occupation[std::get<2>(labeled_orb_en[i])] = 1;
                    add = true;
                    break;
                } else {
                    continue;
                }
            }
            // If a new occupation could not be created, put electron back and
            // remove a different one
            if (!add) {
                occupation[std::get<2>(labeled_orb_en[nalpha_ - k])] = 1;
                ++k;
            } else {
                break;
            }

        } // End loop over k

    } else {
        labeled_orb_en_alfa = sym_labeled_orbitals("ALFA");
        labeled_orb_en_beta = sym_labeled_orbitals("BETA");

        // For an unrestricted reference
        // Make the reference
        // For singlets, this will be closed-shell

        for (int i = 0; i < nalpha_; ++i) {
            occupation[std::get<2>(labeled_orb_en_alfa[i])] = 1;
        }
        for (int i = 0; i < nbeta_; ++i) {
            occupation[std::get<2>(labeled_orb_en_beta[i]) + nact_] = 1;
        }

        if (nalpha_ >= nbeta_) {

            // Loop over k
            for (int k = 1; k < nsym;) {

                bool add = false;
                // Remove highest energy alpha electron
                occupation[std::get<2>(labeled_orb_en_alfa[nalpha_ - k])] = 0;

                // Determine proper symmetry for new electron

                orb_sym = wavefunction_symmetry_;

                if (twice_ms_ == 0.0) {
                    orb_sym = std::get<1>(labeled_orb_en_alfa[nalpha_ - 1]) ^ orb_sym;
                } else {
                    for (int i = 1; i <= nsym; ++i) {
                        orb_sym = std::get<1>(labeled_orb_en_alfa[nalpha_ - i]) ^ orb_sym;
                    }
                    orb_sym = std::get<1>(labeled_orb_en_alfa[nalpha_ - k]) ^ orb_sym;
                }

                // Add electron to lowest-energy orbital of proper symmetry
                for (int i = nalpha_ - k; i < nactel_; ++i) {
                    if (orb_sym == std::get<1>(labeled_orb_en_alfa[i]) and
                        occupation[std::get<2>(labeled_orb_en_alfa[i])] != 1) {
                        occupation[std::get<2>(labeled_orb_en_alfa[i])] = 1;
                        add = true;
                        break;
                    } else {
                        continue;
                    }
                }

                // If a new occupation could not be made,
                // add electron back and try a different one

                if (!add) {
                    occupation[std::get<2>(labeled_orb_en_alfa[nalpha_ - k])] = 1;
                    ++k;
                } else {
                    break;
                }

            }    //	End loop over k
        } else { // End if(nalpha_ >= nbeta_ )

            for (int k = 1; k < nsym;) {

                bool add = false;

                // Remove highest-energy beta electron
                occupation[std::get<2>(labeled_orb_en_beta[nbeta_ - k])] = 0;

                // Determine proper symetry for new occupation
                orb_sym = wavefunction_symmetry_;

                if (multiplicity_ == 1) {
                    orb_sym = std::get<1>(labeled_orb_en_beta[nbeta_ - 1]) ^ orb_sym;
                } else {
                    for (int i = 1; i <= nsym; ++i) {
                        orb_sym = std::get<1>(labeled_orb_en_beta[nbeta_ - i]) ^ orb_sym;
                    }
                    orb_sym = std::get<1>(labeled_orb_en_beta[nbeta_ - k]) ^ orb_sym;
                }

                // Add electron to lowest-energy beta orbital

                for (int i = nbeta_ - k; i < nactel_; ++i) {
                    if (orb_sym == std::get<1>(labeled_orb_en_beta[i]) and
                        occupation[std::get<2>(labeled_orb_en_beta[i])] != 1) {
                        occupation[std::get<2>(labeled_orb_en_beta[i])] = 1;
                        add = true;
                        break;
                    }
                }

                // If a new occupation could not be made,
                // replace the electron and try again

                if (!add) {
                    occupation[std::get<2>(labeled_orb_en_beta[nbeta_ - k])] = 1;
                    ++k;
                } else {
                    break;
                }

            } // End loop over k
        }     // End if nalpha_ < nbeta_
    }
    return occupation;
}

double AdaptiveCI::compute_energy() {
    //   if (!quiet_mode_) {
    if (options_["ACI_QUIET_MODE"].has_changed()) {
        quiet_mode_ = options_.get_bool("ACI_QUIET_MODE");
    }
<<<<<<< HEAD
        print_method_banner({"Adaptive Configuration Interaction",
                             "written by Jeffrey B. Schriber and Francesco A. Evangelista"});
        outfile->Printf("\n  ==> Reference Information <==\n");
        outfile->Printf("\n  There are %d frozen orbitals.", nfrzc_);
        outfile->Printf("\n  There are %zu active orbitals.\n", nact_);
 //       reference_determinant_.print();
//        outfile->Printf("\n  REFERENCE ENERGY:         %1.12f",
//                        reference_determinant_.energy() +
//                            nuclear_repulsion_energy_ +
//                            fci_ints_->scalar_energy());
        print_info();
        if( !quiet_mode_ ){
            outfile->Printf("\n  Using %d threads", omp_get_max_threads());
        }
 //   }
=======
    print_method_banner({"Adaptive Configuration Interaction",
                         "written by Jeffrey B. Schriber and Francesco A. Evangelista"});
    outfile->Printf("\n  ==> Reference Information <==\n");
    outfile->Printf("\n  There are %d frozen orbitals.", nfrzc_);
    outfile->Printf("\n  There are %zu active orbitals.\n", nact_);
    //       reference_determinant_.print();
    //        outfile->Printf("\n  REFERENCE ENERGY:         %1.12f",
    //                        reference_determinant_.energy() +
    //                            nuclear_repulsion_energy_ +
    //                            fci_ints_->scalar_energy());
    print_info();
    if (!quiet_mode_) {
        outfile->Printf("\n Using %d threads", omp_get_max_threads());
    }
    //   }
>>>>>>> 898d3f48

    if (ex_alg_ == "COMPOSITE") {
        ex_alg_ = "AVERAGE";
    }

    op_.set_quiet_mode(quiet_mode_);
    Timer aci_elapse;

    // The eigenvalues and eigenvectors
    SharedMatrix PQ_evecs;
    SharedVector PQ_evals;

    // Compute wavefunction and energy
    size_t dim;
    int nrun = 1;
    bool multi_state = false;

    if (options_.get_str("ACI_EXCITED_ALGORITHM") == "ROOT_COMBINE" or
        options_.get_str("ACI_EXCITED_ALGORITHM") == "MULTISTATE" or
        options_.get_str("ACI_EXCITED_ALGORITHM") == "ROOT_ORTHOGONALIZE") {
        nrun = nroot_;
        multi_state = true;
    }

    DeterminantMap full_space;
    std::vector<size_t> sizes(nroot_);
    SharedVector energies(new Vector(nroot_));
    std::vector<double> pt2_energies(nroot_);

    DeterminantMap PQ_space;

    for (int i = 0; i < nrun; ++i) {
        nroot_ = options_.get_int("ACI_NROOT");
        if (!quiet_mode_)
            outfile->Printf("\n  Computing wavefunction for root %d", i);

        if (multi_state) {
            ref_root_ = i;
            root_ = i;
        }

        compute_aci(PQ_space, PQ_evecs, PQ_evals);

        if (ex_alg_ == "ROOT_COMBINE") {
            sizes[i] = PQ_space.size();
            if (!quiet_mode_)
                outfile->Printf("\n  Combining determinant spaces");
            // Combine selected determinants into total space
            full_space.merge(PQ_space);
            PQ_space.clear();
        } else if ((ex_alg_ == "ROOT_ORTHOGONALIZE")) { // and i != (nrun - 1))
            // orthogonalize
            save_old_root(PQ_space, PQ_evecs, i);
            energies->set(i, PQ_evals->get(0));
            pt2_energies[i] = multistate_pt2_energy_correction_[0];
        } else if ((ex_alg_ == "MULTISTATE")) {
            // orthogonalize
            save_old_root(PQ_space, PQ_evecs, i);
            // compute_rdms( PQ_space_, PQ_evecs, i,i);
        }
        if (ex_alg_ == "ROOT_ORTHOGONALIZE" and (nroot_ > 1)) {
            root_ = i;
            // wfn_analyzer(PQ_space, PQ_evecs, nroot_);
        }
    }
    dim = PQ_space.size();
    final_wfn_.copy(PQ_space);
    PQ_space.clear();

    int froot = options_.get_int("ACI_ROOT");
    if (ex_alg_ == "ROOT_ORTHOGONALIZE") {
        froot = nroot_ - 1;
        multistate_pt2_energy_correction_ = pt2_energies;
        PQ_evals = energies;
    }

    WFNOperator op_c(mo_symmetry_);
    if (ex_alg_ == "ROOT_COMBINE") {
        outfile->Printf("\n\n  ==> Diagonalizing Final Space <==");
        dim = full_space.size();

        for (int n = 0; n < nroot_; ++n) {
            outfile->Printf("\n  Determinants for root %d: %zu", n, sizes[n]);
        }

        outfile->Printf("\n  Size of combined space: %zu", dim);

        op_c.build_strings(full_space);
        op_c.op_lists(full_space);
        op_c.tp_lists(full_space);

        SparseCISolver sparse_solver;
        sparse_solver.set_parallel(true);
        sparse_solver.set_e_convergence(options_.get_double("E_CONVERGENCE"));
        sparse_solver.set_maxiter_davidson(options_.get_int("DL_MAXITER"));
        sparse_solver.set_spin_project_full(project_out_spin_contaminants_);
        sparse_solver.set_guess_dimension(options_.get_int("DL_GUESS_SIZE"));
        // sparse_solver.set_spin_project_full(false);
        sparse_solver.diagonalize_hamiltonian_map(full_space, op_c, PQ_evals, PQ_evecs, nroot_,
                                                  multiplicity_, diag_method_);
    }

    if (ex_alg_ == "MULTISTATE") {
        Timer multi;
        compute_multistate(PQ_evals);
<<<<<<< HEAD
        outfile->Printf("\n  Time spent computing multistate solution: %1.5f s",
                        multi.get());
=======
        outfile->Printf("\n  Time spent computing multistate solution: %1.5f", multi.get());
>>>>>>> 898d3f48
        //    PQ_evals->print();
    }

    //** Optionally compute full PT2 energy **//
    if (options_.get_bool("MRPT2")) {
        MRPT2 pt(reference_wavefunction_, options_, ints_, mo_space_info_, final_wfn_, PQ_evecs,
                 PQ_evals);

        multistate_pt2_energy_correction_[0] = pt.compute_energy();
    }

    // if (!quiet_mode_) {
    if (ex_alg_ == "ROOT_COMBINE") {
        print_final(full_space, PQ_evecs, PQ_evals);
    } else if (ex_alg_ == "ROOT_ORTHOGONALIZE") {
        print_final(final_wfn_, PQ_evecs, energies);
    } else {
        print_final(final_wfn_, PQ_evecs, PQ_evals);
    }
    //  }

    //** Compute the RDMs **//

    if (options_.get_int("ACI_MAX_RDM") >= 3 or (rdm_level_ >= 3)) {
        op_.three_lists(final_wfn_);
    }
    SharedMatrix new_evecs;
    if (ex_alg_ == "ROOT_COMBINE") {
        compute_rdms(full_space, op_c, PQ_evecs, 0, 0);
    } else if (approx_rdm_) {
        DeterminantMap approx = approximate_wfn(final_wfn_, PQ_evecs, external_wfn_, new_evecs);
        //    WFNOperator op1(mo_space_info_);
        //    op1.op_lists(approx);
        op_.clear_op_lists();
        op_.clear_tp_lists();
        op_.build_strings(approx);
        op_.op_lists(approx);
        outfile->Printf("\n  Size of approx: %zu  size of var: %zu", approx.size(),
                        final_wfn_.size());
        compute_rdms(approx, op_, new_evecs, 0, 0);
    } else {

        op_.clear_op_s_lists();
        op_.clear_tp_s_lists();
        op_.op_lists(final_wfn_);
        op_.tp_lists(final_wfn_);
        compute_rdms(final_wfn_, op_, PQ_evecs, 0, 0);
    }

    outfile->Flush();
    //	std::vector<double> davidson;
    //	if(options_.get_str("SIZE_CORRECTION") == "DAVIDSON" ){
    //		davidson = davidson_correction( P_space_ , P_evals, PQ_evecs,
    // PQ_space_, PQ_evals );
    //	for( auto& i : davidson ){
    //		outfile->Printf("\n Davidson corr: %1.9f", i);
    //	}}

    double root_energy =
        PQ_evals->get(froot) + nuclear_repulsion_energy_ + fci_ints_->scalar_energy();
    double root_energy_pt2 = root_energy + multistate_pt2_energy_correction_[froot];

    Process::environment.globals["CURRENT ENERGY"] = root_energy;
    Process::environment.globals["ACI ENERGY"] = root_energy;
    Process::environment.globals["ACI+PT2 ENERGY"] = root_energy_pt2;
    //  if(!quiet_mode_){
    outfile->Printf("\n\n  %s: %f s", "Adaptive-CI (bitset) ran in ", aci_elapse.get());
    outfile->Printf("\n\n  %s: %d", "Saving information for root", options_.get_int("ACI_ROOT"));
    //  }

    // printf( "\n%1.5f\n", aci_elapse.get());

    if (options_.get_bool("UNPAIRED_DENSITY")) {
        UPDensity density(reference_wavefunction_, mo_space_info_);
        density.compute_unpaired_density(ordm_a_, ordm_b_);
    }

    return PQ_evals->get(options_.get_int("ACI_ROOT")) + nuclear_repulsion_energy_ +
           fci_ints_->scalar_energy();
}

void AdaptiveCI::diagonalize_final_and_compute_rdms() {
    print_h2("Diagonalizing ACI Hamiltonian");
    //    reference_determinant_.print();
    //    outfile->Printf("\n  REFERENCE ENERGY:         %1.12f",
    //                    reference_determinant_.energy() +
    //                        nuclear_repulsion_energy_ +
    //                        fci_ints_->scalar_energy());

    SharedMatrix final_evecs;
    SharedVector final_evals;

    op_.clear_op_s_lists();
    op_.clear_tp_s_lists();
    op_.build_strings(final_wfn_);
    op_.op_s_lists(final_wfn_);
    op_.tp_s_lists(final_wfn_);

    SparseCISolver sparse_solver;
    sparse_solver.set_parallel(true);
    sparse_solver.set_e_convergence(options_.get_double("E_CONVERGENCE"));
    sparse_solver.set_maxiter_davidson(options_.get_int("DL_MAXITER"));
    sparse_solver.set_spin_project(project_out_spin_contaminants_);
    //   sparse_solver.set_spin_project_full(project_out_spin_contaminants_);
    sparse_solver.set_guess_dimension(options_.get_int("DL_GUESS_SIZE"));
    sparse_solver.set_spin_project_full(false);
    sparse_solver.diagonalize_hamiltonian_map(final_wfn_, op_, final_evals, final_evecs, nroot_,
                                              multiplicity_, diag_method_);

    print_final(final_wfn_, final_evecs, final_evals);

    op_.clear_op_s_lists();
    op_.clear_tp_s_lists();
    op_.op_lists(final_wfn_);
    op_.tp_lists(final_wfn_);
    op_.three_lists(final_wfn_);

    compute_rdms(final_wfn_, op_, final_evecs, 0, 0);
}

DeterminantMap AdaptiveCI::get_wavefunction() { return final_wfn_; }

void AdaptiveCI::print_final(DeterminantMap& dets, SharedMatrix& PQ_evecs, SharedVector& PQ_evals) {
    size_t dim = dets.size();
    // Print a summary
    outfile->Printf("\n\n  ==> ACI Summary <==\n");

    outfile->Printf("\n  Iterations required:                         %zu", cycle_);
    outfile->Printf("\n  Dimension of optimized determinant space:    %zu\n", dim);
    // if (nroot_ == 1) {
    //     outfile->Printf("\n  ACI(%.3f) Correlation energy: %.12f Eh", sigma_,
    //                     reference_determinant_.energy() -
    //                         PQ_evals->get(ref_root_));
    // }

    for (int i = 0; i < nroot_; ++i) {
        double abs_energy =
            PQ_evals->get(i) + nuclear_repulsion_energy_ + fci_ints_->scalar_energy();
        double exc_energy = pc_hartree2ev * (PQ_evals->get(i) - PQ_evals->get(0));
        outfile->Printf("\n  * Adaptive-CI Energy Root %3d        = %.12f Eh = %8.4f eV", i,
                        abs_energy, exc_energy);
        outfile->Printf("\n  * Adaptive-CI Energy Root %3d + EPT2 = %.12f Eh = %8.4f eV", i,
                        abs_energy + multistate_pt2_energy_correction_[i],
                        exc_energy +
                            pc_hartree2ev * (multistate_pt2_energy_correction_[i] -
                                             multistate_pt2_energy_correction_[0]));
        //    	if(options_.get_str("SIZE_CORRECTION") == "DAVIDSON" ){
        //        outfile->Printf("\n  * Adaptive-CI Energy Root %3d + D1   =
        //        %.12f Eh = %8.4f eV",i,abs_energy + davidson[i],
        //                exc_energy + pc_hartree2ev * (davidson[i] -
        //                davidson[0]));
        //    	}
    }

    if (ex_alg_ == "ROOT_SELECT") {
        outfile->Printf("\n\n  Energy optimized for Root %d: %.12f Eh", ref_root_,
                        PQ_evals->get(ref_root_) + nuclear_repulsion_energy_ +
                            fci_ints_->scalar_energy());
        outfile->Printf("\n\n  Root %d Energy + PT2:         %.12f Eh", ref_root_,
                        PQ_evals->get(ref_root_) + nuclear_repulsion_energy_ +
                            fci_ints_->scalar_energy() +
                            multistate_pt2_energy_correction_[ref_root_]);
    }

    if ((ex_alg_ != "ROOT_ORTHOGONALIZE") or (nroot_ == 1)) {
        outfile->Printf("\n\n  ==> Wavefunction Information <==");

        print_wfn(dets, PQ_evecs, nroot_);

        //         outfile->Printf("\n\n     Order		 # of Dets        Total |c^2|");
        //         outfile->Printf(  "\n  __________ 	____________    ________________ ");
        //         wfn_analyzer(dets, PQ_evecs, nroot_);
    }

    //   if(options_.get_bool("DETERMINANT_HISTORY")){
    //   	outfile->Printf("\n Det history (number,cycle,origin)");
    //   	size_t counter = 0;
    //   	for( auto &I : PQ_space_ ){
    //   		outfile->Printf("\n Det number : %zu", counter);
    //   		for( auto &n : det_history_[I]){
    //   			outfile->Printf("\n %zu	   %s", n.first,
    //   n.second.c_str());
    //   		}
    //   		++counter;
    //   	}
    //   }
}

void AdaptiveCI::default_find_q_space(DeterminantMap& P_space, DeterminantMap& PQ_space,
                                      SharedVector evals, SharedMatrix evecs) {
    Timer build;

    // This hash saves the determinant coupling to the model space eigenfunction
    det_hash<std::vector<double>> V_hash;

    // Get the excited Determinants
    get_excited_determinants(nroot_, evecs, P_space, V_hash);

    // This will contain all the determinants
    PQ_space.clear();
    external_wfn_.clear();
    // Add the P-space determinants and zero the hash
    det_hash<size_t> detmap = P_space.wfn_hash();
    for (det_hash<size_t>::iterator it = detmap.begin(), endit = detmap.end(); it != endit; ++it) {
        PQ_space.add(it->first);
        V_hash.erase(it->first);
    }

    if (!quiet_mode_) {
        outfile->Printf("\n  %s: %zu determinants", "Dimension of the SD space", V_hash.size());
        outfile->Printf("\n  %s: %f s\n", "Time spent building the model space (default)",
                        build.get());
    }
    outfile->Flush();

    Timer screen;

    // Compute criteria for all dets, store them all
    std::vector<std::pair<double, STLBitsetDeterminant>> sorted_dets(V_hash.size());
    //    int ithread = omp_get_thread_num();
    //    int nthreads = omp_get_num_threads();

    size_t max = V_hash.size();
#pragma omp parallel
    {
        int num_thread = omp_get_max_threads();
        int tid = omp_get_thread_num();

        size_t N = 0;
        for (const auto& I : V_hash) {

            if ((N % num_thread) == tid) {
                double delta = I.first.energy() - evals->get(0);
                double V = I.second[0];

                double criteria = 0.5 * (delta - sqrt(delta * delta + V * V * 4.0));
                sorted_dets[N] = std::make_pair(std::fabs(criteria), I.first);
            }
            N++;
        }
    }
    std::sort(sorted_dets.begin(), sorted_dets.end(), pairComp);
    std::vector<double> ept2(nroot_, 0.0);

    double sum = 0.0;
    size_t last_excluded = 0;
    for (size_t I = 0, max_I = sorted_dets.size(); I < max_I; ++I) {
        double& energy = sorted_dets[I].first;
        STLBitsetDeterminant& det = sorted_dets[I].second;
        if (sum + energy < sigma_) {
            sum += energy;
            ept2[0] -= energy;
            last_excluded = I;

            // Optionally save an approximate external wfn
            if (approx_rdm_) {
                external_wfn_[det] = V_hash[det][0] / (evals->get(0) - det.energy());
            }
        } else {
            PQ_space.add(det);
        }
    }
    // printf( "\n last excluded : %zu \n", last_excluded );
    // printf( "\n sum : %1.12f \n", sum );
    // Add missing determinants
    if (add_aimed_degenerate_) {
        size_t num_extra = 0;
        for (size_t I = 0, max_I = last_excluded; I < max_I; ++I) {
            size_t J = last_excluded - I;
            if (std::fabs(sorted_dets[last_excluded + 1].first - sorted_dets[J].first) < 1.0e-9) {
                PQ_space.add(sorted_dets[J].second);
                num_extra++;
            } else {
                break;
            }
        }
        if (num_extra > 0 and (!quiet_mode_)) {
            outfile->Printf("\n  Added %zu missing determinants in aimed selection.", num_extra);
        }
    }

    multistate_pt2_energy_correction_ = ept2;

    if (!quiet_mode_) {
        outfile->Printf("\n  %s: %zu determinants", "Dimension of the P + Q space",
                        PQ_space.size());
        outfile->Printf("\n  %s: %f s", "Time spent screening the model space", screen.get());
    }
    outfile->Flush();
}

void AdaptiveCI::find_q_space(DeterminantMap& P_space, DeterminantMap& PQ_space, int nroot,
                              SharedVector evals, SharedMatrix evecs) {
    Timer t_ms_build;

    // This hash saves the determinant coupling to the model space eigenfunction
    det_hash<std::vector<double>> V_hash;
    get_excited_determinants(nroot_, evecs, P_space, V_hash);

    if (!quiet_mode_) {
        outfile->Printf("\n  %s: %zu determinants", "Dimension of the SD space", V_hash.size());
        outfile->Printf("\n  %s: %f s\n", "Time spent building the model space", t_ms_build.get());
    }
    outfile->Flush();

    // This will contain all the determinants
    PQ_space.clear();

    // Add the P-space determinants and zero the hash
    PQ_space.copy(P_space);
    // det_hash<size_t> detmap = P_space.wfn_hash();
    // for (det_hash<size_t>::iterator it = detmap.begin(), endit = detmap.end();
    //      it != endit; ++it) {
    //     PQ_space.add(it->first);
    //     //V_hash.erase(it->first);
    // }

    Timer t_ms_screen;

    // Define coupling out of loop, assume perturb_select_ = false
    std::function<double(double A, double B, double C)> C1_eq = [](double A, double B,
                                                                   double C) -> double {
        return 0.5 * ((B - C) - sqrt((B - C) * (B - C) + 4.0 * A * A)) / A;
    };

    std::function<double(double A, double B, double C)> E2_eq = [](double A, double B,
                                                                   double C) -> double {
        return 0.5 * ((B - C) - sqrt((B - C) * (B - C) + 4.0 * A * A));
    };

    if (perturb_select_) {
        C1_eq = [](double A, double B, double C) -> double { return -A / (B - C); };
        E2_eq = [](double A, double B, double C) -> double { return -A * A / (B - C); };
    }

    // Check the coupling between the reference and the SD space

    std::vector<std::pair<double, STLBitsetDeterminant>> sorted_dets;
    std::vector<double> ept2(nroot_, 0.0);

    if (aimed_selection_) {
        sorted_dets.resize(V_hash.size());
    }

#pragma omp parallel
    {
        int ithread = omp_get_thread_num();
        int nthreads = omp_get_num_threads();
        double criteria;

        std::vector<double> C1(nroot_, 0.0);
        std::vector<double> E2(nroot_, 0.0);
        std::vector<double> e2(nroot_, 0.0);

        size_t count = 0;
        for (const auto& it : V_hash) {
            if ((count % nthreads) == ithread) {
                double EI = it.first.energy();
                for (int n = 0; n < nroot; ++n) {
                    double V = it.second[n];
                    double C1_I = C1_eq(V, EI, evals->get(n));
                    double E2_I = E2_eq(V, EI, evals->get(n));

                    C1[n] = std::fabs(C1_I);
                    E2[n] = std::fabs(E2_I);

                    e2[n] = E2_I;
                }
                if (ex_alg_ == "AVERAGE" and nroot > 1) {
                    criteria = average_q_values(nroot, C1, E2);
                } else {
                    criteria = root_select(nroot, C1, E2);
                }

                if (aimed_selection_) {
                    sorted_dets[count] = std::make_pair(criteria, it.first);
                } else {
                    if (std::fabs(criteria) > sigma_) {
#pragma omp critical
                        { PQ_space.add(it.first); }
                    } else {
#pragma omp critical
                        {
                            for (int n = 0; n < nroot; ++n) {
                                ept2[n] += e2[n];
                            }
                        }
                    }
                }
            }
            count++;
        }
    } // end loop over determinants

    if (aimed_selection_) {
        // Sort the CI coefficients in ascending order
        std::sort(sorted_dets.begin(), sorted_dets.end(), pairComp);

        double sum = 0.0;
        size_t last_excluded = 0;
        for (size_t I = 0, max_I = sorted_dets.size(); I < max_I; ++I) {
            const STLBitsetDeterminant& det = sorted_dets[I].second;
            if (sum + sorted_dets[I].first < sigma_) {
                sum += sorted_dets[I].first;
                double EI = det.energy();
                const std::vector<double>& V_vec = V_hash[det];
                for (int n = 0; n < nroot; ++n) {
                    double V = V_vec[n];
                    double E2_I = E2_eq(V, EI, evals->get(n));

                    ept2[n] += E2_I;
                }
                last_excluded = I;
                // Optionally save an approximate external wfn
                if (approx_rdm_) {
                    external_wfn_[det] = V_hash[det][0] / (evals->get(0) - det.energy());
                }
            } else {
                PQ_space.add(sorted_dets[I].second);
            }
        }
        // outfile->Printf("\n sum : %1.12f", sum );
        // add missing determinants that have the same weight as the last one
        // included
        if (add_aimed_degenerate_) {
            size_t num_extra = 0;
            for (size_t I = 0, max_I = last_excluded; I < max_I; ++I) {
                size_t J = last_excluded - I;
                if (std::fabs(sorted_dets[last_excluded + 1].first - sorted_dets[J].first) <
                    1.0e-9) {
                    PQ_space.add(sorted_dets[J].second);
                    num_extra++;
                } else {
                    break;
                }
            }
            if (num_extra > 0 and (!quiet_mode_)) {
                outfile->Printf("\n  Added %zu missing determinants in aimed selection.",
                                num_extra);
            }
        }
    }

    multistate_pt2_energy_correction_ = ept2;

    if (!quiet_mode_) {
        outfile->Printf("\n  %s: %zu determinants", "Dimension of the P + Q space",
                        PQ_space.size());
        outfile->Printf("\n  %s: %f s", "Time spent screening the model space", t_ms_screen.get());
    }
    outfile->Flush();
}

double AdaptiveCI::average_q_values(int nroot, std::vector<double>& C1, std::vector<double>& E2) {
    // f_E2 and f_C1 will store the selected function of the chosen q criteria
    // This functions should only be called when nroot_ > 1

    int nav = options_.get_int("ACI_N_AVERAGE");
    int off = options_.get_int("ACI_AVERAGE_OFFSET");
    if (nav == 0)
        nav = nroot;
    if ((off + nav) > nroot)
        off = nroot - nav; // throw PSIEXCEPTION("\n  Your desired number of
                           // roots and the offset exceeds the maximum number of
                           // roots!");

    double f_C1 = 0.0;
    double f_E2 = 0.0;

    // Choose the function of the couplings for each root
    // If nroot = 1, choose the max

    if (pq_function_ == "MAX" or nroot == 1) {
        f_C1 = *std::max_element(C1.begin(), C1.end());
        f_E2 = *std::max_element(E2.begin(), E2.end());
    } else if (pq_function_ == "AVERAGE") {
        double C1_average = 0.0;
        double E2_average = 0.0;
        double dim_inv = 1.0 / nav;
        for (int n = 0; n < nav; ++n) {
            C1_average += C1[n + off] * dim_inv;
            E2_average += E2[n + off] * dim_inv;
        }

        f_C1 = C1_average;
        f_E2 = E2_average;
    }

    double select_value = 0.0;
    if (aimed_selection_) {
        select_value = energy_selection_ ? f_E2 : (f_C1 * f_C1);
    } else {
        select_value = energy_selection_ ? f_E2 : f_C1;
    }

    return select_value;
}

double AdaptiveCI::root_select(int nroot, std::vector<double>& C1, std::vector<double>& E2) {
    double select_value;

    if (ref_root_ + 1 > nroot_) {
        throw PSIEXCEPTION("\n  Your selection is not valid. Check ROOT in options.");
    }
    int root = ref_root_;
    if (nroot == 1) {
        ref_root_ = 0;
    }

    if (aimed_selection_) {
        select_value = energy_selection_ ? E2[root] : (C1[root] * C1[root]);
    } else {
        select_value = energy_selection_ ? E2[root] : C1[root];
    }

    return select_value;
}

void AdaptiveCI::get_excited_determinants(int nroot, SharedMatrix evecs, DeterminantMap& P_space,
                                          det_hash<std::vector<double>>& V_hash) {
    size_t max_P = P_space.size();
    std::vector<STLBitsetDeterminant> P_dets = P_space.determinants();

#pragma omp parallel
    {
        int ntd = omp_get_num_threads();
        int tid = omp_get_thread_num();

        size_t bin_size = max_P / ntd;
        bin_size += (tid < (max_P % ntd)) ? 1 : 0;

        size_t start = (tid < (max_P % ntd))
                           ? tid * bin_size
                           : (max_P % ntd) * (bin_size + 1) + (tid - (max_P % ntd)) * bin_size;
        size_t end = start + bin_size;

        det_hash<std::vector<double>> td_hash;

        for (size_t P = start; P < end; ++P) {
            STLBitsetDeterminant& det(P_dets[P]);

            std::vector<int> aocc = det.get_alfa_occ();
            std::vector<int> bocc = det.get_beta_occ();
            std::vector<int> avir = det.get_alfa_vir();
            std::vector<int> bvir = det.get_beta_vir();

            int noalpha = aocc.size();
            int nobeta = bocc.size();
            int nvalpha = avir.size();
            int nvbeta = bvir.size();
            STLBitsetDeterminant new_det(det);

            // Generate alpha excitations
            for (int i = 0; i < noalpha; ++i) {
                int ii = aocc[i];
                for (int a = 0; a < nvalpha; ++a) {
                    int aa = avir[a];
                    if ((mo_symmetry_[ii] ^ mo_symmetry_[aa]) == 0) {
                        double HIJ = det.slater_rules_single_alpha(ii, aa);
                        if ((std::fabs(HIJ) * evecs->get_row(0, P)->norm() >= screen_thresh_)) {
                            new_det = det;
                            new_det.set_alfa_bit(ii, false);
                            new_det.set_alfa_bit(aa, true);
                            if (!(P_space.has_det(new_det))) {
                                std::vector<double> coupling(nroot, 0.0);

                                if (td_hash.find(new_det) != td_hash.end()) {
                                    coupling = td_hash[new_det];
                                }
                                for (int n = 0; n < nroot; ++n) {
                                    coupling[n] += HIJ * evecs->get(P, n);
                                }

                                td_hash[new_det] = coupling;
                            }
                        }
                    }
                }
            }
            // Generate beta excitations
            for (int i = 0; i < nobeta; ++i) {
                int ii = bocc[i];
                for (int a = 0; a < nvbeta; ++a) {
                    int aa = bvir[a];
                    if ((mo_symmetry_[ii] ^ mo_symmetry_[aa]) == 0) {
                        double HIJ = det.slater_rules_single_beta(ii, aa);
                        if ((std::fabs(HIJ) * evecs->get_row(0, P)->norm() >= screen_thresh_)) {
                            new_det = det;
                            new_det.set_beta_bit(ii, false);
                            new_det.set_beta_bit(aa, true);
                            if (!(P_space.has_det(new_det))) {
                                std::vector<double> coupling(nroot, 0.0);

                                if (td_hash.find(new_det) != td_hash.end()) {
                                    coupling = td_hash[new_det];
                                }
                                for (int n = 0; n < nroot; ++n) {
                                    coupling[n] += HIJ * evecs->get(P, n);
                                }

                                td_hash[new_det] = coupling;
                            }
                        }
                    }
                }
            }

            // Generate aa excitations
            for (int i = 0; i < noalpha; ++i) {
                int ii = aocc[i];
                for (int j = i + 1; j < noalpha; ++j) {
                    int jj = aocc[j];
                    for (int a = 0; a < nvalpha; ++a) {
                        int aa = avir[a];
                        for (int b = a + 1; b < nvalpha; ++b) {
                            int bb = avir[b];
                            if ((mo_symmetry_[ii] ^ mo_symmetry_[jj] ^ mo_symmetry_[aa] ^
                                 mo_symmetry_[bb]) == 0) {
                                double HIJ = fci_ints_->tei_aa(ii, jj, aa, bb);
                                if ((std::fabs(HIJ) * evecs->get_row(0, P)->norm() >=
                                     screen_thresh_)) {
                                    new_det = det;
                                    HIJ *= new_det.double_excitation_aa(ii, jj, aa, bb);

                                    if (!(P_space.has_det(new_det))) {
                                        std::vector<double> coupling(nroot, 0.0);

                                        if (td_hash.find(new_det) != td_hash.end()) {
                                            coupling = td_hash[new_det];
                                        }

                                        for (int n = 0; n < nroot; ++n) {
                                            coupling[n] += HIJ * evecs->get(P, n);
                                        }

                                        td_hash[new_det] = coupling;
                                    }
                                }
                            }
                        }
                    }
                }
            }

            // Generate ab excitations
            for (int i = 0; i < noalpha; ++i) {
                int ii = aocc[i];
                for (int j = 0; j < nobeta; ++j) {
                    int jj = bocc[j];
                    for (int a = 0; a < nvalpha; ++a) {
                        int aa = avir[a];
                        for (int b = 0; b < nvbeta; ++b) {
                            int bb = bvir[b];
                            if ((mo_symmetry_[ii] ^ mo_symmetry_[jj] ^ mo_symmetry_[aa] ^
                                 mo_symmetry_[bb]) == 0) {
                                double HIJ = fci_ints_->tei_ab(ii, jj, aa, bb);
                                if ((std::fabs(HIJ) * evecs->get_row(0, P)->norm() >=
                                     screen_thresh_)) {
                                    new_det = det;
                                    HIJ *= new_det.double_excitation_ab(ii, jj, aa, bb);

                                    if (!(P_space.has_det(new_det))) {
                                        std::vector<double> coupling(nroot, 0.0);

                                        if (td_hash.find(new_det) != td_hash.end()) {
                                            coupling = td_hash[new_det];
                                        }

                                        for (int n = 0; n < nroot; ++n) {
                                            coupling[n] += HIJ * evecs->get(P, n);
                                        }

                                        td_hash[new_det] = coupling;
                                    }
                                }
                            }
                        }
                    }
                }
            }

            // Generate bb excitations
            for (int i = 0; i < nobeta; ++i) {
                int ii = bocc[i];
                for (int j = i + 1; j < nobeta; ++j) {
                    int jj = bocc[j];
                    for (int a = 0; a < nvbeta; ++a) {
                        int aa = bvir[a];
                        for (int b = a + 1; b < nvbeta; ++b) {
                            int bb = bvir[b];
                            if ((mo_symmetry_[ii] ^
                                 (mo_symmetry_[jj] ^ (mo_symmetry_[aa] ^ mo_symmetry_[bb]))) == 0) {
                                double HIJ = fci_ints_->tei_bb(ii, jj, aa, bb);
                                if ((std::fabs(HIJ) * evecs->get_row(0, P)->norm() >=
                                     screen_thresh_)) {
                                    new_det = det;
                                    HIJ *= new_det.double_excitation_bb(ii, jj, aa, bb);

                                    if (!(P_space.has_det(new_det))) {
                                        std::vector<double> coupling(nroot, 0.0);

                                        if (td_hash.find(new_det) != td_hash.end()) {
                                            coupling = td_hash[new_det];
                                        }

                                        for (int n = 0; n < nroot; ++n) {
                                            coupling[n] += HIJ * evecs->get(P, n);
                                        }

                                        td_hash[new_det] = coupling;
                                    }
                                }
                            }
                        }
                    }
                }
            }
        }

#pragma omp critical
        {
            for (auto& det : td_hash) {
                std::vector<double> coupling = det.second;
                if (V_hash.find(det.first) != V_hash.end()) {
                    for (int n = 0; n < nroot; ++n) {
                        V_hash[det.first][n] += coupling[n];
                    }
                } else {
                    V_hash[det.first] = coupling;
                }
            }
        }
    }
}

void AdaptiveCI::get_excited_determinants2(int nroot, SharedMatrix evecs, DeterminantMap& P_space,
                                           det_hash<std::vector<double>>& V_hash) {
    size_t max_P = P_space.size();
    std::vector<STLBitsetDeterminant> P_dets = P_space.determinants();

// Loop over reference determinants
#pragma omp parallel
    {
        int num_thread = omp_get_num_threads();
        int tid = omp_get_thread_num();
        size_t bin_size = max_P / num_thread;
        bin_size += (tid < (max_P % num_thread)) ? 1 : 0;
        size_t start_idx =
            (tid < (max_P % num_thread))
                ? tid * bin_size
                : (max_P % num_thread) * (bin_size + 1) + (tid - (max_P % num_thread)) * bin_size;
        size_t end_idx = start_idx + bin_size;

        if (omp_get_thread_num() == 0 and !quiet_mode_) {
            outfile->Printf("\n  Using %d threads.", num_thread);
        }
        // This will store the excited determinant info for each thread
        std::vector<std::pair<STLBitsetDeterminant, std::vector<double>>>
            thread_ex_dets; //( noalpha * nvalpha  );

        for (size_t P = start_idx; P < end_idx; ++P) {
            STLBitsetDeterminant& det(P_dets[P]);

            std::vector<int> aocc = det.get_alfa_occ();
            std::vector<int> bocc = det.get_beta_occ();
            std::vector<int> avir = det.get_alfa_vir();
            std::vector<int> bvir = det.get_beta_vir();

            int noalpha = aocc.size();
            int nobeta = bocc.size();
            int nvalpha = avir.size();
            int nvbeta = bvir.size();
            STLBitsetDeterminant new_det(det);

            // Generate alpha excitations
            for (int i = 0; i < noalpha; ++i) {
                int ii = aocc[i];
                for (int a = 0; a < nvalpha; ++a) {
                    int aa = avir[a];
                    if ((mo_symmetry_[ii] ^ mo_symmetry_[aa]) == 0) {
                        double HIJ = det.slater_rules_single_alpha(ii, aa);
                        if ((std::fabs(HIJ) * evecs->get_row(0, P)->norm() >= screen_thresh_)) {
                            //      if( std::abs(HIJ * evecs->get(0, P)) > screen_thresh_ ){
                            new_det = det;
                            new_det.set_alfa_bit(ii, false);
                            new_det.set_alfa_bit(aa, true);
                            if (!(P_space.has_det(new_det))) {
                                std::vector<double> coupling(nroot, 0.0);
                                for (int n = 0; n < nroot; ++n) {
                                    coupling[n] += HIJ * evecs->get(P, n);
                                }
                                // thread_ex_dets[i * noalpha + a] =
                                // std::make_pair(new_det,coupling);
                                thread_ex_dets.push_back(std::make_pair(new_det, coupling));
                            }
                        }
                    }
                }
            }

            // Generate beta excitations
            for (int i = 0; i < nobeta; ++i) {
                int ii = bocc[i];
                for (int a = 0; a < nvbeta; ++a) {
                    int aa = bvir[a];
                    if ((mo_symmetry_[ii] ^ mo_symmetry_[aa]) == 0) {
                        double HIJ = det.slater_rules_single_beta(ii, aa);
                        if ((std::fabs(HIJ) * evecs->get_row(0, P)->norm() >= screen_thresh_)) {
                            // if( std::abs(HIJ * evecs->get(0, P)) > screen_thresh_ ){
                            new_det = det;
                            new_det.set_beta_bit(ii, false);
                            new_det.set_beta_bit(aa, true);
                            if (!(P_space.has_det(new_det))) {
                                std::vector<double> coupling(nroot, 0.0);
                                for (int n = 0; n < nroot; ++n) {
                                    coupling[n] += HIJ * evecs->get(P, n);
                                }
                                // thread_ex_dets[i * nobeta + a] =
                                // std::make_pair(new_det,coupling);
                                thread_ex_dets.push_back(std::make_pair(new_det, coupling));
                            }
                        }
                    }
                }
            }

            // Generate aa excitations
            for (int i = 0; i < noalpha; ++i) {
                int ii = aocc[i];
                for (int j = i + 1; j < noalpha; ++j) {
                    int jj = aocc[j];
                    for (int a = 0; a < nvalpha; ++a) {
                        int aa = avir[a];
                        for (int b = a + 1; b < nvalpha; ++b) {
                            int bb = avir[b];
                            if ((mo_symmetry_[ii] ^ mo_symmetry_[jj] ^ mo_symmetry_[aa] ^
                                 mo_symmetry_[bb]) == 0) {
                                double HIJ = fci_ints_->tei_aa(ii, jj, aa, bb);
                                if ((std::fabs(HIJ) * evecs->get_row(0, P)->norm() >=
                                     screen_thresh_)) {
                                    new_det = det;
                                    HIJ *= new_det.double_excitation_aa(ii, jj, aa, bb);
                                    // if( std::abs(HIJ * evecs->get(0, P)) > screen_thresh_ ){

                                    if (!(P_space.has_det(new_det))) {
                                        std::vector<double> coupling(nroot, 0.0);
                                        for (int n = 0; n < nroot; ++n) {
                                            coupling[n] += HIJ * evecs->get(P, n);
                                        }
                                        // thread_ex_dets[i *
                                        // noalpha*noalpha*nvalpha +
                                        // j*nvalpha*noalpha +  a*nvalpha + b ]
                                        // = std::make_pair(new_det,coupling);
                                        thread_ex_dets.push_back(std::make_pair(new_det, coupling));
                                    }
                                }
                            }
                        }
                    }
                }
            }

            // Generate ab excitations
            for (int i = 0; i < noalpha; ++i) {
                int ii = aocc[i];
                for (int j = 0; j < nobeta; ++j) {
                    int jj = bocc[j];
                    for (int a = 0; a < nvalpha; ++a) {
                        int aa = avir[a];
                        for (int b = 0; b < nvbeta; ++b) {
                            int bb = bvir[b];
                            if ((mo_symmetry_[ii] ^ mo_symmetry_[jj] ^ mo_symmetry_[aa] ^
                                 mo_symmetry_[bb]) == 0) {
                                double HIJ = fci_ints_->tei_ab(ii, jj, aa, bb);
                                if ((std::fabs(HIJ) * evecs->get_row(0, P)->norm() >=
                                     screen_thresh_)) {
                                    new_det = det;
                                    HIJ *= new_det.double_excitation_ab(ii, jj, aa, bb);
                                    // if( std::abs(HIJ * evecs->get(0, P)) > screen_thresh_ ){

                                    if (!(P_space.has_det(new_det))) {
                                        std::vector<double> coupling(nroot, 0.0);
                                        for (int n = 0; n < nroot; ++n) {
                                            coupling[n] += HIJ * evecs->get(P, n);
                                        }
                                        // thread_ex_dets[i * nobeta * nvalpha
                                        // *nvbeta + j * bvalpha * nvbeta + a *
                                        // nvalpha]
                                        thread_ex_dets.push_back(std::make_pair(new_det, coupling));
                                    }
                                }
                            }
                        }
                    }
                }
            }

            // Generate bb excitations
            for (int i = 0; i < nobeta; ++i) {
                int ii = bocc[i];
                for (int j = i + 1; j < nobeta; ++j) {
                    int jj = bocc[j];
                    for (int a = 0; a < nvbeta; ++a) {
                        int aa = bvir[a];
                        for (int b = a + 1; b < nvbeta; ++b) {
                            int bb = bvir[b];
                            if ((mo_symmetry_[ii] ^
                                 (mo_symmetry_[jj] ^ (mo_symmetry_[aa] ^ mo_symmetry_[bb]))) == 0) {
                                double HIJ = fci_ints_->tei_bb(ii, jj, aa, bb);
                                if ((std::fabs(HIJ) * evecs->get_row(0, P)->norm() >=
                                     screen_thresh_)) {
                                    // if( std::abs(HIJ * evecs->get(0, P)) >= screen_thresh_ ){
                                    new_det = det;
                                    HIJ *= new_det.double_excitation_bb(ii, jj, aa, bb);

                                    if (!(P_space.has_det(new_det))) {
                                        std::vector<double> coupling(nroot, 0.0);
                                        for (int n = 0; n < nroot; ++n) {
                                            coupling[n] += HIJ * evecs->get(P, n);
                                        }
                                        thread_ex_dets.push_back(std::make_pair(new_det, coupling));
                                    }
                                }
                            }
                        }
                    }
                }
            }
        }

#pragma omp critical
        {
            for (size_t I = 0, maxI = thread_ex_dets.size(); I < maxI; ++I) {
                std::vector<double>& coupling = thread_ex_dets[I].second;
                STLBitsetDeterminant& det = thread_ex_dets[I].first;
                if (V_hash.count(det) != 0) {
                    for (int n = 0; n < nroot; ++n) {
                        V_hash[det][n] += coupling[n];
                    }
                } else {
                    V_hash[det] = coupling;
                }
            }
        }
    } // Close threads
}

bool AdaptiveCI::check_convergence(std::vector<std::vector<double>>& energy_history,
                                   SharedVector evals) {
    int nroot = evals->dim();
    int ref = 0;

    if (ex_alg_ == "ROOT_ORTHOGONALIZE") {
        ref = ref_root_;
        nroot = 1;
    }

    if (energy_history.size() == 0) {
        std::vector<double> new_energies;
        for (int n = 0; n < nroot; ++n) {
            double state_n_energy = evals->get(n) + nuclear_repulsion_energy_;
            new_energies.push_back(state_n_energy);
        }
        energy_history.push_back(new_energies);
        return false;
    }

    double old_avg_energy = 0.0;
    double new_avg_energy = 0.0;

    std::vector<double> new_energies;
    std::vector<double> old_energies = energy_history[energy_history.size() - 1];
    for (int n = 0; n < nroot; ++n) {
        n += ref;
        double state_n_energy = evals->get(n) + nuclear_repulsion_energy_;
        new_energies.push_back(state_n_energy);
        new_avg_energy += state_n_energy;
        old_avg_energy += old_energies[n];
    }
    old_avg_energy /= static_cast<double>(nroot);
    new_avg_energy /= static_cast<double>(nroot);

    energy_history.push_back(new_energies);

    // Check for convergence
    return (std::fabs(new_avg_energy - old_avg_energy) < options_.get_double("ACI_CONVERGENCE"));
}

void AdaptiveCI::prune_q_space(DeterminantMap& PQ_space, DeterminantMap& P_space,
                               SharedMatrix evecs, int nroot) {
    // Select the new reference space using the sorted CI coefficients
    P_space.clear();

    double tau_p = sigma_ * gamma_;

    int nav = options_.get_int("ACI_N_AVERAGE");
    int off = options_.get_int("ACI_AVERAGE_OFFSET");
    if (nav == 0)
        nav = nroot;

    //  if( options_.get_str("EXCITED_ALGORITHM") == "ROOT_COMBINE" and (nav ==
    //  1) and (nroot > 1)){
    //      off = ref_root_;
    //  }

    if ((off + nav) > nroot)
        off = nroot - nav; // throw PSIEXCEPTION("\n  Your desired number of
                           // roots and the offset exceeds the maximum number of
                           // roots!");

    // Create a vector that stores the absolute value of the CI coefficients
    std::vector<std::pair<double, STLBitsetDeterminant>> dm_det_list;
    // for (size_t I = 0, max = PQ_space.size(); I < max; ++I){
    det_hash<size_t> detmap = PQ_space.wfn_hash();
    for (det_hash<size_t>::iterator it = detmap.begin(), endit = detmap.end(); it != endit; ++it) {
        double criteria = 0.0;
        if (ex_alg_ == "AVERAGE") {
            for (int n = 0; n < nav; ++n) {
                if (pq_function_ == "MAX") {
                    criteria = std::max(criteria, std::fabs(evecs->get(it->second, n)));
                } else if (pq_function_ == "AVERAGE") {
                    criteria += std::fabs(evecs->get(it->second, n + off));
                }
            }
            criteria /= static_cast<double>(nav);
        } else {
            criteria = std::fabs(evecs->get(it->second, ref_root_));
        }
        dm_det_list.push_back(std::make_pair(criteria, it->first));
    }

    // Decide which determinants will go in pruned_space
    // Include all determinants such that
    // sum_I |C_I|^2 < tau_p, where the sum runs over all the excluded
    // determinants
    if (aimed_selection_) {
        // Sort the CI coefficients in ascending order
        std::sort(dm_det_list.begin(), dm_det_list.end());

        double sum = 0.0;
        size_t last_excluded = 0;
        for (size_t I = 0, max_I = PQ_space.size(); I < max_I; ++I) {
            double dsum = std::pow(dm_det_list[I].first, 2.0);
            if (sum + dsum < tau_p) { // exclude small contributions that sum to
                                      // less than tau_p
                sum += dsum;
                last_excluded = I;
            } else {
                P_space.add(dm_det_list[I].second);
            }
        }

        // add missing determinants that have the same weight as the last one
        // included
        if (add_aimed_degenerate_) {
            size_t num_extra = 0;
            for (size_t I = 0, max_I = last_excluded; I < max_I; ++I) {
                size_t J = last_excluded - I;
                if (std::fabs(dm_det_list[last_excluded + 1].first - dm_det_list[J].first) <
                    1.0e-9) {
                    P_space.add(dm_det_list[J].second);
                    num_extra += 1;
                } else {
                    break;
                }
            }
            if (num_extra > 0 and !quiet_mode_) {
                outfile->Printf("\n  Added %zu missing determinants in aimed selection.",
                                num_extra);
            }
        }
    }
    // Include all determinants such that |C_I| > tau_p
    else {
        for (size_t I = 0, max_I = PQ_space.size(); I < max_I; ++I) {
            if (dm_det_list[I].first > tau_p) {
                P_space.add(dm_det_list[I].second);
            }
        }
    }
}

bool AdaptiveCI::check_stuck(std::vector<std::vector<double>>& energy_history, SharedVector evals) {
    bool stuck = false;
    int nroot = evals->dim();
    if (cycle_ < 4) {
        stuck = false;
    } else {
        std::vector<double> av_energies;
        for (int i = 0; i < cycle_; ++i) {
            double energy = 0.0;
            for (int n = 0; n < nroot; ++n) {
                energy += energy_history[i][n];
            }
            energy /= static_cast<double>(nroot);
            av_energies.push_back(energy);
        }

        if (std::fabs(av_energies[cycle_ - 1] - av_energies[cycle_ - 3]) <
            options_.get_double("ACI_CONVERGENCE")) { // and
            //			std::fabs( av_energies[cycle_-2] - av_energies[cycle_ - 4]
            //)
            //< options_.get_double("ACI_CONVERGENCE") ){
            stuck = true;
        }
    }
    return stuck;
}

std::vector<std::pair<double, double>> AdaptiveCI::compute_spin(DeterminantMap& space,
                                                                SharedMatrix evecs, int nroot) {
    // WFNOperator op(mo_symmetry_);

    // op.build_strings(space);
    // op.op_lists(space);
    // op.tp_lists(space);
    if (options_.get_str("SIGMA_BUILD_TYPE") == "HZ") {
        op_.clear_op_s_lists();
        op_.clear_tp_s_lists();
        op_.build_strings(space);
        op_.op_lists(space);
        op_.tp_lists(space);
    }

    std::vector<std::pair<double, double>> spin_vec(nroot);
    for (int n = 0; n < nroot_; ++n) {
        double S2 = op_.s2(space, evecs, n);
        double S = std::fabs(0.5 * (std::sqrt(1.0 + 4.0 * S2) - 1.0));
        spin_vec[n] = make_pair(S, S2);
    }

    return spin_vec;
}

void AdaptiveCI::wfn_analyzer(DeterminantMap& det_space, SharedMatrix evecs, int nroot) {

    std::vector<bool> occ(2 * nact_, 0);
    std::vector<std::tuple<double, int, int>> labeled_orb_en = sym_labeled_orbitals("RHF");
    for (int i = 0; i < nalpha_; ++i) {
        occ[std::get<2>(labeled_orb_en[i])] = 1;
    }
    for (int i = 0; i < nbeta_; ++i) {
        occ[nact_ + std::get<2>(labeled_orb_en[i])] = 1;
    }

    //     bool print_final_wfn = options_.get_bool("SAVE_FINAL_WFN");

    //  std::ofstream final_wfn;
    //  if( print_final_wfn ){
    //      final_wfn.open("final_wfn_"+ std::to_string(root_) +  ".txt");
    //      final_wfn << det_space.size() << "  " << nact_ << "  " << nalpha_ <<
    //      "  " << nbeta_ << endl;
    //  }
    outfile->Printf("\n  ndet: %zu", det_space.size());

    STLBitsetDeterminant rdet(occ);
    auto ref_bits = rdet.bits();
    int max_ex = 1 + (cycle_ + 1) * 2;
    for (int n = 0; n < nroot; ++n) {
        std::vector<double> c2_vals(max_ex, 0.0);
        std::vector<size_t> ndet(max_ex, 0);

        //        det_hash<size_t> detmap = det_space.wfn_hash();
        //        for (det_hash<size_t>::iterator it = detmap.begin(),
        //                                        endit = detmap.end();
        //             it != endit; ++it) {

        const std::vector<STLBitsetDeterminant>& dets = det_space.determinants();
        for (size_t I = 0, maxI = det_space.size(); I < maxI; ++I) {
            int ndiff = 0;
            auto ex_bits = dets[I].bits();

            double coeff = evecs->get(I, n) * evecs->get(I, n);

            // Compute number of differences in both alpha and beta strings wrt
            // ref
            for (size_t a = 0; a < nact_ * 2; ++a) {
                if (ref_bits[a] != ex_bits[a]) {
                    ++ndiff;
                }
            }
            ndiff = static_cast<int>(ndiff / 2.0);
            c2_vals[ndiff] += coeff;
            ndet[ndiff]++;
            //            std::make_pair(excitation_counter[ndiff].first + 1,
            //                           excitation_counter[ndiff].second + coeff);

            //         if( print_final_wfn and (n == root_) ){

            //             auto abits =
            //             it->first.get_alfa_bits_vector_bool();
            //             auto bbits =
            //             it->first.get_beta_bits_vector_bool();

            //             final_wfn << std::setw(18) << std::setprecision(12)
            //             <<  evecs->get(it->second,n) << "  ";// <<  abits << "  " << bbits <<
            //             it->first.str().c_str() << endl;
            //             for( size_t i = 0; i < nact_; ++i ){
            //                 final_wfn << abits[i];
            //             }
            //             final_wfn << "   ";
            //             for( size_t i = 0; i < nact_; ++i ){
            //                 final_wfn << bbits[i];
            //             }
            //             final_wfn << endl;
            //         }
        }
        for (int i = 0, maxi = c2_vals.size(); i < maxi; ++i) {
            outfile->Printf("\n       %d        %8zu           %.11f", i, ndet[i], c2_vals[i]);
        }
    }
    //  if( print_final_wfn ) final_wfn.close();
    //  outfile->Flush();
}

std::vector<std::tuple<double, int, int>> AdaptiveCI::sym_labeled_orbitals(std::string type) {
    std::vector<std::tuple<double, int, int>> labeled_orb;

    if (type == "RHF" or type == "ROHF" or type == "ALFA") {

        // Create a vector of orbital energy and index pairs
        std::vector<std::pair<double, int>> orb_e;
        int cumidx = 0;
        for (int h = 0; h < nirrep_; ++h) {
            for (int a = 0; a < nactpi_[h]; ++a) {
                orb_e.push_back(make_pair(epsilon_a_->get(h, frzcpi_[h] + a), a + cumidx));
            }
            cumidx += nactpi_[h];
        }

        // Create a vector that stores the orbital energy, symmetry, and idx
        for (size_t a = 0; a < nact_; ++a) {
            labeled_orb.push_back(make_tuple(orb_e[a].first, mo_symmetry_[a], orb_e[a].second));
        }
        // Order by energy, low to high
        std::sort(labeled_orb.begin(), labeled_orb.end());
    }
    if (type == "BETA") {
        // Create a vector of orbital energies and index pairs
        std::vector<std::pair<double, int>> orb_e;
        int cumidx = 0;
        for (int h = 0; h < nirrep_; ++h) {
            for (size_t a = 0, max = nactpi_[h]; a < max; ++a) {
                orb_e.push_back(make_pair(epsilon_b_->get(h, frzcpi_[h] + a), a + cumidx));
            }
            cumidx += nactpi_[h];
        }

        // Create a vector that stores the orbital energy, sym, and idx
        for (size_t a = 0; a < nact_; ++a) {
            labeled_orb.push_back(make_tuple(orb_e[a].first, mo_symmetry_[a], orb_e[a].second));
        }
        std::sort(labeled_orb.begin(), labeled_orb.end());
    }
    return labeled_orb;
}

void AdaptiveCI::print_wfn(DeterminantMap& space, SharedMatrix evecs, int nroot) {
    std::string state_label;
    std::vector<string> s2_labels({"singlet", "doublet", "triplet", "quartet", "quintet", "sextet",
                                   "septet", "octet", "nonet", "decatet"});

    std::vector<std::pair<double, double>> spins = compute_spin(space, evecs, nroot);

    for (int n = 0; n < nroot; ++n) {
        DeterminantMap tmp;
        std::vector<double> tmp_evecs;

        outfile->Printf("\n\n  Most important contributions to root %3d:", n);

        size_t max_dets = std::min(10, evecs->nrow());
        tmp.subspace(space, evecs, tmp_evecs, max_dets, n);

        for (size_t I = 0; I < max_dets; ++I) {
            outfile->Printf("\n  %3zu  %9.6f %.9f  %10zu %s", I, tmp_evecs[I],
                            tmp_evecs[I] * tmp_evecs[I], space.get_idx(tmp.get_det(I)),
                            tmp.get_det(I).str().c_str());
        }

        state_label = s2_labels[std::round(spins[n].first * 2.0)];
        root_spin_vec_.clear();
        root_spin_vec_[n] = make_pair(spins[n].first, spins[n].second);
        outfile->Printf("\n\n  Spin state for root %zu: S^2 = %5.6f, S = %5.3f, %s", n,
                        root_spin_vec_[n].first, root_spin_vec_[n].second, state_label.c_str());
    }
    outfile->Flush();
}

void AdaptiveCI::full_spin_transform(DeterminantMap& det_space, SharedMatrix cI, int nroot) {
    //	Timer timer;
    //	outfile->Printf("\n  Performing spin projection...");
    //
    //	// Build the S^2 Matrix
    //	size_t det_size = det_space.size();
    //	SharedMatrix S2(new Matrix("S^2", det_size, det_size));
    //
    //	for(size_t I = 0; I < det_size; ++I ){
    //		for(size_t J = 0; J <= I; ++J){
    //			S2->set(I,J, det_space[I].spin2(det_space[J]) );
    //			S2->set(J,I, S2->get(I,J) );
    //		}
    //	}
    //
    //	//Diagonalize S^2, evals will be in ascending order
    //	SharedMatrix T(new Matrix("T", det_size, det_size));
    //	SharedVector evals(new Vector("evals", det_size));
    //	S2->diagonalize(T, evals);
    //
    //	//evals->print();
    //
    //	// Count the number of CSFs with correct spin
    //	// and get their indices wrt columns in T
    //	size_t csf_num = 0;
    //	size_t csf_idx = 0;
    //	double criteria = (0.25 * (wavefunction_multiplicity_ *
    // wavefunction_multiplicity_ - 1.0));
    //	//double criteria = static_cast<double>(vefunction_multiplicity_) -
    // 1.0;
    //	for(size_t l = 0; l < det_size; ++l){
    //		if( std::fabs(evals->get(l) - criteria) <= 0.01 ){
    //			csf_num++;
    //		}else if( csf_num == 0 ){
    //			csf_idx++;
    //		}else{
    //			continue;
    //		}
    //	}
    //	outfile->Printf("\n  Number of CSFs: %zu", csf_num);
    //
    //	// Perform the transformation wrt csf eigenvectors
    //	// CHECK FOR TRIPLET (SHOULD INCLUDE CSF_IDX
    //	SharedMatrix C_trans(new Matrix("C_trans", det_size, nroot));
    //	SharedMatrix C(new Matrix("C", det_size, nroot));
    //	C->gemm('t','n',csf_num,nroot,det_size,1.0,T,det_size,cI,nroot,0.0,nroot);
    //	C_trans->gemm('n','n',det_size,nroot, csf_num,
    // 1.0,T,det_size,C,nroot,0.0,nroot);
    //
    //	//Normalize transformed vectors
    //	for( int n = 0; n < nroot; ++n ){
    //		double denom = 0.0;
    //		for( size_t I = 0; I < det_size; ++I){
    //			denom += C_trans->get(I,n) * C_trans->get(I,n);
    //		}
    //		denom = std::sqrt( 1.0/denom );
    //		C_trans->scale_column( 0, n, denom );
    //	}
    //	PQ_spin_evecs_.reset(new Matrix("PQ SPIN EVECS", det_size, nroot));
    //	PQ_spin_evecs_ = C_trans->clone();
    //
    //	outfile->Printf("\n  Time spent performing spin transformation: %6.6f",
    // timer.get());
    //	outfile->Flush();
}

double AdaptiveCI::compute_spin_contamination(DeterminantMap& space, SharedMatrix evecs,
                                              int nroot) {
    auto spins = compute_spin(space, evecs, nroot);
    double spin_contam = 0.0;
    for (int n = 0; n < nroot; ++n) {
        spin_contam += spins[n].second;
    }
    spin_contam /= static_cast<double>(nroot);
    spin_contam -= (0.25 * (multiplicity_ * multiplicity_ - 1.0));

    return spin_contam;
}

void AdaptiveCI::save_dets_to_file(DeterminantMap& space, SharedMatrix evecs) {
    // Use for single-root calculations only
    det_hash<size_t> detmap = space.wfn_hash();
    for (det_hash<size_t>::iterator it = detmap.begin(), endit = detmap.end(); it != endit; ++it) {
        det_list_ << it->first.str().c_str() << " " << fabs(evecs->get(it->second, 0)) << " ";
        //	for(size_t J = 0, maxJ = space.size(); J < maxJ; ++J){
        //		det_list_ << space[I].slater_rules(space[J]) << " ";
        //	}
        //	det_list_ << "\n";
    }
    det_list_ << "\n";
}

std::vector<double> AdaptiveCI::davidson_correction(std::vector<STLBitsetDeterminant>& P_dets,
                                                    SharedVector P_evals, SharedMatrix PQ_evecs,
                                                    std::vector<STLBitsetDeterminant>& PQ_dets,
                                                    SharedVector PQ_evals) {
    outfile->Printf("\n  There are %zu PQ dets.", PQ_dets.size());
    outfile->Printf("\n  There are %zu P dets.", P_dets.size());

    // The energy correction per root
    std::vector<double> dc(nroot_, 0.0);

    std::unordered_map<STLBitsetDeterminant, double, STLBitsetDeterminant::Hash> PQ_map;
    for (int n = 0; n < nroot_; ++n) {

        // Build the map for each root
        for (size_t I = 0, max = PQ_dets.size(); I < max; ++I) {
            PQ_map[PQ_dets[I]] = PQ_evecs->get(I, n);
        }

        // Compute the sum of c^2 of all P space dets
        double c_sum = 0.0;
        for (auto& P : P_dets) {
            c_sum += PQ_map[P] * PQ_map[P];
        }
        c_sum = 1 - c_sum;
        outfile->Printf("\n c_sum : %1.12f", c_sum);
        dc[n] = c_sum * (PQ_evals->get(n) - P_evals->get(n));
    }
    return dc;
}

void AdaptiveCI::set_max_rdm(int rdm) { rdm_level_ = rdm; }

Reference AdaptiveCI::reference() {
    // const std::vector<STLBitsetDeterminant>& final_wfn =
    //     final_wfn_.determinants();
    CI_RDMS ci_rdms(options_, final_wfn_, fci_ints_, evecs_, 0, 0);
    ci_rdms.set_max_rdm(rdm_level_);
    Reference aci_ref = ci_rdms.reference(ordm_a_, ordm_b_, trdm_aa_, trdm_ab_, trdm_bb_, trdm_aaa_,
                                          trdm_aab_, trdm_abb_, trdm_bbb_);
    return aci_ref;
}

void AdaptiveCI::print_nos() {
    print_h2("NATURAL ORBITALS");

    std::shared_ptr<Matrix> opdm_a(new Matrix("OPDM_A", nirrep_, nactpi_, nactpi_));
    std::shared_ptr<Matrix> opdm_b(new Matrix("OPDM_B", nirrep_, nactpi_, nactpi_));

    int offset = 0;
    for (int h = 0; h < nirrep_; h++) {
        for (int u = 0; u < nactpi_[h]; u++) {
            for (int v = 0; v < nactpi_[h]; v++) {
                opdm_a->set(h, u, v, ordm_a_[(u + offset) * nact_ + v + offset]);
                opdm_b->set(h, u, v, ordm_b_[(u + offset) * nact_ + v + offset]);
            }
        }
        offset += nactpi_[h];
    }
    SharedVector OCC_A(new Vector("ALPHA OCCUPATION", nirrep_, nactpi_));
    SharedVector OCC_B(new Vector("BETA OCCUPATION", nirrep_, nactpi_));
    SharedMatrix NO_A(new Matrix(nirrep_, nactpi_, nactpi_));
    SharedMatrix NO_B(new Matrix(nirrep_, nactpi_, nactpi_));

    opdm_a->diagonalize(NO_A, OCC_A, descending);
    opdm_b->diagonalize(NO_B, OCC_B, descending);

    // ofstream file;
    // file.open("nos.txt",std::ios_base::app);
    std::vector<std::pair<double, std::pair<int, int>>> vec_irrep_occupation;
    for (int h = 0; h < nirrep_; h++) {
        for (int u = 0; u < nactpi_[h]; u++) {
            auto irrep_occ =
                std::make_pair(OCC_A->get(h, u) + OCC_B->get(h, u), std::make_pair(h, u + 1));
            vec_irrep_occupation.push_back(irrep_occ);
            //          file << OCC_A->get(h, u) + OCC_B->get(h, u) << "  ";
        }
    }
    // file << endl;
    // file.close();

    CharacterTable ct = Process::environment.molecule()->point_group()->char_table();
    std::sort(vec_irrep_occupation.begin(), vec_irrep_occupation.end(),
              std::greater<std::pair<double, std::pair<int, int>>>());

    size_t count = 0;
    outfile->Printf("\n    ");
    for (auto vec : vec_irrep_occupation) {
        outfile->Printf(" %4d%-4s%11.6f  ", vec.second.second, ct.gamma(vec.second.first).symbol(),
                        vec.first);
        if (count++ % 3 == 2 && count != vec_irrep_occupation.size())
            outfile->Printf("\n    ");
    }
    outfile->Printf("\n\n");

    // Compute active space weights
    if (print_weights_) {
        double no_thresh = options_.get_double("ACI_NO_THRESHOLD");

        std::vector<int> active(nirrep_, 0);
        std::vector<std::vector<int>> active_idx(nirrep_);
        std::vector<int> docc(nirrep_, 0);

        print_h2("Active Space Weights");
        for (int h = 0; h < nirrep_; ++h) {
            std::vector<double> weights(nactpi_[h], 0.0);
            std::vector<double> oshell(nactpi_[h], 0.0);
            for (int p = 0; p < nactpi_[h]; ++p) {
                for (int q = 0; q < nactpi_[h]; ++q) {
                    double occ = OCC_A->get(h, q) + OCC_B->get(h, q);
                    if ((occ >= no_thresh) and (occ <= (2.0 - no_thresh))) {
                        weights[p] += (NO_A->get(h, p, q)) * (NO_A->get(h, p, q));
                        oshell[p] += (NO_A->get(h, p, q)) * (NO_A->get(h, p, q)) * (2 - occ) * occ;
                    }
                }
            }

            outfile->Printf("\n  Irrep %d:", h);
            outfile->Printf("\n  Active idx     MO idx        Weight         OS-Weight");
            outfile->Printf("\n ------------   --------   -------------    -------------");
            for (int w = 0; w < nactpi_[h]; ++w) {
                outfile->Printf("\n      %0.2d           %d       %1.9f      %1.9f", w + 1,
                                w + frzcpi_[h] + 1, weights[w], oshell[w]);
                if (weights[w] >= 0.9) {
                    active[h]++;
                    active_idx[h].push_back(w + frzcpi_[h] + 1);
                }
            }
        }
    }
}
// TODO: move to operator.cc
// void AdaptiveCI::compute_H_expectation_val( const
// std::vector<STLBitsetDeterminant>& space, SharedVector& evals, const
// SharedMatrix evecs, int nroot, DiagonalizationMethod diag_method)
//{
//    size_t space_size = space.size();
//    SparseCISolver ssolver;
//
//    evals->zero();
//
//    if( (space_size <= 200) or (diag_method == Full) ){
//        outfile->Printf("\n  Using full algorithm.");
//        SharedMatrix Hd = ssolver.build_full_hamiltonian( space );
//        for( int n = 0; n < nroot; ++n){
//            for( size_t I = 0; I < space_size; ++I){
//                for( size_t J = 0; J < space_size; ++J){
//                    evals->add(n, evecs->get(I,n) * Hd->get(I,J) *
//                    evecs->get(J,n) );
//                }
//            }
//        }
//    }else{
//        outfile->Printf("\n  Using sparse algorithm.");
//        auto Hs = ssolver.build_sparse_hamiltonian( space );
//        for( int n = 0; n < nroot; ++n){
//            for( size_t I = 0; I < space_size; ++I){
//                std::vector<double> H_val = Hs[I].second;
//                std::vector<int> Hidx = Hs[I].first;
//                for( size_t J = 0, max_J = H_val.size(); J < max_J; ++J){
//                    evals->add(n, evecs->get(I,n) * H_val[J] *
//                    evecs->get(Hidx[J],n) );
//                }
//            }
//        }
//    }
//}

void AdaptiveCI::convert_to_string(const std::vector<STLBitsetDeterminant>& space) {
    size_t space_size = space.size();
    size_t nalfa_str = 0;
    size_t nbeta_str = 0;

    alfa_list_.clear();
    beta_list_.clear();

    a_to_b_.clear();
    b_to_a_.clear();

    string_hash<size_t> alfa_map;
    string_hash<size_t> beta_map;

    for (size_t I = 0; I < space_size; ++I) {

        STLBitsetDeterminant det = space[I];
        STLBitsetString alfa;
        STLBitsetString beta;

        alfa.set_nmo(ncmo_);
        beta.set_nmo(ncmo_);

        for (int i = 0; i < ncmo_; ++i) {
            alfa.set_bit(i, det.get_alfa_bit(i));
            beta.set_bit(i, det.get_alfa_bit(i));
        }

        size_t a_id;
        size_t b_id;

        // Once we find a new alfa string, add it to the list
        string_hash<size_t>::iterator a_it = alfa_map.find(alfa);
        if (a_it == alfa_map.end()) {
            a_id = nalfa_str;
            alfa_map[alfa] = a_id;
            nalfa_str++;
        } else {
            a_id = a_it->second;
        }

        string_hash<size_t>::iterator b_it = beta_map.find(beta);
        if (b_it == beta_map.end()) {
            b_id = nbeta_str;
            beta_map[beta] = b_id;
            nbeta_str++;
        } else {
            b_id = b_it->second;
        }

        a_to_b_.resize(nalfa_str);
        b_to_a_.resize(nbeta_str);

        alfa_list_.resize(nalfa_str);
        beta_list_.resize(nbeta_str);

        alfa_list_[a_id] = alfa;
        beta_list_[b_id] = beta;

        a_to_b_[a_id].push_back(b_id);
        b_to_a_[b_id].push_back(a_id);
    }
}

void AdaptiveCI::build_initial_reference(DeterminantMap& space) {
    STLBitsetDeterminant det = space.get_det(0);

    std::vector<int> aocc = det.get_alfa_occ();
    std::vector<int> bocc = det.get_beta_occ();
    std::vector<int> avir = det.get_alfa_vir();
    std::vector<int> bvir = det.get_beta_vir();

    int noalpha = aocc.size();
    int nobeta = bocc.size();
    int nvalpha = avir.size();
    int nvbeta = bvir.size();

    if (reference_type_ == "CIS" or reference_type_ == "CISD") {
        // Generate alpha excitations
        for (int i = 0; i < noalpha; ++i) {
            int ii = aocc[i];
            for (int a = 0; a < nvalpha; ++a) {
                int aa = avir[a];
                if ((mo_symmetry_[ii] ^ mo_symmetry_[aa]) == 0) {
                    STLBitsetDeterminant ndet(det);
                    ndet.set_alfa_bit(ii, false);
                    ndet.set_alfa_bit(aa, true);
                    space.add(ndet);
                }
            }
        }
        // Generate beta excitations
        for (int i = 0; i < nobeta; ++i) {
            int ii = bocc[i];
            for (int a = 0; a < nvbeta; ++a) {
                int aa = bvir[a];
                if ((mo_symmetry_[ii] ^ mo_symmetry_[aa]) == 0) {
                    STLBitsetDeterminant ndet(det);
                    ndet.set_beta_bit(ii, false);
                    ndet.set_beta_bit(aa, true);
                    space.add(ndet);
                }
            }
        }
    }

    if (reference_type_ == "CID" or reference_type_ == "CISD") {
        // Generate alpha-alpha excitations
        for (int i = 0; i < noalpha; ++i) {
            int ii = aocc[i];
            for (int j = i + 1; j < noalpha; ++j) {
                int jj = aocc[j];
                for (int a = 0; a < nvalpha; ++a) {
                    int aa = avir[a];
                    for (int b = a + 1; b < nvalpha; ++b) {
                        int bb = avir[b];
                        if ((mo_symmetry_[ii] ^ mo_symmetry_[jj] ^ mo_symmetry_[aa] ^
                             mo_symmetry_[bb]) == 0) {
                            STLBitsetDeterminant new_det(det);
                            new_det.set_alfa_bit(ii, false);
                            new_det.set_alfa_bit(jj, false);
                            new_det.set_alfa_bit(aa, true);
                            new_det.set_alfa_bit(bb, true);
                            space.add(new_det);
                        }
                    }
                }
            }
        }
        // Then the alpha-beta
        for (int i = 0; i < noalpha; ++i) {
            int ii = aocc[i];
            for (int j = 0; j < nobeta; ++j) {
                int jj = bocc[j];
                for (int a = 0; a < nvalpha; ++a) {
                    int aa = avir[a];
                    for (int b = 0; b < nvbeta; ++b) {
                        int bb = bvir[b];
                        if ((mo_symmetry_[ii] ^ mo_symmetry_[jj] ^ mo_symmetry_[aa] ^
                             mo_symmetry_[bb]) == 0) {
                            STLBitsetDeterminant new_det(det);
                            new_det.set_alfa_bit(ii, false);
                            new_det.set_beta_bit(jj, false);
                            new_det.set_alfa_bit(aa, true);
                            new_det.set_beta_bit(bb, true);
                            space.add(new_det);
                        }
                    }
                }
            }
        }
        // Lastly the beta-beta
        for (int i = 0; i < nobeta; ++i) {
            int ii = bocc[i];
            for (int j = i + 1; j < nobeta; ++j) {
                int jj = bocc[j];
                for (int a = 0; a < nvbeta; ++a) {
                    int aa = bvir[a];
                    for (int b = a + 1; b < nvbeta; ++b) {
                        int bb = bvir[b];
                        if ((mo_symmetry_[ii] ^
                             (mo_symmetry_[jj] ^ (mo_symmetry_[aa] ^ mo_symmetry_[bb]))) == 0) {
                            STLBitsetDeterminant new_det(det);
                            new_det.set_beta_bit(ii, false);
                            new_det.set_beta_bit(jj, false);
                            new_det.set_beta_bit(aa, true);
                            new_det.set_beta_bit(bb, true);
                            space.add(new_det);
                        }
                    }
                }
            }
        }
    }
}

int AdaptiveCI::root_follow(DeterminantMap& P_ref, std::vector<double>& P_ref_evecs,
                            DeterminantMap& P_space, SharedMatrix P_evecs, int num_ref_roots) {
    int ndets = P_space.size();
    int max_dim = std::min(ndets, 1000);
    //    int max_dim = ndets;
    int new_root;
    double old_overlap = 0.0;
    DeterminantMap P_int;
    std::vector<double> P_int_evecs;

    // std::vector<std::pair<double, size_t>> det_weights;
    // detmap map = P_ref.wfn_hash();
    // for (detmap::iterator it = map.begin(), endit = map.end(); it != endit;
    //      ++it) {
    //     det_weights.push_back(
    //         std::make_pair(std::abs(P_ref_evecs[it->second]), it->second));
    // }
    // std::sort(det_weights.begin(), det_weights.end());
    // std::reverse(det_weights.begin(), det_weights.end() );

    // for (size_t I = 0; I < 10; ++I) {
    //     outfile->Printf("\n %1.8f   %s", det_weights[I].first,
    //     P_ref.get_det(det_weights[I].second).str().c_str());
    // }

    for (int n = 0; n < num_ref_roots; ++n) {
        if (!quiet_mode_)
            outfile->Printf("\n\n  Computing overlap for root %d", n);
        double new_overlap = P_ref.overlap(P_ref_evecs, P_space, P_evecs, n);

        new_overlap = std::fabs(new_overlap);
        if (!quiet_mode_) {
            outfile->Printf("\n  Root %d has overlap %f", n, new_overlap);
        }
        // If the overlap is larger, set it as the new root and reference, for
        // now
        if (new_overlap > old_overlap) {

            if (!quiet_mode_) {
                outfile->Printf("\n  Saving reference for root %d", n);
            }
            // Save most important subspace
            new_root = n;
            P_int.subspace(P_space, P_evecs, P_int_evecs, max_dim, n);
            old_overlap = new_overlap;
        }
    }

    // Update the reference P_ref

    P_ref.clear();
    P_ref = P_int;

    P_ref_evecs = P_int_evecs;

    outfile->Printf("\n  Setting reference root to: %d", new_root);

    return new_root;
}

void AdaptiveCI::project_determinant_space(DeterminantMap& space, SharedMatrix evecs,
                                           SharedVector evals, int nroot) {
    //	double spin_contamination = compute_spin_contamination(space, evecs,
    // nroot);
    //	if(spin_contamination >= spin_tol_){
    //		if( !quiet_mode_ ) outfile->Printf("\n  Average spin contamination
    // per
    // root is %1.5f", spin_contamination);
    //		full_spin_transform(space, evecs, nroot);
    //		evecs->zero();
    //		evecs = PQ_spin_evecs_->clone();
    //        compute_H_expectation_val(space,evals,evecs,nroot,diag_method_);
    //	}else if (!quiet_mode_){
    //		outfile->Printf("\n  Average spin contamination (%1.5f) is less
    // than
    // tolerance (%1.5f)", spin_contamination, spin_tol_);
    //		outfile->Printf("\n  No need to perform spin projection.");
    //	}
}

void AdaptiveCI::compute_aci(DeterminantMap& PQ_space, SharedMatrix& PQ_evecs,
                             SharedVector& PQ_evals) {

    bool print_refs = false;
    bool multi_root = false;

    if (options_["ACI_FIRST_ITER_ROOTS"].has_changed()) {
        multi_root = options_.get_bool("ACI_FIRST_ITER_ROOTS");
    }

    if (options_["ACI_PRINT_REFS"].has_changed()) {
        print_refs = options_.get_bool("ACI_PRINT_REFS");
    }

    if ((options_.get_str("ACI_EXCITED_ALGORITHM") == "ROOT_ORTHOGONALIZE" or
         options_.get_str("ACI_EXCITED_ALGORITHM") == "MULTISTATE" or
         options_.get_str("ACI_EXCITED_ALGORITHM") == "ROOT_COMBINE") and
        root_ == 0 and !multi_root) {
        nroot_ = 1;
    }

    SharedMatrix P_evecs;
    SharedVector P_evals;

    DeterminantMap P_ref;
    std::vector<double> P_ref_evecs;
    DeterminantMap P_space(initial_reference_);

    if (reference_type_ == "CIS" or reference_type_ == "CISD") {
        build_initial_reference(P_space);
    }

    outfile->Flush();

    size_t nvec = options_.get_int("N_GUESS_VEC");
    std::string sigma_method = options_.get_str("SIGMA_BUILD_TYPE");

    std::vector<std::vector<double>> energy_history;
    SparseCISolver sparse_solver;
    if (quiet_mode_) {
        sparse_solver.set_print_details(false);
    }
    sparse_solver.set_parallel(true);
    sparse_solver.set_e_convergence(options_.get_double("E_CONVERGENCE"));
    sparse_solver.set_maxiter_davidson(options_.get_int("DL_MAXITER"));
    sparse_solver.set_spin_project(project_out_spin_contaminants_);
    //    sparse_solver.set_spin_project_full(project_out_spin_contaminants_);
    sparse_solver.set_guess_dimension(options_.get_int("DL_GUESS_SIZE"));
    sparse_solver.set_num_vecs(nvec);
    sparse_solver.set_sigma_method(sigma_method);
    sparse_solver.set_spin_project_full(false);
    int spin_projection = options_.get_int("ACI_SPIN_PROJECTION");

    // if (det_save_)
    //     det_list_.open("det_list.txt");

    if (streamline_qspace_ and !quiet_mode_)
        outfile->Printf("\n  Using streamlined Q-space builder.");

    ex_alg_ = options_.get_str("ACI_EXCITED_ALGORITHM");

    std::vector<STLBitsetDeterminant> old_dets;
    SharedMatrix old_evecs;

    if (options_.get_str("ACI_EXCITED_ALGORITHM") == "ROOT_SELECT") {
        ref_root_ = options_.get_int("ACI_ROOT");
    }

    // Save the P_space energies to predict convergence
    std::vector<double> P_energies;
    approx_rdm_ = false;

    int cycle;
    for (cycle = 0; cycle < max_cycle_; ++cycle) {
        Timer cycle_time;
        // Step 1. Diagonalize the Hamiltonian in the P space
        int num_ref_roots = std::min(nroot_, int(P_space.size()));
        cycle_ = cycle;
        std::string cycle_h = "Cycle " + std::to_string(cycle_);

        bool follow = false;
        if (options_.get_str("ACI_EXCITED_ALGORITHM") == "ROOT_SELECT" or
            options_.get_str("ACI_EXCITED_ALGORITHM") == "ROOT_COMBINE" or
            options_.get_str("ACI_EXCITED_ALGORITHM") == "MULTISTATE" or
            options_.get_str("ACI_EXCITED_ALGORITHM") == "ROOT_ORTHOGONALIZE") {

            follow = true;
        }

        if (!quiet_mode_) {
            print_h2(cycle_h);
            outfile->Printf("\n  Initial P space dimension: %zu", P_space.size());
        }

        // Check that the initial space is spin-complete
        if (spin_complete_) {
            P_space.make_spin_complete();
            if (!quiet_mode_)
                outfile->Printf("\n  %s: %zu determinants",
                                "Spin-complete dimension of the P space", P_space.size());
        } else if (!quiet_mode_) {
            outfile->Printf("\n  Not checking for spin-completeness.");
        }
        // Diagonalize H in the P space
        if (ex_alg_ == "ROOT_ORTHOGONALIZE" and root_ > 0 and cycle >= pre_iter_) {
            sparse_solver.set_root_project(true);
            add_bad_roots(P_space);
            sparse_solver.add_bad_states(bad_roots_);
        }

        // Grab and set the guess
        //    if( cycle > 2 and nroot_ == 1){
        //       for( int n = 0; n < num_ref_roots; ++n ){
        //           auto guess = dl_initial_guess( old_dets, P_space_,
        //           old_evecs, ref_root_ );
        //            outfile->Printf("\n  Setting guess");
        //           sparse_solver.set_initial_guess( guess );
        //        }
        //    }

        if (sigma_method == "HZ") {
            op_.clear_op_lists();
            op_.clear_tp_lists();
            op_.build_strings(P_space);
            op_.op_lists(P_space);
            op_.tp_lists(P_space);
        } else {
            op_.clear_op_s_lists();
            op_.clear_tp_s_lists();
            op_.build_strings(P_space);
            op_.op_s_lists(P_space);
            op_.tp_s_lists(P_space);
        }

        sparse_solver.manual_guess(false);
        Timer diag;
        sparse_solver.diagonalize_hamiltonian_map(P_space, op_, P_evals, P_evecs, num_ref_roots,
                                                  multiplicity_, diag_method_);
        if (!quiet_mode_)
            outfile->Printf("\n  Time spent diagonalizing H:   %1.6f s", diag.get());

        // Save ground state energy
        P_energies.push_back(P_evals->get(0));

        if ((cycle > 1) and options_.get_bool("ACI_APPROXIMATE_RDM")) {
            double diff = std::abs(P_energies[cycle] - P_energies[cycle - 1]);
            if (diff <= 1e-5) {
                approx_rdm_ = true;
            }
        }

        if (cycle < pre_iter_) {
            ex_alg_ = "AVERAGE";
        } else if (cycle == pre_iter_ and follow) {
            ex_alg_ = options_.get_str("ACI_EXCITED_ALGORITHM");
        }

        // Update the reference root if root following
        if (follow and num_ref_roots > 1 and (cycle >= pre_iter_) and cycle > 0) {
            ref_root_ = root_follow(P_ref, P_ref_evecs, P_space, P_evecs, num_ref_roots);
        }

        // Use spin projection to ensure the P space is spin pure
        if ((spin_projection == 1 or spin_projection == 3) and P_space.size() <= 200) {
            project_determinant_space(P_space, P_evecs, P_evals, num_ref_roots);
        }

        // Print the energy
        if (!quiet_mode_) {
            outfile->Printf("\n");
            for (int i = 0; i < num_ref_roots; ++i) {
                double abs_energy =
                    P_evals->get(i) + nuclear_repulsion_energy_ + fci_ints_->scalar_energy();
                double exc_energy = pc_hartree2ev * (P_evals->get(i) - P_evals->get(0));
                outfile->Printf("\n    P-space  CI Energy Root %3d        = "
                                "%.12f Eh = %8.4f eV",
                                i, abs_energy, exc_energy);
            }
            outfile->Printf("\n");
            outfile->Flush();
        }

        if (!quiet_mode_ and print_refs)
            print_wfn(P_space, P_evecs, num_ref_roots);

        // Step 2. Find determinants in the Q space

        if (streamline_qspace_) {
            default_find_q_space(P_space, PQ_space, P_evals, P_evecs);
            //            find_q_space(num_ref_roots, P_evals, P_evecs);
        } else {
            find_q_space(P_space, PQ_space, num_ref_roots, P_evals, P_evecs);
        }

        // Check if P+Q space is spin complete
        if (spin_complete_) {
            PQ_space.make_spin_complete();
            if (!quiet_mode_)
                outfile->Printf("\n  Spin-complete dimension of the PQ space: %zu",
                                PQ_space.size());
        }

        if ((options_.get_str("ACI_EXCITED_ALGORITHM") == "ROOT_ORTHOGONALIZE") and (root_ > 0) and
            cycle >= pre_iter_) {
            sparse_solver.set_root_project(true);
            add_bad_roots(PQ_space);
            sparse_solver.add_bad_states(bad_roots_);
        }

        // Step 3. Diagonalize the Hamiltonian in the P + Q space
        if (sigma_method == "HZ") {
            op_.clear_op_lists();
            op_.clear_tp_lists();
            Timer str;
            op_.build_strings(PQ_space);
            outfile->Printf("\n  Time spent building strings      %1.6f s", str.get());
            op_.op_lists(PQ_space);
            op_.tp_lists(PQ_space);
        } else {
            op_.clear_op_s_lists();
            op_.clear_tp_s_lists();
            op_.build_strings(PQ_space);
            op_.op_s_lists(PQ_space);
            op_.tp_s_lists(PQ_space);
        }
        Timer diag_pq;

        sparse_solver.diagonalize_hamiltonian_map(PQ_space, op_, PQ_evals, PQ_evecs, num_ref_roots,
                                                  multiplicity_, diag_method_);

        if (!quiet_mode_)
            outfile->Printf("\n  Total time spent diagonalizing H:   %1.6f s", diag_pq.get());
        //  if (det_save_)
        //      save_dets_to_file(PQ_space, PQ_evecs);

        // Save the solutions for the next iteration
        //        old_dets.clear();
        //        old_dets = PQ_space_;
        //        old_evecs = PQ_evecs->clone();

        // Ensure the solutions are spin-pure
        if ((spin_projection == 1 or spin_projection == 3) and PQ_space.size() <= 200) {
            project_determinant_space(PQ_space, PQ_evecs, PQ_evals, num_ref_roots);
        }

        if (!quiet_mode_) {
            // Print the energy
            outfile->Printf("\n");
            for (int i = 0; i < num_ref_roots; ++i) {
                double abs_energy =
                    PQ_evals->get(i) + nuclear_repulsion_energy_ + fci_ints_->scalar_energy();
                double exc_energy = pc_hartree2ev * (PQ_evals->get(i) - PQ_evals->get(0));
                outfile->Printf("\n    PQ-space CI Energy Root %3d        = "
                                "%.12f Eh = %8.4f eV",
                                i, abs_energy, exc_energy);
                outfile->Printf("\n    PQ-space CI Energy + EPT2 Root %3d = %.12f Eh = "
                                "%8.4f eV",
                                i, abs_energy + multistate_pt2_energy_correction_[i],
                                exc_energy +
                                    pc_hartree2ev * (multistate_pt2_energy_correction_[i] -
                                                     multistate_pt2_energy_correction_[0]));
            }
            outfile->Printf("\n");
            outfile->Flush();
        }

        num_ref_roots = std::min(nroot_, int(PQ_space.size()));

        // If doing root-following, grab the initial root
        if (follow and (cycle == (pre_iter_ - 1) or (pre_iter_ == 0 and cycle == 0))) {

            if (options_.get_str("ACI_EXCITED_ALGORITHM") == "ROOT_SELECT") {
                ref_root_ = options_.get_int("ACI_ROOT");
            }
            size_t dim = std::min(static_cast<int>(PQ_space.size()), 1000);
            P_ref.subspace(PQ_space, PQ_evecs, P_ref_evecs, dim, ref_root_);
        }

        // if( follow and num_ref_roots > 0 and (cycle >= (pre_iter_ - 1)) ){
        if (follow and (num_ref_roots > 1) and (cycle >= pre_iter_)) {
            ref_root_ = root_follow(P_ref, P_ref_evecs, PQ_space, PQ_evecs, num_ref_roots);
        }

        bool stuck = check_stuck(energy_history, PQ_evals);
        if (stuck and (options_.get_str("ACI_EXCITED_ALGORITHM") != "COMPOSITE")) {
            outfile->Printf("\n  Procedure is stuck! Quitting...");
            break;
        } else if (stuck and (options_.get_str("ACI_EXCITED_ALGORITHM") == "COMPOSITE") and
                   ex_alg_ == "AVERAGE") {
            outfile->Printf("\n  Root averaging algorithm converged.");
            outfile->Printf("\n  Now optimizing PQ Space for root %d",
                            options_.get_int("ACI_ROOT"));
            ex_alg_ = options_.get_str("ACI_EXCITED_ALGORITHM");
            pre_iter_ = cycle + 1;
        }

        // Step 4. Check convergence and break if needed
        bool converged = check_convergence(energy_history, PQ_evals);
        if (converged and (ex_alg_ == "AVERAGE") and
            options_.get_str("ACI_EXCITED_ALGORITHM") == "COMPOSITE") {
            outfile->Printf("\n  Root averaging algorithm converged.");
            outfile->Printf("\n  Now optimizing PQ Space for root %d",
                            options_.get_int("ACI_ROOT"));
            ex_alg_ = options_.get_str("ACI_EXCITED_ALGORITHM");
            pre_iter_ = cycle + 1;
        } else if (converged) {
            // if(quiet_mode_) outfile->Printf(
            // "\n----------------------------------------------------------" );
            if (!quiet_mode_)
                outfile->Printf("\n  ***** Calculation Converged *****");
            break;
        }

        // Step 5. Prune the P + Q space to get an updated P space
        prune_q_space(PQ_space, P_space, PQ_evecs, num_ref_roots);

        // Print information about the wave function
        if (!quiet_mode_) {
            print_wfn(PQ_space, PQ_evecs, num_ref_roots);
            outfile->Printf("\n  Cycle %d took: %1.6f s", cycle, cycle_time.get());
        }

        ex_alg_ = options_.get_str("ACI_EXCITED_ALGORITHM");
    } // end iterations

    // if (det_save_)
    //     det_list_.close();

    // Ensure the solutions are spin-pure
    if ((spin_projection == 2 or spin_projection == 3) and PQ_space.size() <= 200) {
        project_determinant_space(PQ_space, PQ_evecs, PQ_evals, nroot_);
    } else if (!quiet_mode_) {
        outfile->Printf("\n  Not performing spin projection.");
    }
}

std::vector<std::pair<size_t, double>>
AdaptiveCI::dl_initial_guess(std::vector<STLBitsetDeterminant>& old_dets,
                             std::vector<STLBitsetDeterminant>& dets, SharedMatrix& evecs,
                             int root) {
    std::vector<std::pair<size_t, double>> guess;

    // Build a hash of new dets
    det_hash<size_t> detmap;
    for (size_t I = 0, max_I = dets.size(); I < max_I; ++I) {
        detmap[dets[I]] = I;
    }

    // Loop through old dets, store index of old det
    for (size_t I = 0, max_I = old_dets.size(); I < max_I; ++I) {
        STLBitsetDeterminant& det = old_dets[I];
        if (detmap.count(det) != 0) {
            guess.push_back(std::make_pair(detmap[det], evecs->get(I, root)));
        }
    }
    return guess;
}

void AdaptiveCI::compute_rdms(DeterminantMap& dets, WFNOperator& op, SharedMatrix& PQ_evecs,
                              int root1, int root2) {

    // std::vector<STLBitsetDeterminant> det_vec = dets.determinants();
    ordm_a_.clear();
    ordm_b_.clear();

    trdm_aa_.clear();
    trdm_ab_.clear();
    trdm_bb_.clear();

    trdm_aaa_.clear();
    trdm_aab_.clear();
    trdm_abb_.clear();
    trdm_bbb_.clear();

    CI_RDMS ci_rdms_(options_, dets, fci_ints_, PQ_evecs, root1, root2);
    ci_rdms_.set_max_rdm(rdm_level_);
    if (rdm_level_ >= 1) {
        Timer one_r;
        ci_rdms_.compute_1rdm(ordm_a_, ordm_b_, op);
        outfile->Printf("\n  1-RDM  took %2.6f s (determinant)", one_r.get());

        if (options_.get_bool("ACI_PRINT_NO")) {
            print_nos();
        }
    }
    if (rdm_level_ >= 2) {
        Timer two_r;
        ci_rdms_.compute_2rdm(trdm_aa_, trdm_ab_, trdm_bb_, op);
        outfile->Printf("\n  2-RDMS took %2.6f s (determinant)", two_r.get());
    }
    if (rdm_level_ >= 3) {
        Timer tr;
        ci_rdms_.compute_3rdm(trdm_aaa_, trdm_aab_, trdm_abb_, trdm_bbb_, op);
        outfile->Printf("\n  3-RDMs took %2.6f s (determinant)", tr.get());

        if (options_.get_bool("ACI_TEST_RDMS")) {
            ci_rdms_.rdm_test(ordm_a_, ordm_b_, trdm_aa_, trdm_bb_, trdm_ab_, trdm_aaa_, trdm_aab_,
                              trdm_abb_, trdm_bbb_);
        }
    }
}

void AdaptiveCI::add_bad_roots(DeterminantMap& dets) {
    bad_roots_.clear();

    // Look through each state, save common determinants/coeffs
    int nroot = old_roots_.size();
    size_t idx = dets.size();
    for (int i = 0; i < nroot; ++i) {

        std::vector<std::pair<size_t, double>> bad_root;
        size_t nadd = 0;
        std::vector<std::pair<STLBitsetDeterminant, double>>& state = old_roots_[i];

        for (size_t I = 0, max_I = state.size(); I < max_I; ++I) {
            if (dets.has_det(state[I].first)) {
                //                outfile->Printf("\n %zu, %f ", I,
                //                detmapper[state[I].first] , state[I].second );
                bad_root.push_back(std::make_pair(dets.get_idx(state[I].first), state[I].second));
                nadd++;
            }
        }
        bad_roots_.push_back(bad_root);

        if (!quiet_mode_) {
            outfile->Printf("\n  Added %zu determinants from root %zu", nadd, i);
        }
    }
}

void AdaptiveCI::save_old_root(DeterminantMap& dets, SharedMatrix& PQ_evecs, int root) {
    std::vector<std::pair<STLBitsetDeterminant, double>> vec;

    if (!quiet_mode_ and nroot_ > 0) {
        outfile->Printf("\n  Saving root %d, ref_root is %d", root, ref_root_);
    }
    det_hash<size_t> detmap = dets.wfn_hash();
    for (auto it = detmap.begin(), endit = detmap.end(); it != endit; ++it) {
        vec.push_back(std::make_pair(it->first, PQ_evecs->get(it->second, ref_root_)));
    }
    old_roots_.push_back(vec);
    if (!quiet_mode_ and nroot_ > 0) {
        outfile->Printf("\n  Number of old roots: %zu", old_roots_.size());
    }
}

void AdaptiveCI::compute_multistate(SharedVector& PQ_evals) {
    outfile->Printf("\n  Computing multistate solution");
    int nroot = old_roots_.size();

    // Form the overlap matrix

    SharedMatrix S(new Matrix(nroot, nroot));
    S->identity();
    for (int A = 0; A < nroot; ++A) {
        std::vector<std::pair<STLBitsetDeterminant, double>>& stateA = old_roots_[A];
        size_t ndetA = stateA.size();
        for (int B = 0; B < nroot; ++B) {
            if (A == B)
                continue;
            std::vector<std::pair<STLBitsetDeterminant, double>>& stateB = old_roots_[B];
            size_t ndetB = stateB.size();
            double overlap = 0.0;

            for (size_t I = 0; I < ndetA; ++I) {
                STLBitsetDeterminant& detA = stateA[I].first;
                for (size_t J = 0; J < ndetB; ++J) {
                    STLBitsetDeterminant& detB = stateB[J].first;
                    if (detA == detB) {
                        overlap += stateA[I].second * stateB[J].second;
                    }
                }
            }
            S->set(A, B, overlap);
        }
    }
    // Diagonalize the overlap
    SharedMatrix Sevecs(new Matrix(nroot, nroot));
    SharedVector Sevals(new Vector(nroot));
    S->diagonalize(Sevecs, Sevals);

    // Form symmetric orthogonalization matrix

    SharedMatrix Strans(new Matrix(nroot, nroot));
    SharedMatrix Sint(new Matrix(nroot, nroot));
    SharedMatrix Diag(new Matrix(nroot, nroot));
    Diag->identity();
    for (int n = 0; n < nroot; ++n) {
        Diag->set(n, n, 1.0 / sqrt(Sevals->get(n)));
    }

    Sint->gemm(false, true, 1.0, Diag, Sevecs, 1.0);
    Strans->gemm(false, false, 1.0, Sevecs, Sint, 1.0);

    // Form the Hamiltonian

    SharedMatrix H(new Matrix(nroot, nroot));

#pragma omp parallel for
    for (int A = 0; A < nroot; ++A) {
        std::vector<std::pair<STLBitsetDeterminant, double>>& stateA = old_roots_[A];
        size_t ndetA = stateA.size();
        for (int B = A; B < nroot; ++B) {
            std::vector<std::pair<STLBitsetDeterminant, double>>& stateB = old_roots_[B];
            size_t ndetB = stateB.size();
            double HIJ = 0.0;
            for (size_t I = 0; I < ndetA; ++I) {
                STLBitsetDeterminant& detA = stateA[I].first;
                for (size_t J = 0; J < ndetB; ++J) {
                    STLBitsetDeterminant& detB = stateB[J].first;
                    HIJ += detA.slater_rules(detB) * stateA[I].second * stateB[J].second;
                }
            }
            H->set(A, B, HIJ);
            H->set(B, A, HIJ);
        }
    }
    //    H->print();
    H->transform(Strans);

    SharedMatrix Hevecs(new Matrix(nroot, nroot));
    SharedVector Hevals(new Vector(nroot));

    H->diagonalize(Hevecs, Hevals);

    for (int n = 0; n < nroot; ++n) {
        PQ_evals->set(n, Hevals->get(n)); // + nuclear_repulsion_energy_ +
                                          // fci_ints_->scalar_energy());
    }

    //    PQ_evals->print();
}

DeterminantMap AdaptiveCI::approximate_wfn(DeterminantMap& PQ_space, SharedMatrix& evecs,
                                           det_hash<double>& external_space,
                                           SharedMatrix& new_evecs) {
    DeterminantMap new_wfn;
    new_wfn.copy(PQ_space);

    size_t n_ref = PQ_space.size();
    size_t n_external = external_space.size();
    size_t total_size = n_ref + n_external;

    outfile->Printf("\n  Size of external space: %zu", n_external);
    new_evecs.reset(new Matrix("U", total_size, 1));
    double sum = 0.0;

#pragma omp parallel for reduction(+ : sum)
    for (size_t I = 0; I < n_ref; ++I) {
        double val = evecs->get(I, 0);
        new_evecs->set(I, 0, val);
        sum += val * val;
    }

    for (auto& I : external_space) {
        new_wfn.add(I.first);
        new_evecs->set(new_wfn.get_idx(I.first), 0, I.second);
        sum += I.second * I.second;
    }

    outfile->Printf("\n  Norm of approximate wfn: %1.12f", std::sqrt(sum));
    // Normalize new evecs
    sum = 1.0 / std::sqrt(sum);
    new_evecs->scale_column(0, 0, sum);

    return new_wfn;
}

void AdaptiveCI::compute_nos() {

    Dimension nmopi = reference_wavefunction_->nmopi();
    Dimension ncmopi = mo_space_info_->get_dimension("CORRELATED");
    Dimension fdocc = mo_space_info_->get_dimension("FROZEN_DOCC");
    Dimension rdocc = mo_space_info_->get_dimension("RESTRICTED_DOCC");
    Dimension ruocc = mo_space_info_->get_dimension("RESTRICTED_UOCC");

    std::shared_ptr<Matrix> opdm_a(new Matrix("OPDM_A", nirrep_, nactpi_, nactpi_));
    std::shared_ptr<Matrix> opdm_b(new Matrix("OPDM_B", nirrep_, nactpi_, nactpi_));

    int offset = 0;
    for (int h = 0; h < nirrep_; h++) {
        for (int u = 0; u < nactpi_[h]; u++) {
            for (int v = 0; v < nactpi_[h]; v++) {
                opdm_a->set(h, u, v, ordm_a_[(u + offset) * nact_ + v + offset]);
                opdm_b->set(h, u, v, ordm_b_[(u + offset) * nact_ + v + offset]);
            }
        }
        offset += nactpi_[h];
    }

    SharedVector OCC_A(new Vector("ALPHA OCCUPATION", nirrep_, nactpi_));
    SharedVector OCC_B(new Vector("BETA OCCUPATION", nirrep_, nactpi_));
    SharedMatrix NO_A(new Matrix(nirrep_, nactpi_, nactpi_));
    SharedMatrix NO_B(new Matrix(nirrep_, nactpi_, nactpi_));

    opdm_a->diagonalize(NO_A, OCC_A, descending);
    opdm_b->diagonalize(NO_B, OCC_B, descending);

    // Build full transformation matrices from e-vecs
    Matrix Ua("Ua", nmopi, nmopi);
    Matrix Ub("Ub", nmopi, nmopi);

    //    Ua.identity();
    //    Ub.identity();
    Ua.zero();
    Ua.zero();

    for (int h = 0; h < nirrep_; ++h) {
        size_t irrep_offset = 0;

        // Frozen core and Restricted docc are unchanged
        irrep_offset += fdocc[h] + rdocc[h];
        ;
        // Only change the active block
        for (int p = 0; p < nactpi_[h]; ++p) {
            for (int q = 0; q < nactpi_[h]; ++q) {
                Ua.set(h, p + irrep_offset, q + irrep_offset, NO_A->get(h, p, q));
                Ub.set(h, p + irrep_offset, q + irrep_offset, NO_B->get(h, p, q));
            }
        }
    }

    // Transform the orbital coefficients
    SharedMatrix Ca = reference_wavefunction_->Ca();
    SharedMatrix Cb = reference_wavefunction_->Cb();
    SharedMatrix Ca_new(Ca->clone());
    SharedMatrix Cb_new(Cb->clone());

    Ca_new->gemm(false, false, 1.0, Ca, Ua, 0.0);
    Cb_new->gemm(false, false, 1.0, Cb, Ub, 0.0);

    // Compute unpaired-spin scaled NOs
    //    for( int h = 0; h < nirrep_; ++h ){
    //        int offset = fdocc[h] + rdocc[h];
    //        for( int p = 0; p < nactpi_[h]; ++p ){
    //            double n_p = OCC_A->get(p) + OCC_B->get(p);
    //            //double up_el = std::sqrt( n_p * (2.0 - n_p));
    //            double up_el = n_p * (2.0 - n_p);
    //            //double up_el = n_p*n_p * (2.0 - n_p) * (2.0 - n_p);
    //            outfile->Printf("\n  %d,%d: %1.5f", h,p,up_el);
    //            Ca_new->scale_column(h, offset + p, up_el);
    //            Cb_new->scale_column(h, offset + p, up_el);
    //        }
    //    }
    //
    Ca->copy(Ca_new);
    Cb->copy(Cb_new);
    /*
        SharedMatrix Da = reference_wavefunction_->Da();
        SharedMatrix Db = reference_wavefunction_->Db();

        SharedMatrix Da_new(new Matrix("dan", nmopi, nmopi));
        SharedMatrix Db_new(new Matrix("dbn", nmopi, nmopi));

        Da_new->gemm(false, true, 1.0, Ca, Ca, 0.0);
        Db_new->gemm(false, true, 1.0, Cb, Cb, 0.0);

        Da->copy(Da_new);
        Db->copy(Db_new);
    */
    // Retransform the integarms in the new basis
    ints_->retransform_integrals();
}
}
} // EndNamespaces<|MERGE_RESOLUTION|>--- conflicted
+++ resolved
@@ -586,23 +586,6 @@
     if (options_["ACI_QUIET_MODE"].has_changed()) {
         quiet_mode_ = options_.get_bool("ACI_QUIET_MODE");
     }
-<<<<<<< HEAD
-        print_method_banner({"Adaptive Configuration Interaction",
-                             "written by Jeffrey B. Schriber and Francesco A. Evangelista"});
-        outfile->Printf("\n  ==> Reference Information <==\n");
-        outfile->Printf("\n  There are %d frozen orbitals.", nfrzc_);
-        outfile->Printf("\n  There are %zu active orbitals.\n", nact_);
- //       reference_determinant_.print();
-//        outfile->Printf("\n  REFERENCE ENERGY:         %1.12f",
-//                        reference_determinant_.energy() +
-//                            nuclear_repulsion_energy_ +
-//                            fci_ints_->scalar_energy());
-        print_info();
-        if( !quiet_mode_ ){
-            outfile->Printf("\n  Using %d threads", omp_get_max_threads());
-        }
- //   }
-=======
     print_method_banner({"Adaptive Configuration Interaction",
                          "written by Jeffrey B. Schriber and Francesco A. Evangelista"});
     outfile->Printf("\n  ==> Reference Information <==\n");
@@ -615,10 +598,8 @@
     //                            fci_ints_->scalar_energy());
     print_info();
     if (!quiet_mode_) {
-        outfile->Printf("\n Using %d threads", omp_get_max_threads());
-    }
-    //   }
->>>>>>> 898d3f48
+        outfile->Printf("\n  Using %d threads", omp_get_max_threads());
+    }
 
     if (ex_alg_ == "COMPOSITE") {
         ex_alg_ = "AVERAGE";
@@ -724,12 +705,8 @@
     if (ex_alg_ == "MULTISTATE") {
         Timer multi;
         compute_multistate(PQ_evals);
-<<<<<<< HEAD
         outfile->Printf("\n  Time spent computing multistate solution: %1.5f s",
                         multi.get());
-=======
-        outfile->Printf("\n  Time spent computing multistate solution: %1.5f", multi.get());
->>>>>>> 898d3f48
         //    PQ_evals->print();
     }
 
