--- conflicted
+++ resolved
@@ -3833,10 +3833,6 @@
         SharedMatrix Ca_new = Matrix::doublet(CA, Ua_full, false, false);
         SharedMatrix Cb_new = Matrix::doublet(CB, Ub_full, false, false);
 
-<<<<<<< HEAD
-        CA->copy(Ca_new);
-        CB->copy(Cb_new);
-=======
         CA->copy( Ca_new );
         CB->copy( Cb_new );
          
@@ -3846,7 +3842,6 @@
         loc->full_localize();
         UA->copy(loc->get_U());      
         UB->copy(loc->get_U());      
->>>>>>> 31cd9632
 
     } else {
         outfile->Printf("\n  Computing spin correlation in reference basis \n");
