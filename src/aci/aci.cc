/*
 * @BEGIN LICENSE
 *
 * Forte: an open-source plugin to Psi4 (https://github.com/psi4/psi4)
 * that implements a variety of quantum chemistry methods for strongly
 * correlated electrons.
 *
 * Copyright (c) 2012-2017 by its authors (see COPYING, COPYING.LESSER,
 * AUTHORS).
 *
 * The copyrights for code used from other parties are included in
 * the corresponding files.
 *
 * This program is free software: you can redistribute it and/or modify
 * it under the terms of the GNU Lesser General Public License as published by
 * the Free Software Foundation, either version 3 of the License, or
 * (at your option) any later version.
 *
 * This program is distributed in the hope that it will be useful,
 * but WITHOUT ANY WARRANTY; without even the implied warranty of
 * MERCHANTABILITY or FITNESS FOR A PARTICULAR PURPOSE.  See the
 * GNU Lesser General Public License for more details.
 *
 * You should have received a copy of the GNU Lesser General Public License
 * along with this program.  If not, see http://www.gnu.org/licenses/.
 *
 * @END LICENSE
 */

#include "psi4/libpsi4util/process.h"
#include "psi4/libmints/molecule.h"
#include "psi4/libmints/pointgrp.h"
#include "psi4/libpsio/psio.hpp"

#include "../ci_rdms.h"
#include "../ci_reference.h"
#include "../fci/fci_integrals.h"
#include "../forte_options.h"
#include "../mrpt2.h"
#include "../orbital-helper/unpaired_density.h"
#include "../reference.h"
#include "../sparse_ci_solver.h"
#include "../stl_bitset_determinant.h"
#include "aci.h"

using namespace std;
using namespace psi;

namespace psi {
namespace forte {

#ifdef _OPENMP
#include <omp.h>
#else
#define omp_get_max_threads() 1
#define omp_get_thread_num() 0
#define omp_get_num_threads() 1
#endif

void set_ACI_options(ForteOptions& foptions) {
    /* Convergence Threshold -*/
    foptions.add_double("ACI_CONVERGENCE", 1e-9, "ACI Convergence threshold");

    /*- The selection type for the Q-space-*/
    foptions.add_str("ACI_SELECT_TYPE", "AIMED_ENERGY", "The energy selection criteria");
    /*-Threshold for the selection of the P space -*/
    foptions.add_double("SIGMA", 0.01, "The energy selection threshold");
    /*- The threshold for the selection of the Q space -*/
    foptions.add_double("GAMMA", 1.0, "The reference space selection threshold");
    /*- The SD-space prescreening threshold -*/
    foptions.add_double("ACI_PRESCREEN_THRESHOLD", 1e-12, "The SD space prescreening threshold");
    /*- The type of selection parameters to use*/
    foptions.add_bool("ACI_PERTURB_SELECT", false, "Type of energy selection");
    /*Function of q-space criteria, per root*/
    foptions.add_str("ACI_PQ_FUNCTION", "AVERAGE", "Function for SA-ACI");
    /* Method to calculate excited state */
    foptions.add_str("ACI_EXCITED_ALGORITHM", "ROOT_ORTHOGONALIZE", "The excited state algorithm");
    /*Number of roots to compute*/
    foptions.add_int("ACI_NROOT", 1, "Number of roots for ACI computation");
    /*Roots to compute*/
    foptions.add_int("ACI_ROOT", 0, "Root for single-state computations");
    /*- Compute 1-RDM? -*/
    foptions.add_int("ACI_MAX_RDM", 1, "Order of RDM to compute");
    /*- Type of spin projection
     * 0 - None
     * 1 - Project initial P spaces at each iteration
     * 2 - Project only after converged PQ space
     * 3 - Do 1 and 2 -*/
    foptions.add_int("ACI_SPIN_PROJECTION", 0, "Type of spin projection");
    /*- Add determinants to enforce spin-complete set? -*/
    foptions.add_bool("ACI_ENFORCE_SPIN_COMPLETE", true,
                      "Enforce determinant spaces to be spin-complete");
    /*- Project out spin contaminants in Davidson-Liu's algorithm? -*/
    foptions.add_bool("ACI_PROJECT_OUT_SPIN_CONTAMINANTS", true,
                      "Project out spin contaminants in Davidson-Liu's algorithm");
    /*- Project solution in full diagonalization algorithm -*/
    foptions.add_bool("SPIN_PROJECT_FULL", false,
                      "Project solution in full diagonalization algorithm");
    /*- Add "degenerate" determinants not included in the aimed selection?
     * -*/
    foptions.add_bool("ACI_ADD_AIMED_DEGENERATE", true,
                      "Add degenerate determinants not included in the aimed selection");
    /*- Perform size extensivity correction -*/
    foptions.add_str("ACI_SIZE_CORRECTION", "", "Perform size extensivity correction");
    /*- Sets the maximum cycle -*/
    foptions.add_int("ACI_MAX_CYCLE", 20, "Maximum number of cycles");
    /*- Control print level -*/
    foptions.add_bool("ACI_QUIET_MODE", false, "Print during ACI procedure");
    /*- Control streamlining -*/
    foptions.add_bool("ACI_STREAMLINE_Q", false, "Do streamlined algorithm");
    /*- Initial reference wavefunction -*/
    foptions.add_str("ACI_INITIAL_SPACE", "CAS", "The initial reference space");
    /*- Number of iterations to run SA-ACI before SS-ACI -*/
    foptions.add_int("ACI_PREITERATIONS", 0, "Number of iterations to run SA-ACI before SS-ACI");
    /*- Number of roots to average -*/
    foptions.add_int("ACI_N_AVERAGE", 1, "Number of roots to averag");
    /*- Offset for state averaging -*/
    foptions.add_int("ACI_AVERAGE_OFFSET", 0, "Offset for state averaging");
    /*- Print final wavefunction to file? -*/
    foptions.add_bool("ACI_SAVE_FINAL_WFN", false, "Print final wavefunction to file");
    /*- Print the P space? -*/
    foptions.add_bool("ACI_PRINT_REFS", false, "Print the P space");
    /*- Set the initial guess space size for DL solver -*/
    foptions.add_int("DL_GUESS_SIZE", 100, "Set the initial guess space size for DL solver");
    /*- Number of guess vectors for Sparse CI solver -*/
    foptions.add_int("N_GUESS_VEC", 10, "Number of guess vectors for Sparse CI solver");
    foptions.add_double("ACI_NO_THRESHOLD", 0.02, "Threshold for active space prediction");
    foptions.add_double("ACI_SPIN_TOL", 0.02, "Tolerance for S^2 value");

    /*- Approximate 1RDM? -*/
    foptions.add_bool("ACI_APPROXIMATE_RDM", false, "Approximate the RDMs");
    /*- Test RDMs -*/
    foptions.add_bool("ACI_TEST_RDMS", false, "Run test for the RDMs");

    /*- Do compute nroots on first cycle? -*/
    foptions.add_bool("ACI_FIRST_ITER_ROOTS", false, "Compute all roots on first iteration?");
    foptions.add_bool("ACI_PRINT_WEIGHTS", false, "Print weights for active space prediction");

    /*- Print Natural orbitals -*/
    foptions.add_bool("ACI_PRINT_NO", true, "Print the natural orbitals");

    /*- Save the final wavefunction -*/
    foptions.add_bool("SAVE_FINAL_WFN", false, "Save the final wavefunction to a file");

    /*- Compute ACI-NOs -*/
    foptions.add_bool("ACI_NO", false, "Computes ACI natural orbitals");

    /*- Compute full PT2 energy -*/
    foptions.add_bool("MRPT2", false, "Compute full PT2 energy");

    /*- Compute unpaired electron density -*/
    foptions.add_bool("UNPAIRED_DENSITY", false, "Compute unpaired electron density");

    /*- Add all active singles -*/
    foptions.add_bool("ACI_ADD_SINGLES", false,
                      "Adds all active single excitations to the final wave function");
}

bool pairComp(const std::pair<double, STLBitsetDeterminant> E1,
              const std::pair<double, STLBitsetDeterminant> E2) {
    return E1.first < E2.first;
}

AdaptiveCI::AdaptiveCI(SharedWavefunction ref_wfn, Options& options,
                       std::shared_ptr<ForteIntegrals> ints,
                       std::shared_ptr<MOSpaceInfo> mo_space_info)
    : Wavefunction(options), ints_(ints), mo_space_info_(mo_space_info) {
    // Copy the wavefunction information
    shallow_copy(ref_wfn);
    reference_wavefunction_ = ref_wfn;

    mo_symmetry_ = mo_space_info_->symmetry("ACTIVE");
    op_.initialize(mo_symmetry_);
    startup();
}

AdaptiveCI::~AdaptiveCI() {}

void AdaptiveCI::set_aci_ints(SharedWavefunction ref_wfn, std::shared_ptr<ForteIntegrals> ints) {
    ints_ = ints;
    shallow_copy(ref_wfn);
    reference_wavefunction_ = ref_wfn;

    fci_ints_ = std::make_shared<FCIIntegrals>(ints, mo_space_info_->get_corr_abs_mo("ACTIVE"),
                                               mo_space_info_->get_corr_abs_mo("RESTRICTED_DOCC"));

    auto active_mo = mo_space_info_->get_corr_abs_mo("ACTIVE");
    ambit::Tensor tei_active_aa = ints->aptei_aa_block(active_mo, active_mo, active_mo, active_mo);
    ambit::Tensor tei_active_ab = ints->aptei_ab_block(active_mo, active_mo, active_mo, active_mo);
    ambit::Tensor tei_active_bb = ints->aptei_bb_block(active_mo, active_mo, active_mo, active_mo);
    fci_ints_->set_active_integrals(tei_active_aa, tei_active_ab, tei_active_bb);
    fci_ints_->compute_restricted_one_body_operator();

    STLBitsetDeterminant::set_ints(fci_ints_);

    nuclear_repulsion_energy_ = molecule_->nuclear_repulsion_energy();
}

void AdaptiveCI::startup() {
    quiet_mode_ = false;
    if (options_["ACI_QUIET_MODE"].has_changed()) {
        quiet_mode_ = options_.get_bool("ACI_QUIET_MODE");
    }

    set_aci_ints(reference_wavefunction_, ints_);

    wavefunction_symmetry_ = 0;
    if (options_["ROOT_SYM"].has_changed()) {
        wavefunction_symmetry_ = options_.get_int("ROOT_SYM");
    }
    multiplicity_ = 1;
    if (options_["MULTIPLICITY"].has_changed()) {
        multiplicity_ = options_.get_int("MULTIPLICITY");
    }

    nact_ = mo_space_info_->size("ACTIVE");
    nactpi_ = mo_space_info_->get_dimension("ACTIVE");

    // Include frozen_docc and restricted_docc
    frzcpi_ = mo_space_info_->get_dimension("INACTIVE_DOCC");
    nfrzc_ = mo_space_info_->size("INACTIVE_DOCC");

    // "Correlated" includes restricted_docc
    ncmo_ = mo_space_info_->size("CORRELATED");

    // Number of correlated electrons
    nactel_ = 0;
    nalpha_ = 0;
    nbeta_ = 0;
    int nel = 0;
    for (int h = 0; h < nirrep_; ++h) {
        nel += 2 * doccpi_[h] + soccpi_[h];
    }

    twice_ms_ = multiplicity_ - 1;
    if (options_["MS"].has_changed()) {
        twice_ms_ = std::round(2.0 * options_.get_double("MS"));
    }

    nactel_ = nel - 2 * nfrzc_;
    nalpha_ = (nactel_ + twice_ms_) / 2;
    nbeta_ = nactel_ - nalpha_;

    STLBitsetDeterminant det;

    // Build the reference determinant and compute its energy

    CI_Reference ref(reference_wavefunction_, options_, mo_space_info_, det, multiplicity_,
                     twice_ms_, wavefunction_symmetry_);
    ref.build_reference(initial_reference_);

    // Read options
    nroot_ = options_.get_int("ACI_NROOT");
    sigma_ = options_.get_double("SIGMA");
    gamma_ = options_.get_double("GAMMA");
    screen_thresh_ = options_.get_double("ACI_PRESCREEN_THRESHOLD");
    add_aimed_degenerate_ = options_.get_bool("ACI_ADD_AIMED_DEGENERATE");
    project_out_spin_contaminants_ = options_.get_bool("ACI_PROJECT_OUT_SPIN_CONTAMINANTS");
    spin_complete_ = options_.get_bool("ACI_ENFORCE_SPIN_COMPLETE");
    rdm_level_ = options_.get_int("ACI_MAX_RDM");

    max_cycle_ = 20;
    if (options_["ACI_MAX_CYCLE"].has_changed()) {
        max_cycle_ = options_.get_int("ACI_MAX_CYCLE");
    }
    pre_iter_ = 0;
    if (options_["ACI_PREITERATIONS"].has_changed()) {
        pre_iter_ = options_.get_int("ACI_PREITERATIONS");
    }

    spin_tol_ = options_.get_double("ACI_SPIN_TOL");
    // set the initial S^@ guess as input multiplicity
    int S = (multiplicity_ - 1.0) / 2.0;
    int S2 = multiplicity_ - 1.0;
    for (int n = 0; n < nroot_; ++n) {
        root_spin_vec_.push_back(make_pair(S, S2));
    }

    // get options for algorithm
    perturb_select_ = options_.get_bool("ACI_PERTURB_SELECT");
    pq_function_ = options_.get_str("ACI_PQ_FUNCTION");
    ex_alg_ = options_.get_str("ACI_EXCITED_ALGORITHM");
    ref_root_ = options_.get_int("ACI_ROOT");
    root_ = options_.get_int("ACI_ROOT");
    approx_rdm_ = options_.get_bool("ACI_APPROXIMATE_RDM");
    print_weights_ = options_.get_bool("ACI_PRINT_WEIGHTS");

    diag_method_ = DLString;
    if (options_["DIAG_ALGORITHM"].has_changed()) {
        if (options_.get_str("DIAG_ALGORITHM") == "FULL") {
            diag_method_ = Full;
        } else if (options_.get_str("DIAG_ALGORITHM") == "DLSTRING") {
            diag_method_ = DLString;
        } else if (options_.get_str("DIAG_ALGORITHM") == "SPARSE") {
            diag_method_ = Sparse;
        } else if (options_.get_str("DIAG_ALGORITHM") == "SOLVER") {
            diag_method_ = DLSolver;
        }
    }
    aimed_selection_ = false;
    energy_selection_ = false;
    if (options_.get_str("ACI_SELECT_TYPE") == "AIMED_AMP") {
        aimed_selection_ = true;
        energy_selection_ = false;
    } else if (options_.get_str("ACI_SELECT_TYPE") == "AIMED_ENERGY") {
        aimed_selection_ = true;
        energy_selection_ = true;
    } else if (options_.get_str("ACI_SELECT_TYPE") == "ENERGY") {
        aimed_selection_ = false;
        energy_selection_ = true;
    } else if (options_.get_str("ACI_SELECT_TYPE") == "AMP") {
        aimed_selection_ = false;
        energy_selection_ = false;
    }

    if (options_.get_bool("ACI_STREAMLINE_Q") == true) {
        streamline_qspace_ = true;
    } else {
        streamline_qspace_ = false;
    }

    // Set streamline mode to true if possible
    if ((nroot_ == 1) and (aimed_selection_ == true) and (energy_selection_ == true) and
        (perturb_select_ == false)) {

        streamline_qspace_ = true;
    }
}

void AdaptiveCI::print_info() {

    // Print a summary
    std::vector<std::pair<std::string, int>> calculation_info{
        {"Multiplicity", multiplicity_},
        {"Symmetry", wavefunction_symmetry_},
        {"Number of roots", nroot_},
        {"Root used for properties", options_.get_int("ACI_ROOT")}};

    std::vector<std::pair<std::string, double>> calculation_info_double{
        {"Sigma (Eh)", sigma_},
        {"Gamma (Eh^(-1))", gamma_},
        {"Convergence threshold", options_.get_double("ACI_CONVERGENCE")}};

    std::vector<std::pair<std::string, std::string>> calculation_info_string{
        {"Ms", get_ms_string(twice_ms_)},
        {"Determinant selection criterion",
         energy_selection_ ? "Second-order Energy" : "First-order Coefficients"},
        {"Selection criterion", aimed_selection_ ? "Aimed selection" : "Threshold"},
        {"Excited Algorithm", options_.get_str("ACI_EXCITED_ALGORITHM")},
        //        {"Q Type", q_rel_ ? "Relative Energy" : "Absolute Energy"},
        //        {"PT2 Parameters", options_.get_bool("PERTURB_SELECT") ?
        //        "True" : "False"},
        {"Project out spin contaminants", project_out_spin_contaminants_ ? "True" : "False"},
        {"Enforce spin completeness of basis", spin_complete_ ? "True" : "False"},
        {"Enforce complete aimed selection", add_aimed_degenerate_ ? "True" : "False"}};

    // Print some information
    outfile->Printf("\n  ==> Calculation Information <==\n");
    outfile->Printf("\n  %s", string(65, '-').c_str());
    for (auto& str_dim : calculation_info) {
        outfile->Printf("\n    %-40s %-5d", str_dim.first.c_str(), str_dim.second);
    }
    for (auto& str_dim : calculation_info_double) {
        outfile->Printf("\n    %-40s %8.2e", str_dim.first.c_str(), str_dim.second);
    }
    for (auto& str_dim : calculation_info_string) {
        outfile->Printf("\n    %-40s %s", str_dim.first.c_str(), str_dim.second.c_str());
    }
    outfile->Printf("\n  %s", string(65, '-').c_str());
<<<<<<< HEAD
=======
}

std::vector<int> AdaptiveCI::get_occupation() {

    std::vector<int> occupation(2 * nact_, 0);

    // Get reference type
    std::string ref_type = options_.get_str("REFERENCE");
    // if(!quiet_mode_) outfile->Printf("\n  Using %s reference.\n",
    // ref_type.c_str());

    // nyms denotes the number of electrons needed to assign symmetry and
    // multiplicity
    int nsym = twice_ms_;
    int orb_sym = wavefunction_symmetry_;

    if (twice_ms_ == 0.0) {
        nsym = 2;
    }

    // Grab an ordered list of orbital energies, sym labels, and idxs
    std::vector<std::tuple<double, int, int>> labeled_orb_en;
    std::vector<std::tuple<double, int, int>> labeled_orb_en_alfa;
    std::vector<std::tuple<double, int, int>> labeled_orb_en_beta;

    // For a restricted reference
    if (ref_type == "RHF" or ref_type == "RKS" or ref_type == "ROHF") {
        labeled_orb_en = sym_labeled_orbitals("RHF");

        // Build initial reference determinant from restricted reference
        for (int i = 0; i < nalpha_; ++i) {
            occupation[std::get<2>(labeled_orb_en[i])] = 1;
        }
        for (int i = 0; i < nbeta_; ++i) {
            occupation[nact_ + std::get<2>(labeled_orb_en[i])] = 1;
        }

        // Loop over as many outer-shell electrons as needed to get correct sym
        for (int k = 1; k <= nsym;) {

            bool add = false;
            // Remove electron from highest energy docc
            occupation[std::get<2>(labeled_orb_en[nalpha_ - k])] = 0;

            // Determine proper symmetry for new occupation
            // orb_sym = ms_;

            if (twice_ms_ == 0.0) {
                orb_sym = std::get<1>(labeled_orb_en[nalpha_ - 1]) ^ orb_sym;
            } else {
                for (int i = 1; i <= nsym; ++i) {
                    orb_sym = std::get<1>(labeled_orb_en[nalpha_ - i]) ^ orb_sym;
                }
                orb_sym = std::get<1>(labeled_orb_en[nalpha_ - k]) ^ orb_sym;
            }

            // Add electron to lowest-energy orbital of proper symmetry
            // Loop from current occupation to max MO until correct orbital is
            // reached
            for (int i = nalpha_ - k, maxi = nact_; i < maxi; ++i) {
                if (orb_sym == std::get<1>(labeled_orb_en[i]) and
                    occupation[std::get<2>(labeled_orb_en[i])] != 1) {
                    occupation[std::get<2>(labeled_orb_en[i])] = 1;
                    add = true;
                    break;
                } else {
                    continue;
                }
            }
            // If a new occupation could not be created, put electron back and
            // remove a different one
            if (!add) {
                occupation[std::get<2>(labeled_orb_en[nalpha_ - k])] = 1;
                ++k;
            } else {
                break;
            }

        } // End loop over k

    } else {
        labeled_orb_en_alfa = sym_labeled_orbitals("ALFA");
        labeled_orb_en_beta = sym_labeled_orbitals("BETA");

        // For an unrestricted reference
        // Make the reference
        // For singlets, this will be closed-shell

        for (int i = 0; i < nalpha_; ++i) {
            occupation[std::get<2>(labeled_orb_en_alfa[i])] = 1;
        }
        for (int i = 0; i < nbeta_; ++i) {
            occupation[std::get<2>(labeled_orb_en_beta[i]) + nact_] = 1;
        }

        if (nalpha_ >= nbeta_) {

            // Loop over k
            for (int k = 1; k < nsym;) {

                bool add = false;
                // Remove highest energy alpha electron
                occupation[std::get<2>(labeled_orb_en_alfa[nalpha_ - k])] = 0;

                // Determine proper symmetry for new electron

                orb_sym = wavefunction_symmetry_;

                if (twice_ms_ == 0.0) {
                    orb_sym = std::get<1>(labeled_orb_en_alfa[nalpha_ - 1]) ^ orb_sym;
                } else {
                    for (int i = 1; i <= nsym; ++i) {
                        orb_sym = std::get<1>(labeled_orb_en_alfa[nalpha_ - i]) ^ orb_sym;
                    }
                    orb_sym = std::get<1>(labeled_orb_en_alfa[nalpha_ - k]) ^ orb_sym;
                }

                // Add electron to lowest-energy orbital of proper symmetry
                for (int i = nalpha_ - k; i < nactel_; ++i) {
                    if (orb_sym == std::get<1>(labeled_orb_en_alfa[i]) and
                        occupation[std::get<2>(labeled_orb_en_alfa[i])] != 1) {
                        occupation[std::get<2>(labeled_orb_en_alfa[i])] = 1;
                        add = true;
                        break;
                    } else {
                        continue;
                    }
                }

                // If a new occupation could not be made,
                // add electron back and try a different one

                if (!add) {
                    occupation[std::get<2>(labeled_orb_en_alfa[nalpha_ - k])] = 1;
                    ++k;
                } else {
                    break;
                }

            }    //	End loop over k
        } else { // End if(nalpha_ >= nbeta_ )

            for (int k = 1; k < nsym;) {

                bool add = false;

                // Remove highest-energy beta electron
                occupation[std::get<2>(labeled_orb_en_beta[nbeta_ - k])] = 0;

                // Determine proper symetry for new occupation
                orb_sym = wavefunction_symmetry_;

                if (multiplicity_ == 1) {
                    orb_sym = std::get<1>(labeled_orb_en_beta[nbeta_ - 1]) ^ orb_sym;
                } else {
                    for (int i = 1; i <= nsym; ++i) {
                        orb_sym = std::get<1>(labeled_orb_en_beta[nbeta_ - i]) ^ orb_sym;
                    }
                    orb_sym = std::get<1>(labeled_orb_en_beta[nbeta_ - k]) ^ orb_sym;
                }

                // Add electron to lowest-energy beta orbital

                for (int i = nbeta_ - k; i < nactel_; ++i) {
                    if (orb_sym == std::get<1>(labeled_orb_en_beta[i]) and
                        occupation[std::get<2>(labeled_orb_en_beta[i])] != 1) {
                        occupation[std::get<2>(labeled_orb_en_beta[i])] = 1;
                        add = true;
                        break;
                    }
                }

                // If a new occupation could not be made,
                // replace the electron and try again

                if (!add) {
                    occupation[std::get<2>(labeled_orb_en_beta[nbeta_ - k])] = 1;
                    ++k;
                } else {
                    break;
                }

            } // End loop over k
        }     // End if nalpha_ < nbeta_
    }
    return occupation;
>>>>>>> 1489efaa
}

double AdaptiveCI::compute_energy() {
    if (options_["ACI_QUIET_MODE"].has_changed()) {
        quiet_mode_ = options_.get_bool("ACI_QUIET_MODE");
    }
    print_method_banner({"Adaptive Configuration Interaction",
                         "written by Jeffrey B. Schriber and Francesco A. Evangelista"});
    outfile->Printf("\n  ==> Reference Information <==\n");
    outfile->Printf("\n  There are %d frozen orbitals.", nfrzc_);
    outfile->Printf("\n  There are %zu active orbitals.\n", nact_);
    //       reference_determinant_.print();
    //        outfile->Printf("\n  REFERENCE ENERGY:         %1.12f",
    //                        reference_determinant_.energy() +
    //                            nuclear_repulsion_energy_ +
    //                            fci_ints_->scalar_energy());
    print_info();
    if (!quiet_mode_) {
        outfile->Printf("\n  Using %d threads", omp_get_max_threads());
    }

    if (ex_alg_ == "COMPOSITE") {
        ex_alg_ = "AVERAGE";
    }

    op_.set_quiet_mode(quiet_mode_);
    Timer aci_elapse;

    // The eigenvalues and eigenvectors
    SharedMatrix PQ_evecs;
    SharedVector PQ_evals;

    // Compute wavefunction and energy
    size_t dim;
    int nrun = 1;
    bool multi_state = false;

    if (options_.get_str("ACI_EXCITED_ALGORITHM") == "ROOT_COMBINE" or
        options_.get_str("ACI_EXCITED_ALGORITHM") == "MULTISTATE" or
        options_.get_str("ACI_EXCITED_ALGORITHM") == "ROOT_ORTHOGONALIZE") {
        nrun = nroot_;
        multi_state = true;
    }

    DeterminantMap full_space;
    std::vector<size_t> sizes(nroot_);
    SharedVector energies(new Vector(nroot_));
    std::vector<double> pt2_energies(nroot_);

    DeterminantMap PQ_space;

    for (int i = 0; i < nrun; ++i) {
        nroot_ = options_.get_int("ACI_NROOT");
        if (!quiet_mode_)
            outfile->Printf("\n  Computing wavefunction for root %d", i);

        if (multi_state) {
            ref_root_ = i;
            root_ = i;
        }

        compute_aci(PQ_space, PQ_evecs, PQ_evals);

        if (ex_alg_ == "ROOT_COMBINE") {
            sizes[i] = PQ_space.size();
            if (!quiet_mode_)
                outfile->Printf("\n  Combining determinant spaces");
            // Combine selected determinants into total space
            full_space.merge(PQ_space);
            PQ_space.clear();
        } else if ((ex_alg_ == "ROOT_ORTHOGONALIZE")) { // and i != (nrun - 1))
            // orthogonalize
            save_old_root(PQ_space, PQ_evecs, i);
            energies->set(i, PQ_evals->get(0));
            pt2_energies[i] = multistate_pt2_energy_correction_[0];
        } else if ((ex_alg_ == "MULTISTATE")) {
            // orthogonalize
            save_old_root(PQ_space, PQ_evecs, i);
            // compute_rdms( PQ_space_, PQ_evecs, i,i);
        }
        if (ex_alg_ == "ROOT_ORTHOGONALIZE" and (nroot_ > 1)) {
            root_ = i;
            // wfn_analyzer(PQ_space, PQ_evecs, nroot_);
        }
    }
    dim = PQ_space.size();
    final_wfn_.copy(PQ_space);
    PQ_space.clear();

    int froot = options_.get_int("ACI_ROOT");
    if (ex_alg_ == "ROOT_ORTHOGONALIZE") {
        froot = nroot_ - 1;
        multistate_pt2_energy_correction_ = pt2_energies;
        PQ_evals = energies;
    }

    WFNOperator op_c(mo_symmetry_);
    if (ex_alg_ == "ROOT_COMBINE") {
        outfile->Printf("\n\n  ==> Diagonalizing Final Space <==");
        dim = full_space.size();

        for (int n = 0; n < nroot_; ++n) {
            outfile->Printf("\n  Determinants for root %d: %zu", n, sizes[n]);
        }

        outfile->Printf("\n  Size of combined space: %zu", dim);

        op_c.build_strings(full_space);
        op_c.op_lists(full_space);
        op_c.tp_lists(full_space);

        SparseCISolver sparse_solver;
        sparse_solver.set_parallel(true);
        sparse_solver.set_e_convergence(options_.get_double("E_CONVERGENCE"));
        sparse_solver.set_maxiter_davidson(options_.get_int("DL_MAXITER"));
        sparse_solver.set_spin_project_full(project_out_spin_contaminants_);
        sparse_solver.set_guess_dimension(options_.get_int("DL_GUESS_SIZE"));
        // sparse_solver.set_spin_project_full(false);
        sparse_solver.diagonalize_hamiltonian_map(full_space, op_c, PQ_evals, PQ_evecs, nroot_,
                                                  multiplicity_, diag_method_);
    }

    if (ex_alg_ == "MULTISTATE") {
        Timer multi;
        compute_multistate(PQ_evals);
        outfile->Printf("\n  Time spent computing multistate solution: %1.5f s", multi.get());
        //    PQ_evals->print();
    }

    std::string sigma_method = options_.get_str("SIGMA_BUILD_TYPE");
    if (options_.get_bool("ACI_ADD_SINGLES")) {

        outfile->Printf("\n  Adding singles");

        op_.add_singles(final_wfn_);
        if (sigma_method == "HZ") {
            op_.clear_op_lists();
            op_.clear_tp_lists();
            Timer str;
            op_.build_strings(final_wfn_);
            outfile->Printf("\n  Time spent building strings      %1.6f s", str.get());
            op_.op_lists(final_wfn_);
            op_.tp_lists(final_wfn_);
        } else {
            op_.clear_op_s_lists();
            op_.clear_tp_s_lists();
            op_.build_strings(final_wfn_);
            op_.op_s_lists(final_wfn_);
            op_.tp_s_lists(final_wfn_);
        }

        SparseCISolver sparse_solver;
        sparse_solver.set_parallel(true);
        sparse_solver.set_e_convergence(options_.get_double("E_CONVERGENCE"));
        sparse_solver.set_maxiter_davidson(options_.get_int("DL_MAXITER"));
        sparse_solver.set_spin_project_full(project_out_spin_contaminants_);
        sparse_solver.set_guess_dimension(options_.get_int("DL_GUESS_SIZE"));
        sparse_solver.diagonalize_hamiltonian_map(final_wfn_, op_, PQ_evals, PQ_evecs, nroot_,
                                                  multiplicity_, diag_method_);
    }

    //** Optionally compute full PT2 energy **//
    if (options_.get_bool("MRPT2")) {
        MRPT2 pt(reference_wavefunction_, options_, ints_, mo_space_info_, final_wfn_, PQ_evecs,
                 PQ_evals);

        multistate_pt2_energy_correction_[0] = pt.compute_energy();
    }

    // if (!quiet_mode_) {
    if (ex_alg_ == "ROOT_COMBINE") {
        print_final(full_space, PQ_evecs, PQ_evals);
    } else if (ex_alg_ == "ROOT_ORTHOGONALIZE" and nroot_ > 1) {
        print_final(final_wfn_, PQ_evecs, energies);
    } else {
        print_final(final_wfn_, PQ_evecs, PQ_evals);
    }
    //  }

    //** Compute the RDMs **//

    if (options_.get_int("ACI_MAX_RDM") >= 3 or (rdm_level_ >= 3)) {
        op_.three_s_lists(final_wfn_);
    }
    SharedMatrix new_evecs;
    if (ex_alg_ == "ROOT_COMBINE") {
        compute_rdms(full_space, op_c, PQ_evecs, 0, 0);
    } else if (approx_rdm_) {
        DeterminantMap approx = approximate_wfn(final_wfn_, PQ_evecs, external_wfn_, new_evecs);
        //    WFNOperator op1(mo_space_info_);
        //    op1.op_lists(approx);
        op_.clear_op_lists();
        op_.clear_tp_lists();
        op_.build_strings(approx);
        op_.op_lists(approx);
        outfile->Printf("\n  Size of approx: %zu  size of var: %zu", approx.size(),
                        final_wfn_.size());
        compute_rdms(approx, op_, new_evecs, 0, 0);
    } else {

        op_.clear_op_s_lists();
        op_.clear_tp_s_lists();
        op_.op_s_lists(final_wfn_);
        op_.tp_s_lists(final_wfn_);
        compute_rdms(final_wfn_, op_, PQ_evecs, 0, 0);
    }

    //	std::vector<double> davidson;
    //	if(options_.get_str("SIZE_CORRECTION") == "DAVIDSON" ){
    //		davidson = davidson_correction( P_space_ , P_evals, PQ_evecs,
    // PQ_space_, PQ_evals );
    //	for( auto& i : davidson ){
    //		outfile->Printf("\n Davidson corr: %1.9f", i);
    //	}}

    double root_energy =
        PQ_evals->get(froot) + nuclear_repulsion_energy_ + fci_ints_->scalar_energy();
    double root_energy_pt2 = root_energy + multistate_pt2_energy_correction_[froot];

    Process::environment.globals["CURRENT ENERGY"] = root_energy;
    Process::environment.globals["ACI ENERGY"] = root_energy;
    Process::environment.globals["ACI+PT2 ENERGY"] = root_energy_pt2;
    //  if(!quiet_mode_){
    outfile->Printf("\n\n  %s: %f s", "Adaptive-CI (bitset) ran in ", aci_elapse.get());
    outfile->Printf("\n\n  %s: %d", "Saving information for root", options_.get_int("ACI_ROOT"));
    //  }

    // printf( "\n%1.5f\n", aci_elapse.get());

    if (options_.get_bool("UNPAIRED_DENSITY")) {
        UPDensity density(reference_wavefunction_, mo_space_info_);
        density.compute_unpaired_density(ordm_a_, ordm_b_);
    }

    return PQ_evals->get(options_.get_int("ACI_ROOT")) + nuclear_repulsion_energy_ +
           fci_ints_->scalar_energy();
}

void AdaptiveCI::diagonalize_final_and_compute_rdms() {
    print_h2("Diagonalizing ACI Hamiltonian");
    //    reference_determinant_.print();
    //    outfile->Printf("\n  REFERENCE ENERGY:         %1.12f",
    //                    reference_determinant_.energy() +
    //                        nuclear_repulsion_energy_ +
    //                        fci_ints_->scalar_energy());

    SharedMatrix final_evecs;
    SharedVector final_evals;

    op_.clear_op_s_lists();
    op_.clear_tp_s_lists();
    op_.build_strings(final_wfn_);
    op_.op_s_lists(final_wfn_);
    op_.tp_s_lists(final_wfn_);

    SparseCISolver sparse_solver;
    sparse_solver.set_parallel(true);
    sparse_solver.set_e_convergence(options_.get_double("E_CONVERGENCE"));
    sparse_solver.set_maxiter_davidson(options_.get_int("DL_MAXITER"));
    sparse_solver.set_spin_project(project_out_spin_contaminants_);
    //   sparse_solver.set_spin_project_full(project_out_spin_contaminants_);
    sparse_solver.set_guess_dimension(options_.get_int("DL_GUESS_SIZE"));
    sparse_solver.set_spin_project_full(false);
    sparse_solver.diagonalize_hamiltonian_map(final_wfn_, op_, final_evals, final_evecs, nroot_,
                                              multiplicity_, diag_method_);

    print_final(final_wfn_, final_evecs, final_evals);

    op_.clear_op_s_lists();
    op_.clear_tp_s_lists();
    op_.op_lists(final_wfn_);
    op_.tp_lists(final_wfn_);
    op_.three_s_lists(final_wfn_);

    compute_rdms(final_wfn_, op_, final_evecs, 0, 0);
}

DeterminantMap AdaptiveCI::get_wavefunction() { return final_wfn_; }

void AdaptiveCI::print_final(DeterminantMap& dets, SharedMatrix& PQ_evecs, SharedVector& PQ_evals) {
    size_t dim = dets.size();
    // Print a summary
    outfile->Printf("\n\n  ==> ACI Summary <==\n");

    outfile->Printf("\n  Iterations required:                         %zu", cycle_);
    outfile->Printf("\n  Dimension of optimized determinant space:    %zu\n", dim);

    for (int i = 0; i < nroot_; ++i) {
        double abs_energy =
            PQ_evals->get(i) + nuclear_repulsion_energy_ + fci_ints_->scalar_energy();
        double exc_energy = pc_hartree2ev * (PQ_evals->get(i) - PQ_evals->get(0));
        outfile->Printf("\n  * Adaptive-CI Energy Root %3d        = %.12f Eh = %8.4f eV", i,
                        abs_energy, exc_energy);
        outfile->Printf("\n  * Adaptive-CI Energy Root %3d + EPT2 = %.12f Eh = %8.4f eV", i,
                        abs_energy + multistate_pt2_energy_correction_[i],
                        exc_energy +
                            pc_hartree2ev * (multistate_pt2_energy_correction_[i] -
                                             multistate_pt2_energy_correction_[0]));
        //    	if(options_.get_str("SIZE_CORRECTION") == "DAVIDSON" ){
        //        outfile->Printf("\n  * Adaptive-CI Energy Root %3d + D1   =
        //        %.12f Eh = %8.4f eV",i,abs_energy + davidson[i],
        //                exc_energy + pc_hartree2ev * (davidson[i] -
        //                davidson[0]));
        //    	}
    }

    if (ex_alg_ == "ROOT_SELECT") {
        outfile->Printf("\n\n  Energy optimized for Root %d: %.12f Eh", ref_root_,
                        PQ_evals->get(ref_root_) + nuclear_repulsion_energy_ +
                            fci_ints_->scalar_energy());
        outfile->Printf("\n\n  Root %d Energy + PT2:         %.12f Eh", ref_root_,
                        PQ_evals->get(ref_root_) + nuclear_repulsion_energy_ +
                            fci_ints_->scalar_energy() +
                            multistate_pt2_energy_correction_[ref_root_]);
    }

    if ((ex_alg_ != "ROOT_ORTHOGONALIZE") or (nroot_ == 1)) {
        outfile->Printf("\n\n  ==> Wavefunction Information <==");

        print_wfn(dets, PQ_evecs, nroot_);

        //         outfile->Printf("\n\n     Order		 # of Dets        Total
        //         |c^2|");
        //         outfile->Printf(  "\n  __________ 	____________
        //         ________________ ");
        //         wfn_analyzer(dets, PQ_evecs, nroot_);
    }

    //   if(options_.get_bool("DETERMINANT_HISTORY")){
    //   	outfile->Printf("\n Det history (number,cycle,origin)");
    //   	size_t counter = 0;
    //   	for( auto &I : PQ_space_ ){
    //   		outfile->Printf("\n Det number : %zu", counter);
    //   		for( auto &n : det_history_[I]){
    //   			outfile->Printf("\n %zu	   %s", n.first,
    //   n.second.c_str());
    //   		}
    //   		++counter;
    //   	}
    //   }
}

void AdaptiveCI::default_find_q_space(DeterminantMap& P_space, DeterminantMap& PQ_space,
                                      SharedVector evals, SharedMatrix evecs) {
    Timer build;

    // This hash saves the determinant coupling to the model space eigenfunction
    det_hash<std::vector<double>> V_hash;

    // Get the excited Determinants
    get_excited_determinants(nroot_, evecs, P_space, V_hash);

    // This will contain all the determinants
    PQ_space.clear();
    external_wfn_.clear();
    // Add the P-space determinants and zero the hash
    det_hash<size_t> detmap = P_space.wfn_hash();
    for (det_hash<size_t>::iterator it = detmap.begin(), endit = detmap.end(); it != endit; ++it) {
        PQ_space.add(it->first);
        V_hash.erase(it->first);
    }

    if (!quiet_mode_) {
        outfile->Printf("\n  %s: %zu determinants", "Dimension of the SD space", V_hash.size());
        outfile->Printf("\n  %s: %f s\n", "Time spent building the model space (default)",
                        build.get());
    }

    Timer screen;

    // Compute criteria for all dets, store them all
    std::vector<std::pair<double, STLBitsetDeterminant>> sorted_dets(V_hash.size());
    //    int ithread = omp_get_thread_num();
    //    int nthreads = omp_get_num_threads();

    size_t max = V_hash.size();
#pragma omp parallel
    {
        int num_thread = omp_get_max_threads();
        int tid = omp_get_thread_num();

        size_t N = 0;
        for (const auto& I : V_hash) {

            if ((N % num_thread) == tid) {
                double delta = I.first.energy() - evals->get(0);
                double V = I.second[0];

                double criteria = 0.5 * (delta - sqrt(delta * delta + V * V * 4.0));
                sorted_dets[N] = std::make_pair(std::fabs(criteria), I.first);
            }
            N++;
        }
    }
    std::sort(sorted_dets.begin(), sorted_dets.end(), pairComp);
    std::vector<double> ept2(nroot_, 0.0);

    double sum = 0.0;
    size_t last_excluded = 0;
    for (size_t I = 0, max_I = sorted_dets.size(); I < max_I; ++I) {
        double& energy = sorted_dets[I].first;
        STLBitsetDeterminant& det = sorted_dets[I].second;
        if (sum + energy < sigma_) {
            sum += energy;
            ept2[0] -= energy;
            last_excluded = I;

            // Optionally save an approximate external wfn
            if (approx_rdm_) {
                external_wfn_[det] = V_hash[det][0] / (evals->get(0) - det.energy());
            }
        } else {
            PQ_space.add(det);
        }
    }
    // Add missing determinants
    if (add_aimed_degenerate_) {
        size_t num_extra = 0;
        for (size_t I = 0, max_I = last_excluded; I < max_I; ++I) {
            size_t J = last_excluded - I;
            if (std::fabs(sorted_dets[last_excluded + 1].first - sorted_dets[J].first) < 1.0e-9) {
                PQ_space.add(sorted_dets[J].second);
                num_extra++;
            } else {
                break;
            }
        }
        if (num_extra > 0 and (!quiet_mode_)) {
            outfile->Printf("\n  Added %zu missing determinants in aimed selection.", num_extra);
        }
    }

    multistate_pt2_energy_correction_ = ept2;

    if (!quiet_mode_) {
        outfile->Printf("\n  %s: %zu determinants", "Dimension of the P + Q space",
                        PQ_space.size());
        outfile->Printf("\n  %s: %f s", "Time spent screening the model space", screen.get());
    }
}

void AdaptiveCI::find_q_space(DeterminantMap& P_space, DeterminantMap& PQ_space, int nroot,
                              SharedVector evals, SharedMatrix evecs) {
    Timer t_ms_build;

    // This hash saves the determinant coupling to the model space eigenfunction
    det_hash<std::vector<double>> V_hash;
    get_excited_determinants(nroot_, evecs, P_space, V_hash);

    if (!quiet_mode_) {
        outfile->Printf("\n  %s: %zu determinants", "Dimension of the SD space", V_hash.size());
        outfile->Printf("\n  %s: %f s\n", "Time spent building the model space", t_ms_build.get());
    }

    // This will contain all the determinants
    PQ_space.clear();

    // Add the P-space determinants and zero the hash
    PQ_space.copy(P_space);

    Timer t_ms_screen;

    // Define coupling out of loop, assume perturb_select_ = false
    std::function<double(double A, double B, double C)> C1_eq = [](double A, double B,
                                                                   double C) -> double {
        return 0.5 * ((B - C) - sqrt((B - C) * (B - C) + 4.0 * A * A)) / A;
    };

    std::function<double(double A, double B, double C)> E2_eq = [](double A, double B,
                                                                   double C) -> double {
        return 0.5 * ((B - C) - sqrt((B - C) * (B - C) + 4.0 * A * A));
    };

    if (perturb_select_) {
        C1_eq = [](double A, double B, double C) -> double { return -A / (B - C); };
        E2_eq = [](double A, double B, double C) -> double { return -A * A / (B - C); };
    }

    // Check the coupling between the reference and the SD space

    std::vector<std::pair<double, STLBitsetDeterminant>> sorted_dets;
    std::vector<double> ept2(nroot_, 0.0);

    if (aimed_selection_) {
        sorted_dets.resize(V_hash.size());
    }

#pragma omp parallel
    {
        int ithread = omp_get_thread_num();
        int nthreads = omp_get_num_threads();
        double criteria;

        std::vector<double> C1(nroot_, 0.0);
        std::vector<double> E2(nroot_, 0.0);
        std::vector<double> e2(nroot_, 0.0);

        size_t count = 0;
        for (const auto& it : V_hash) {
            if ((count % nthreads) == ithread) {
                double EI = it.first.energy();
                for (int n = 0; n < nroot; ++n) {
                    double V = it.second[n];
                    double C1_I = C1_eq(V, EI, evals->get(n));
                    double E2_I = E2_eq(V, EI, evals->get(n));

                    C1[n] = std::fabs(C1_I);
                    E2[n] = std::fabs(E2_I);

                    e2[n] = E2_I;
                }
                if (ex_alg_ == "AVERAGE" and nroot > 1) {
                    criteria = average_q_values(nroot, C1, E2);
                } else {
                    criteria = root_select(nroot, C1, E2);
                }

                if (aimed_selection_) {
                    sorted_dets[count] = std::make_pair(criteria, it.first);
                } else {
                    if (std::fabs(criteria) > sigma_) {
#pragma omp critical
                        { PQ_space.add(it.first); }
                    } else {
#pragma omp critical
                        {
                            for (int n = 0; n < nroot; ++n) {
                                ept2[n] += e2[n];
                            }
                        }
                    }
                }
            }
            count++;
        }
    } // end loop over determinants

    if (aimed_selection_) {
        // Sort the CI coefficients in ascending order
        std::sort(sorted_dets.begin(), sorted_dets.end(), pairComp);

        double sum = 0.0;
        size_t last_excluded = 0;
        for (size_t I = 0, max_I = sorted_dets.size(); I < max_I; ++I) {
            const STLBitsetDeterminant& det = sorted_dets[I].second;
            if (sum + sorted_dets[I].first < sigma_) {
                sum += sorted_dets[I].first;
                double EI = det.energy();
                const std::vector<double>& V_vec = V_hash[det];
                for (int n = 0; n < nroot; ++n) {
                    double V = V_vec[n];
                    double E2_I = E2_eq(V, EI, evals->get(n));

                    ept2[n] += E2_I;
                }
                last_excluded = I;
                // Optionally save an approximate external wfn
                if (approx_rdm_) {
                    external_wfn_[det] = V_hash[det][0] / (evals->get(0) - det.energy());
                }
            } else {
                PQ_space.add(sorted_dets[I].second);
            }
        }
        // outfile->Printf("\n sum : %1.12f", sum );
        // add missing determinants that have the same weight as the last one
        // included
        if (add_aimed_degenerate_) {
            size_t num_extra = 0;
            for (size_t I = 0, max_I = last_excluded; I < max_I; ++I) {
                size_t J = last_excluded - I;
                if (std::fabs(sorted_dets[last_excluded + 1].first - sorted_dets[J].first) <
                    1.0e-9) {
                    PQ_space.add(sorted_dets[J].second);
                    num_extra++;
                } else {
                    break;
                }
            }
            if (num_extra > 0 and (!quiet_mode_)) {
                outfile->Printf("\n  Added %zu missing determinants in aimed selection.",
                                num_extra);
            }
        }
    }

    multistate_pt2_energy_correction_ = ept2;

    if (!quiet_mode_) {
        outfile->Printf("\n  %s: %zu determinants", "Dimension of the P + Q space",
                        PQ_space.size());
        outfile->Printf("\n  %s: %f s", "Time spent screening the model space", t_ms_screen.get());
    }
}

double AdaptiveCI::average_q_values(int nroot, std::vector<double>& C1, std::vector<double>& E2) {
    // f_E2 and f_C1 will store the selected function of the chosen q criteria
    // This functions should only be called when nroot_ > 1

    int nav = options_.get_int("ACI_N_AVERAGE");
    int off = options_.get_int("ACI_AVERAGE_OFFSET");
    if (nav == 0)
        nav = nroot;
    if ((off + nav) > nroot)
        off = nroot - nav; // throw PSIEXCEPTION("\n  Your desired number of
                           // roots and the offset exceeds the maximum number of
                           // roots!");

    double f_C1 = 0.0;
    double f_E2 = 0.0;

    // Choose the function of the couplings for each root
    // If nroot = 1, choose the max

    if (pq_function_ == "MAX" or nroot == 1) {
        f_C1 = *std::max_element(C1.begin(), C1.end());
        f_E2 = *std::max_element(E2.begin(), E2.end());
    } else if (pq_function_ == "AVERAGE") {
        double C1_average = 0.0;
        double E2_average = 0.0;
        double dim_inv = 1.0 / nav;
        for (int n = 0; n < nav; ++n) {
            C1_average += C1[n + off] * dim_inv;
            E2_average += E2[n + off] * dim_inv;
        }

        f_C1 = C1_average;
        f_E2 = E2_average;
    }

    double select_value = 0.0;
    if (aimed_selection_) {
        select_value = energy_selection_ ? f_E2 : (f_C1 * f_C1);
    } else {
        select_value = energy_selection_ ? f_E2 : f_C1;
    }

    return select_value;
}

double AdaptiveCI::root_select(int nroot, std::vector<double>& C1, std::vector<double>& E2) {
    double select_value;

    if (ref_root_ + 1 > nroot_) {
        throw PSIEXCEPTION("\n  Your selection is not valid. Check ROOT in options.");
    }
    int root = ref_root_;
    if (nroot == 1) {
        ref_root_ = 0;
    }

    if (aimed_selection_) {
        select_value = energy_selection_ ? E2[root] : (C1[root] * C1[root]);
    } else {
        select_value = energy_selection_ ? E2[root] : C1[root];
    }

    return select_value;
}
void AdaptiveCI::get_excited_determinants2(int nroot, SharedMatrix evecs, DeterminantMap& P_space,
                                           det_hash<std::vector<double>>& V_hash) {
    const size_t n_dets = P_space.size();

    int nmo = STLBitsetDeterminant::nmo_;
    double max_mem = options_.get_double("PT2_MAX_MEM");

    size_t guess_size = n_dets * nmo * nmo;
    double nbyte = (1073741824 * max_mem) / (sizeof(double));

    int nbin = static_cast<int>(std::ceil(guess_size / (nbyte)));

#pragma omp parallel
    {
        int tid = omp_get_thread_num();
        int ntds = omp_get_num_threads();

        if ((ntds > nbin)) {
            nbin = ntds;
        }

        if (tid == 0) {
            outfile->Printf("\n  Number of bins for exitation space:  %d", nbin);
            outfile->Printf("\n  Number of threads: %d", ntds);
        }
        size_t bin_size = n_dets / ntds;
        bin_size += (tid < (n_dets % ntds)) ? 1 : 0;
        size_t start_idx = (tid < (n_dets % ntds)) ? tid * bin_size
                                                   : (n_dets % ntds) * (bin_size + 1) +
                                                         (tid - (n_dets % ntds)) * bin_size;
        size_t end_idx = start_idx + bin_size;
        for (int bin = 0; bin < nbin; ++bin) {

            det_hash<std::vector<double>> A_I;
            // std::vector<std::pair<STLBitsetDeterminant, std::vector<double>>> A_I;

            const std::vector<STLBitsetDeterminant>& dets = P_space.determinants();
            for (size_t I = start_idx; I < end_idx; ++I) {
                double c_norm = evecs->get_row(0, I)->norm();
                const STLBitsetDeterminant& det = dets[I];
                std::vector<int> aocc = det.get_alfa_occ();
                std::vector<int> bocc = det.get_beta_occ();
                std::vector<int> avir = det.get_alfa_vir();
                std::vector<int> bvir = det.get_beta_vir();

                int noalpha = aocc.size();
                int nobeta = bocc.size();
                int nvalpha = avir.size();
                int nvbeta = bvir.size();
                STLBitsetDeterminant new_det(det);

                // Generate alpha excitations
                for (int i = 0; i < noalpha; ++i) {
                    int ii = aocc[i];
                    for (int a = 0; a < nvalpha; ++a) {
                        int aa = avir[a];
                        if ((mo_symmetry_[ii] ^ mo_symmetry_[aa]) == 0) {
                            new_det = det;
                            new_det.set_alfa_bit(ii, false);
                            new_det.set_alfa_bit(aa, true);
                            if (P_space.has_det(new_det))
                                continue;

                            // Check if the determinant goes in this bin
                            size_t hash_val = std::hash<bit_t>()(new_det.bits_);
                            if ((hash_val % nbin) == bin) {
                                double HIJ = new_det.slater_rules_single_alpha(ii, aa);
                                if ((std::fabs(HIJ) * c_norm >= screen_thresh_)) {
                                    std::vector<double> coupling(nroot_);
                                    for (int n = 0; n < nroot_; ++n) {
                                        coupling[n] = HIJ * evecs->get(I, n);
                                        if (A_I.find(new_det) != A_I.end()) {
                                            coupling[n] += A_I[new_det][n];
                                        }
                                        A_I[new_det] = coupling;
                                    }
                                }
                            }
                        }
                    }
                }
                // Generate beta excitations
                for (int i = 0; i < nobeta; ++i) {
                    int ii = bocc[i];
                    for (int a = 0; a < nvbeta; ++a) {
                        int aa = bvir[a];
                        if ((mo_symmetry_[ii] ^ mo_symmetry_[aa]) == 0) {
                            new_det = det;
                            new_det.set_beta_bit(ii, false);
                            new_det.set_beta_bit(aa, true);
                            if (P_space.has_det(new_det))
                                continue;

                            // Check if the determinant goes in this bin
                            size_t hash_val = std::hash<bit_t>()(new_det.bits_);
                            if ((hash_val % nbin) == bin) {
                                double HIJ = new_det.slater_rules_single_beta(ii, aa);
                                if ((std::fabs(HIJ) * c_norm >= screen_thresh_)) {
                                    std::vector<double> coupling(nroot_);
                                    for (int n = 0; n < nroot_; ++n) {
                                        coupling[n] = HIJ * evecs->get(I, n);
                                        if (A_I.find(new_det) != A_I.end()) {
                                            coupling[n] += A_I[new_det][n];
                                        }
                                        A_I[new_det] = coupling;
                                    }
                                }
                            }
                        }
                    }
                }
                // Generate aa excitations
                for (int i = 0; i < noalpha; ++i) {
                    int ii = aocc[i];
                    for (int j = i + 1; j < noalpha; ++j) {
                        int jj = aocc[j];
                        for (int a = 0; a < nvalpha; ++a) {
                            int aa = avir[a];
                            for (int b = a + 1; b < nvalpha; ++b) {
                                int bb = avir[b];
                                if ((mo_symmetry_[ii] ^ mo_symmetry_[jj] ^ mo_symmetry_[aa] ^
                                     mo_symmetry_[bb]) == 0) {
                                    new_det = det;
                                    double sign = new_det.double_excitation_aa(ii, jj, aa, bb);
                                    if (P_space.has_det(new_det))
                                        continue;

                                    // Check if the determinant goes in this bin
                                    size_t hash_val = std::hash<bit_t>()(new_det.bits_);
                                    if ((hash_val % nbin) == bin) {
                                        double HIJ = fci_ints_->tei_aa(ii, jj, aa, bb);
                                        if ((std::fabs(HIJ) * c_norm >= screen_thresh_)) {
                                            HIJ *= sign;
                                            std::vector<double> coupling(nroot_);
                                            for (int n = 0; n < nroot_; ++n) {
                                                coupling[n] = HIJ * evecs->get(I, n);
                                                if (A_I.find(new_det) != A_I.end()) {
                                                    coupling[n] += A_I[new_det][n];
                                                }
                                                A_I[new_det] = coupling;
                                            }
                                        }
                                    }
                                }
                            }
                        }
                    }
                }
                // Generate bb excitations
                for (int i = 0; i < nobeta; ++i) {
                    int ii = bocc[i];
                    for (int j = i + 1; j < nobeta; ++j) {
                        int jj = bocc[j];
                        for (int a = 0; a < nvbeta; ++a) {
                            int aa = bvir[a];
                            for (int b = a + 1; b < nvbeta; ++b) {
                                int bb = bvir[b];
                                if ((mo_symmetry_[ii] ^ mo_symmetry_[jj] ^ mo_symmetry_[aa] ^
                                     mo_symmetry_[bb]) == 0) {
                                    new_det = det;
                                    double sign = new_det.double_excitation_bb(ii, jj, aa, bb);
                                    if (P_space.has_det(new_det))
                                        continue;

                                    // Check if the determinant goes in this bin
                                    size_t hash_val = std::hash<bit_t>()(new_det.bits_);
                                    if ((hash_val % nbin) == bin) {
                                        double HIJ = fci_ints_->tei_bb(ii, jj, aa, bb);
                                        if ((std::fabs(HIJ) * c_norm >= screen_thresh_)) {
                                            HIJ *= sign;
                                            std::vector<double> coupling(nroot_);
                                            for (int n = 0; n < nroot_; ++n) {
                                                coupling[n] = HIJ * evecs->get(I, n);
                                                if (A_I.find(new_det) != A_I.end()) {
                                                    coupling[n] += A_I[new_det][n];
                                                }
                                                A_I[new_det] = coupling;
                                            }
                                        }
                                    }
                                }
                            }
                        }
                    }
                }
                // Generate ab excitations
                for (int i = 0; i < noalpha; ++i) {
                    int ii = aocc[i];
                    for (int j = 0; j < nobeta; ++j) {
                        int jj = bocc[j];
                        for (int a = 0; a < nvalpha; ++a) {
                            int aa = avir[a];
                            for (int b = 0; b < nvbeta; ++b) {
                                int bb = bvir[b];
                                if ((mo_symmetry_[ii] ^ mo_symmetry_[jj] ^ mo_symmetry_[aa] ^
                                     mo_symmetry_[bb]) == 0) {
                                    new_det = det;
                                    double sign = new_det.double_excitation_ab(ii, jj, aa, bb);
                                    if (P_space.has_det(new_det))
                                        continue;

                                    // Check if the determinant goes in this bin
                                    size_t hash_val = std::hash<bit_t>()(new_det.bits_);
                                    if ((hash_val % nbin) == bin) {
                                        double HIJ = fci_ints_->tei_ab(ii, jj, aa, bb);
                                        if ((std::fabs(HIJ) * c_norm >= screen_thresh_)) {
                                            HIJ *= sign;
                                            std::vector<double> coupling(nroot_);
                                            for (int n = 0; n < nroot_; ++n) {
                                                coupling[n] = HIJ * evecs->get(I, n);
                                                if (A_I.find(new_det) != A_I.end()) {
                                                    coupling[n] += A_I[new_det][n];
                                                }
                                                A_I[new_det] = coupling;
                                            }
                                        }
                                    }
                                }
                            }
                        }
                    }
                }
            }

#pragma omp critical
            {
                for (auto& dpair : A_I) {
                    const std::vector<double>& coupling = dpair.second;
                    const STLBitsetDeterminant& det = dpair.first;
                    if (V_hash.count(det) != 0) {
                        for (int n = 0; n < nroot; ++n) {
                            V_hash[det][n] += coupling[n];
                        }
                    } else {
                        V_hash[det] = coupling;
                    }
                }
            }
            outfile->Printf("\n TD, bin, size of hash: %d %d %zu", tid, bin, A_I.size());
        }
    }
}

void AdaptiveCI::get_excited_determinants(int nroot, SharedMatrix evecs, DeterminantMap& P_space,
                                          det_hash<std::vector<double>>& V_hash) {
    size_t max_P = P_space.size();
    std::vector<STLBitsetDeterminant> P_dets = P_space.determinants();

// Loop over reference determinants
#pragma omp parallel
    {
        int num_thread = omp_get_num_threads();
        int tid = omp_get_thread_num();
        size_t bin_size = max_P / num_thread;
        bin_size += (tid < (max_P % num_thread)) ? 1 : 0;
        size_t start_idx =
            (tid < (max_P % num_thread))
                ? tid * bin_size
                : (max_P % num_thread) * (bin_size + 1) + (tid - (max_P % num_thread)) * bin_size;
        size_t end_idx = start_idx + bin_size;

        if (omp_get_thread_num() == 0 and !quiet_mode_) {
            outfile->Printf("\n  Using %d threads.", num_thread);
        }
        // This will store the excited determinant info for each thread
        std::vector<std::pair<STLBitsetDeterminant, std::vector<double>>>
            thread_ex_dets; //( noalpha * nvalpha  );

        for (size_t P = start_idx; P < end_idx; ++P) {
            STLBitsetDeterminant& det(P_dets[P]);
            double evecs_P_row_norm = evecs->get_row(0, P)->norm();

            std::vector<int> aocc = det.get_alfa_occ();
            std::vector<int> bocc = det.get_beta_occ();
            std::vector<int> avir = det.get_alfa_vir();
            std::vector<int> bvir = det.get_beta_vir();

            int noalpha = aocc.size();
            int nobeta = bocc.size();
            int nvalpha = avir.size();
            int nvbeta = bvir.size();
            STLBitsetDeterminant new_det(det);

            // Generate alpha excitations
            for (int i = 0; i < noalpha; ++i) {
                int ii = aocc[i];
                for (int a = 0; a < nvalpha; ++a) {
                    int aa = avir[a];
                    if ((mo_symmetry_[ii] ^ mo_symmetry_[aa]) == 0) {
                        double HIJ = det.slater_rules_single_alpha(ii, aa);
                        if ((std::fabs(HIJ) * evecs_P_row_norm >= screen_thresh_)) {
                            //      if( std::abs(HIJ * evecs->get(0, P)) > screen_thresh_ ){
                            new_det = det;
                            new_det.set_alfa_bit(ii, false);
                            new_det.set_alfa_bit(aa, true);
                            if (!(P_space.has_det(new_det))) {
                                std::vector<double> coupling(nroot, 0.0);
                                for (int n = 0; n < nroot; ++n) {
                                    coupling[n] += HIJ * evecs->get(P, n);
                                }
                                // thread_ex_dets[i * noalpha + a] =
                                // std::make_pair(new_det,coupling);
                                thread_ex_dets.push_back(std::make_pair(new_det, coupling));
                            }
                        }
                    }
                }
            }

            // Generate beta excitations
            for (int i = 0; i < nobeta; ++i) {
                int ii = bocc[i];
                for (int a = 0; a < nvbeta; ++a) {
                    int aa = bvir[a];
                    if ((mo_symmetry_[ii] ^ mo_symmetry_[aa]) == 0) {
                        double HIJ = det.slater_rules_single_beta(ii, aa);
                        if ((std::fabs(HIJ) * evecs_P_row_norm >= screen_thresh_)) {
                            // if( std::abs(HIJ * evecs->get(0, P)) > screen_thresh_ ){
                            new_det = det;
                            new_det.set_beta_bit(ii, false);
                            new_det.set_beta_bit(aa, true);
                            if (!(P_space.has_det(new_det))) {
                                std::vector<double> coupling(nroot, 0.0);
                                for (int n = 0; n < nroot; ++n) {
                                    coupling[n] += HIJ * evecs->get(P, n);
                                }
                                // thread_ex_dets[i * nobeta + a] =
                                // std::make_pair(new_det,coupling);
                                thread_ex_dets.push_back(std::make_pair(new_det, coupling));
                            }
                        }
                    }
                }
            }

            // Generate aa excitations
            for (int i = 0; i < noalpha; ++i) {
                int ii = aocc[i];
                for (int j = i + 1; j < noalpha; ++j) {
                    int jj = aocc[j];
                    for (int a = 0; a < nvalpha; ++a) {
                        int aa = avir[a];
                        for (int b = a + 1; b < nvalpha; ++b) {
                            int bb = avir[b];
                            if ((mo_symmetry_[ii] ^ mo_symmetry_[jj] ^ mo_symmetry_[aa] ^
                                 mo_symmetry_[bb]) == 0) {
                                double HIJ = fci_ints_->tei_aa(ii, jj, aa, bb);
                                if ((std::fabs(HIJ) * evecs_P_row_norm >= screen_thresh_)) {
                                    new_det = det;
                                    HIJ *= new_det.double_excitation_aa(ii, jj, aa, bb);
                                    // if( std::abs(HIJ * evecs->get(0, P)) > screen_thresh_ ){

                                    if (!(P_space.has_det(new_det))) {
                                        std::vector<double> coupling(nroot, 0.0);
                                        for (int n = 0; n < nroot; ++n) {
                                            coupling[n] += HIJ * evecs->get(P, n);
                                        }
                                        // thread_ex_dets[i *
                                        // noalpha*noalpha*nvalpha +
                                        // j*nvalpha*noalpha +  a*nvalpha + b ]
                                        // = std::make_pair(new_det,coupling);
                                        thread_ex_dets.push_back(std::make_pair(new_det, coupling));
                                    }
                                }
                            }
                        }
                    }
                }
            }

            // Generate ab excitations
            for (int i = 0; i < noalpha; ++i) {
                int ii = aocc[i];
                for (int j = 0; j < nobeta; ++j) {
                    int jj = bocc[j];
                    for (int a = 0; a < nvalpha; ++a) {
                        int aa = avir[a];
                        for (int b = 0; b < nvbeta; ++b) {
                            int bb = bvir[b];
                            if ((mo_symmetry_[ii] ^ mo_symmetry_[jj] ^ mo_symmetry_[aa] ^
                                 mo_symmetry_[bb]) == 0) {
                                double HIJ = fci_ints_->tei_ab(ii, jj, aa, bb);
                                if ((std::fabs(HIJ) * evecs_P_row_norm >= screen_thresh_)) {
                                    new_det = det;
                                    HIJ *= new_det.double_excitation_ab(ii, jj, aa, bb);
                                    // if( std::abs(HIJ * evecs->get(0, P)) > screen_thresh_ ){

                                    if (!(P_space.has_det(new_det))) {
                                        std::vector<double> coupling(nroot, 0.0);
                                        for (int n = 0; n < nroot; ++n) {
                                            coupling[n] += HIJ * evecs->get(P, n);
                                        }
                                        // thread_ex_dets[i * nobeta * nvalpha
                                        // *nvbeta + j * bvalpha * nvbeta + a *
                                        // nvalpha]
                                        thread_ex_dets.push_back(std::make_pair(new_det, coupling));
                                    }
                                }
                            }
                        }
                    }
                }
            }

            // Generate bb excitations
            for (int i = 0; i < nobeta; ++i) {
                int ii = bocc[i];
                for (int j = i + 1; j < nobeta; ++j) {
                    int jj = bocc[j];
                    for (int a = 0; a < nvbeta; ++a) {
                        int aa = bvir[a];
                        for (int b = a + 1; b < nvbeta; ++b) {
                            int bb = bvir[b];
                            if ((mo_symmetry_[ii] ^
                                 (mo_symmetry_[jj] ^ (mo_symmetry_[aa] ^ mo_symmetry_[bb]))) == 0) {
                                double HIJ = fci_ints_->tei_bb(ii, jj, aa, bb);
                                if ((std::fabs(HIJ) * evecs_P_row_norm >= screen_thresh_)) {
                                    // if( std::abs(HIJ * evecs->get(0, P)) >= screen_thresh_ ){
                                    new_det = det;
                                    HIJ *= new_det.double_excitation_bb(ii, jj, aa, bb);

                                    if (!(P_space.has_det(new_det))) {
                                        std::vector<double> coupling(nroot, 0.0);
                                        for (int n = 0; n < nroot; ++n) {
                                            coupling[n] += HIJ * evecs->get(P, n);
                                        }
                                        thread_ex_dets.push_back(std::make_pair(new_det, coupling));
                                    }
                                }
                            }
                        }
                    }
                }
            }
        }

#pragma omp critical
        {
            for (size_t I = 0, maxI = thread_ex_dets.size(); I < maxI; ++I) {
                std::vector<double>& coupling = thread_ex_dets[I].second;
                STLBitsetDeterminant& det = thread_ex_dets[I].first;
                if (V_hash.count(det) != 0) {
                    for (int n = 0; n < nroot; ++n) {
                        V_hash[det][n] += coupling[n];
                    }
                } else {
                    V_hash[det] = coupling;
                }
            }
        }
    } // Close threads
}

bool AdaptiveCI::check_convergence(std::vector<std::vector<double>>& energy_history,
                                   SharedVector evals) {
    int nroot = evals->dim();
    int ref = 0;

    if (ex_alg_ == "ROOT_ORTHOGONALIZE") {
        ref = ref_root_;
        nroot = 1;
    }

    if (energy_history.size() == 0) {
        std::vector<double> new_energies;
        for (int n = 0; n < nroot; ++n) {
            double state_n_energy = evals->get(n) + nuclear_repulsion_energy_;
            new_energies.push_back(state_n_energy);
        }
        energy_history.push_back(new_energies);
        return false;
    }

    double old_avg_energy = 0.0;
    double new_avg_energy = 0.0;

    std::vector<double> new_energies;
    std::vector<double> old_energies = energy_history[energy_history.size() - 1];
    for (int n = 0; n < nroot; ++n) {
        n += ref;
        double state_n_energy = evals->get(n) + nuclear_repulsion_energy_;
        new_energies.push_back(state_n_energy);
        new_avg_energy += state_n_energy;
        old_avg_energy += old_energies[n];
    }
    old_avg_energy /= static_cast<double>(nroot);
    new_avg_energy /= static_cast<double>(nroot);

    energy_history.push_back(new_energies);

    // Check for convergence
    return (std::fabs(new_avg_energy - old_avg_energy) < options_.get_double("ACI_CONVERGENCE"));
}

void AdaptiveCI::prune_q_space(DeterminantMap& PQ_space, DeterminantMap& P_space,
                               SharedMatrix evecs, int nroot) {
    // Select the new reference space using the sorted CI coefficients
    P_space.clear();

    double tau_p = sigma_ * gamma_;

    int nav = options_.get_int("ACI_N_AVERAGE");
    int off = options_.get_int("ACI_AVERAGE_OFFSET");
    if (nav == 0)
        nav = nroot;

    //  if( options_.get_str("EXCITED_ALGORITHM") == "ROOT_COMBINE" and (nav ==
    //  1) and (nroot > 1)){
    //      off = ref_root_;
    //  }

    if ((off + nav) > nroot)
        off = nroot - nav; // throw PSIEXCEPTION("\n  Your desired number of
                           // roots and the offset exceeds the maximum number of
                           // roots!");

    // Create a vector that stores the absolute value of the CI coefficients
    std::vector<std::pair<double, STLBitsetDeterminant>> dm_det_list;
    // for (size_t I = 0, max = PQ_space.size(); I < max; ++I){
    det_hash<size_t> detmap = PQ_space.wfn_hash();
    for (det_hash<size_t>::iterator it = detmap.begin(), endit = detmap.end(); it != endit; ++it) {
        double criteria = 0.0;
        if (ex_alg_ == "AVERAGE") {
            for (int n = 0; n < nav; ++n) {
                if (pq_function_ == "MAX") {
                    criteria = std::max(criteria, std::fabs(evecs->get(it->second, n)));
                } else if (pq_function_ == "AVERAGE") {
                    criteria += std::fabs(evecs->get(it->second, n + off));
                }
            }
            criteria /= static_cast<double>(nav);
        } else {
            criteria = std::fabs(evecs->get(it->second, ref_root_));
        }
        dm_det_list.push_back(std::make_pair(criteria, it->first));
    }

    // Decide which determinants will go in pruned_space
    // Include all determinants such that
    // sum_I |C_I|^2 < tau_p, where the sum runs over all the excluded
    // determinants
    if (aimed_selection_) {
        // Sort the CI coefficients in ascending order
        std::sort(dm_det_list.begin(), dm_det_list.end());

        double sum = 0.0;
        size_t last_excluded = 0;
        for (size_t I = 0, max_I = PQ_space.size(); I < max_I; ++I) {
            double dsum = std::pow(dm_det_list[I].first, 2.0);
            if (sum + dsum < tau_p) { // exclude small contributions that sum to
                                      // less than tau_p
                sum += dsum;
                last_excluded = I;
            } else {
                P_space.add(dm_det_list[I].second);
            }
        }

        // add missing determinants that have the same weight as the last one
        // included
        if (add_aimed_degenerate_) {
            size_t num_extra = 0;
            for (size_t I = 0, max_I = last_excluded; I < max_I; ++I) {
                size_t J = last_excluded - I;
                if (std::fabs(dm_det_list[last_excluded + 1].first - dm_det_list[J].first) <
                    1.0e-9) {
                    P_space.add(dm_det_list[J].second);
                    num_extra += 1;
                } else {
                    break;
                }
            }
            if (num_extra > 0 and !quiet_mode_) {
                outfile->Printf("\n  Added %zu missing determinants in aimed selection.",
                                num_extra);
            }
        }
    }
    // Include all determinants such that |C_I| > tau_p
    else {
        for (size_t I = 0, max_I = PQ_space.size(); I < max_I; ++I) {
            if (dm_det_list[I].first > tau_p) {
                P_space.add(dm_det_list[I].second);
            }
        }
    }
}

bool AdaptiveCI::check_stuck(std::vector<std::vector<double>>& energy_history, SharedVector evals) {
    bool stuck = false;
    int nroot = evals->dim();
    if (cycle_ < 4) {
        stuck = false;
    } else {
        std::vector<double> av_energies;
        for (int i = 0; i < cycle_; ++i) {
            double energy = 0.0;
            for (int n = 0; n < nroot; ++n) {
                energy += energy_history[i][n];
            }
            energy /= static_cast<double>(nroot);
            av_energies.push_back(energy);
        }

        if (std::fabs(av_energies[cycle_ - 1] - av_energies[cycle_ - 3]) <
            options_.get_double("ACI_CONVERGENCE")) { // and
            //			std::fabs( av_energies[cycle_-2] -
            // av_energies[cycle_ - 4]
            //)
            //< options_.get_double("ACI_CONVERGENCE") ){
            stuck = true;
        }
    }
    return stuck;
}

std::vector<std::pair<double, double>> AdaptiveCI::compute_spin(DeterminantMap& space,
                                                                SharedMatrix evecs, int nroot) {
    // WFNOperator op(mo_symmetry_);

    // op.build_strings(space);
    // op.op_lists(space);
    // op.tp_lists(space);
    if (options_.get_str("SIGMA_BUILD_TYPE") == "HZ") {
        op_.clear_op_s_lists();
        op_.clear_tp_s_lists();
        op_.build_strings(space);
        op_.op_lists(space);
        op_.tp_lists(space);
    }

    std::vector<std::pair<double, double>> spin_vec(nroot);
    for (int n = 0; n < nroot_; ++n) {
        double S2 = op_.s2(space, evecs, n);
        double S = std::fabs(0.5 * (std::sqrt(1.0 + 4.0 * S2) - 1.0));
        spin_vec[n] = make_pair(S, S2);
    }

    return spin_vec;
}

/*
void AdaptiveCI::wfn_analyzer(DeterminantMap& det_space, SharedMatrix evecs, int nroot) {

    std::vector<bool> occ(2 * nact_, 0);
    std::vector<std::tuple<double, int, int>> labeled_orb_en = sym_labeled_orbitals("RHF");
    for (int i = 0; i < nalpha_; ++i) {
        occ[std::get<2>(labeled_orb_en[i])] = 1;
    }
    for (int i = 0; i < nbeta_; ++i) {
        occ[nact_ + std::get<2>(labeled_orb_en[i])] = 1;
    }

    //     bool print_final_wfn = options_.get_bool("SAVE_FINAL_WFN");

    //  std::ofstream final_wfn;
    //  if( print_final_wfn ){
    //      final_wfn.open("final_wfn_"+ std::to_string(root_) +  ".txt");
    //      final_wfn << det_space.size() << "  " << nact_ << "  " << nalpha_ <<
    //      "  " << nbeta_ << endl;
    //  }
    outfile->Printf("\n  ndet: %zu", det_space.size());

    STLBitsetDeterminant rdet(occ);
    auto ref_bits = rdet.bits();
    int max_ex = 1 + (cycle_ + 1) * 2;
    for (int n = 0; n < nroot; ++n) {
        std::vector<double> c2_vals(max_ex, 0.0);
        std::vector<size_t> ndet(max_ex, 0);

        //        det_hash<size_t> detmap = det_space.wfn_hash();
        //        for (det_hash<size_t>::iterator it = detmap.begin(),
        //                                        endit = detmap.end();
        //             it != endit; ++it) {

        const std::vector<STLBitsetDeterminant>& dets = det_space.determinants();
        for (size_t I = 0, maxI = det_space.size(); I < maxI; ++I) {
            int ndiff = 0;
            auto ex_bits = dets[I].bits();

            double coeff = evecs->get(I, n) * evecs->get(I, n);

            // Compute number of differences in both alpha and beta strings wrt
            // ref
            for (size_t a = 0; a < nact_ * 2; ++a) {
                if (ref_bits[a] != ex_bits[a]) {
                    ++ndiff;
                }
            }
            ndiff = static_cast<int>(ndiff / 2.0);
            c2_vals[ndiff] += coeff;
            ndet[ndiff]++;
            //            std::make_pair(excitation_counter[ndiff].first + 1,
            //                           excitation_counter[ndiff].second + coeff);

            //         if( print_final_wfn and (n == root_) ){

            //             auto abits =
            //             it->first.get_alfa_bits_vector_bool();
            //             auto bbits =
            //             it->first.get_beta_bits_vector_bool();

            //             final_wfn << std::setw(18) << std::setprecision(12)
            //             <<  evecs->get(it->second,n) << "  ";// <<  abits << "  "
            //             << bbits <<
            //             it->first.str().c_str() << endl;
            //             for( size_t i = 0; i < nact_; ++i ){
            //                 final_wfn << abits[i];
            //             }
            //             final_wfn << "   ";
            //             for( size_t i = 0; i < nact_; ++i ){
            //                 final_wfn << bbits[i];
            //             }
            //             final_wfn << endl;
            //         }
        }
        for (int i = 0, maxi = c2_vals.size(); i < maxi; ++i) {
            outfile->Printf("\n       %d        %8zu           %.11f", i, ndet[i], c2_vals[i]);
        }
    }
    //  if( print_final_wfn ) final_wfn.close();
    //
<<<<<<< HEAD
=======
}

std::vector<std::tuple<double, int, int>> AdaptiveCI::sym_labeled_orbitals(std::string type) {
    std::vector<std::tuple<double, int, int>> labeled_orb;

    if (type == "RHF" or type == "ROHF" or type == "ALFA") {

        // Create a vector of orbital energy and index pairs
        std::vector<std::pair<double, int>> orb_e;
        int cumidx = 0;
        for (int h = 0; h < nirrep_; ++h) {
            for (int a = 0; a < nactpi_[h]; ++a) {
                orb_e.push_back(make_pair(epsilon_a_->get(h, frzcpi_[h] + a), a + cumidx));
            }
            cumidx += nactpi_[h];
        }

        // Create a vector that stores the orbital energy, symmetry, and idx
        for (size_t a = 0; a < nact_; ++a) {
            labeled_orb.push_back(make_tuple(orb_e[a].first, mo_symmetry_[a], orb_e[a].second));
        }
        // Order by energy, low to high
        std::sort(labeled_orb.begin(), labeled_orb.end());
    }
    if (type == "BETA") {
        // Create a vector of orbital energies and index pairs
        std::vector<std::pair<double, int>> orb_e;
        int cumidx = 0;
        for (int h = 0; h < nirrep_; ++h) {
            for (size_t a = 0, max = nactpi_[h]; a < max; ++a) {
                orb_e.push_back(make_pair(epsilon_b_->get(h, frzcpi_[h] + a), a + cumidx));
            }
            cumidx += nactpi_[h];
        }

        // Create a vector that stores the orbital energy, sym, and idx
        for (size_t a = 0; a < nact_; ++a) {
            labeled_orb.push_back(make_tuple(orb_e[a].first, mo_symmetry_[a], orb_e[a].second));
        }
        std::sort(labeled_orb.begin(), labeled_orb.end());
    }
    return labeled_orb;
>>>>>>> 1489efaa
}
*/

void AdaptiveCI::print_wfn(DeterminantMap& space, SharedMatrix evecs, int nroot) {
    std::string state_label;
    std::vector<string> s2_labels({"singlet", "doublet", "triplet", "quartet", "quintet", "sextet",
                                   "septet", "octet", "nonet", "decatet"});

    std::vector<std::pair<double, double>> spins = compute_spin(space, evecs, nroot);

    for (int n = 0; n < nroot; ++n) {
        DeterminantMap tmp;
        std::vector<double> tmp_evecs;

        outfile->Printf("\n\n  Most important contributions to root %3d:", n);

        size_t max_dets = std::min(10, evecs->nrow());
        tmp.subspace(space, evecs, tmp_evecs, max_dets, n);

        for (size_t I = 0; I < max_dets; ++I) {
            outfile->Printf("\n  %3zu  %9.6f %.9f  %10zu %s", I, tmp_evecs[I],
                            tmp_evecs[I] * tmp_evecs[I], space.get_idx(tmp.get_det(I)),
                            tmp.get_det(I).str().c_str());
        }

        state_label = s2_labels[std::round(spins[n].first * 2.0)];
        root_spin_vec_.clear();
        root_spin_vec_[n] = make_pair(spins[n].first, spins[n].second);
        outfile->Printf("\n\n  Spin state for root %zu: S^2 = %5.6f, S = %5.3f, %s", n,
                        root_spin_vec_[n].first, root_spin_vec_[n].second, state_label.c_str());
    }
}

void AdaptiveCI::full_spin_transform(DeterminantMap& det_space, SharedMatrix cI, int nroot) {
    //	Timer timer;
    //	outfile->Printf("\n  Performing spin projection...");
    //
    //	// Build the S^2 Matrix
    //	size_t det_size = det_space.size();
    //	SharedMatrix S2(new Matrix("S^2", det_size, det_size));
    //
    //	for(size_t I = 0; I < det_size; ++I ){
    //		for(size_t J = 0; J <= I; ++J){
    //			S2->set(I,J, det_space[I].spin2(det_space[J]) );
    //			S2->set(J,I, S2->get(I,J) );
    //		}
    //	}
    //
    //	//Diagonalize S^2, evals will be in ascending order
    //	SharedMatrix T(new Matrix("T", det_size, det_size));
    //	SharedVector evals(new Vector("evals", det_size));
    //	S2->diagonalize(T, evals);
    //
    //	//evals->print();
    //
    //	// Count the number of CSFs with correct spin
    //	// and get their indices wrt columns in T
    //	size_t csf_num = 0;
    //	size_t csf_idx = 0;
    //	double criteria = (0.25 * (wavefunction_multiplicity_ *
    // wavefunction_multiplicity_ - 1.0));
    //	//double criteria = static_cast<double>(vefunction_multiplicity_) -
    // 1.0;
    //	for(size_t l = 0; l < det_size; ++l){
    //		if( std::fabs(evals->get(l) - criteria) <= 0.01 ){
    //			csf_num++;
    //		}else if( csf_num == 0 ){
    //			csf_idx++;
    //		}else{
    //			continue;
    //		}
    //	}
    //	outfile->Printf("\n  Number of CSFs: %zu", csf_num);
    //
    //	// Perform the transformation wrt csf eigenvectors
    //	// CHECK FOR TRIPLET (SHOULD INCLUDE CSF_IDX
    //	SharedMatrix C_trans(new Matrix("C_trans", det_size, nroot));
    //	SharedMatrix C(new Matrix("C", det_size, nroot));
    //	C->gemm('t','n',csf_num,nroot,det_size,1.0,T,det_size,cI,nroot,0.0,nroot);
    //	C_trans->gemm('n','n',det_size,nroot, csf_num,
    // 1.0,T,det_size,C,nroot,0.0,nroot);
    //
    //	//Normalize transformed vectors
    //	for( int n = 0; n < nroot; ++n ){
    //		double denom = 0.0;
    //		for( size_t I = 0; I < det_size; ++I){
    //			denom += C_trans->get(I,n) * C_trans->get(I,n);
    //		}
    //		denom = std::sqrt( 1.0/denom );
    //		C_trans->scale_column( 0, n, denom );
    //	}
    //	PQ_spin_evecs_.reset(new Matrix("PQ SPIN EVECS", det_size, nroot));
    //	PQ_spin_evecs_ = C_trans->clone();
    //
    //	outfile->Printf("\n  Time spent performing spin transformation: %6.6f",
    // timer.get());
    //
}

double AdaptiveCI::compute_spin_contamination(DeterminantMap& space, SharedMatrix evecs,
                                              int nroot) {
    auto spins = compute_spin(space, evecs, nroot);
    double spin_contam = 0.0;
    for (int n = 0; n < nroot; ++n) {
        spin_contam += spins[n].second;
    }
    spin_contam /= static_cast<double>(nroot);
    spin_contam -= (0.25 * (multiplicity_ * multiplicity_ - 1.0));

    return spin_contam;
}

void AdaptiveCI::save_dets_to_file(DeterminantMap& space, SharedMatrix evecs) {
    // Use for single-root calculations only
    det_hash<size_t> detmap = space.wfn_hash();
    for (det_hash<size_t>::iterator it = detmap.begin(), endit = detmap.end(); it != endit; ++it) {
        det_list_ << it->first.str().c_str() << " " << fabs(evecs->get(it->second, 0)) << " ";
        //	for(size_t J = 0, maxJ = space.size(); J < maxJ; ++J){
        //		det_list_ << space[I].slater_rules(space[J]) << " ";
        //	}
        //	det_list_ << "\n";
    }
    det_list_ << "\n";
}

std::vector<double> AdaptiveCI::davidson_correction(std::vector<STLBitsetDeterminant>& P_dets,
                                                    SharedVector P_evals, SharedMatrix PQ_evecs,
                                                    std::vector<STLBitsetDeterminant>& PQ_dets,
                                                    SharedVector PQ_evals) {
    outfile->Printf("\n  There are %zu PQ dets.", PQ_dets.size());
    outfile->Printf("\n  There are %zu P dets.", P_dets.size());

    // The energy correction per root
    std::vector<double> dc(nroot_, 0.0);

    std::unordered_map<STLBitsetDeterminant, double, STLBitsetDeterminant::Hash> PQ_map;
    for (int n = 0; n < nroot_; ++n) {

        // Build the map for each root
        for (size_t I = 0, max = PQ_dets.size(); I < max; ++I) {
            PQ_map[PQ_dets[I]] = PQ_evecs->get(I, n);
        }

        // Compute the sum of c^2 of all P space dets
        double c_sum = 0.0;
        for (auto& P : P_dets) {
            c_sum += PQ_map[P] * PQ_map[P];
        }
        c_sum = 1 - c_sum;
        outfile->Printf("\n c_sum : %1.12f", c_sum);
        dc[n] = c_sum * (PQ_evals->get(n) - P_evals->get(n));
    }
    return dc;
}

void AdaptiveCI::set_max_rdm(int rdm) { rdm_level_ = rdm; }

Reference AdaptiveCI::reference() {
    // const std::vector<STLBitsetDeterminant>& final_wfn =
    //     final_wfn_.determinants();
    CI_RDMS ci_rdms(options_, final_wfn_, fci_ints_, evecs_, 0, 0);
    ci_rdms.set_max_rdm(rdm_level_);
    Reference aci_ref = ci_rdms.reference(ordm_a_, ordm_b_, trdm_aa_, trdm_ab_, trdm_bb_, trdm_aaa_,
                                          trdm_aab_, trdm_abb_, trdm_bbb_);
    return aci_ref;
}

void AdaptiveCI::print_nos() {
    print_h2("NATURAL ORBITALS");

    std::shared_ptr<Matrix> opdm_a(new Matrix("OPDM_A", nirrep_, nactpi_, nactpi_));
    std::shared_ptr<Matrix> opdm_b(new Matrix("OPDM_B", nirrep_, nactpi_, nactpi_));

    int offset = 0;
    for (int h = 0; h < nirrep_; h++) {
        for (int u = 0; u < nactpi_[h]; u++) {
            for (int v = 0; v < nactpi_[h]; v++) {
                opdm_a->set(h, u, v, ordm_a_[(u + offset) * nact_ + v + offset]);
                opdm_b->set(h, u, v, ordm_b_[(u + offset) * nact_ + v + offset]);
            }
        }
        offset += nactpi_[h];
    }
    SharedVector OCC_A(new Vector("ALPHA OCCUPATION", nirrep_, nactpi_));
    SharedVector OCC_B(new Vector("BETA OCCUPATION", nirrep_, nactpi_));
    SharedMatrix NO_A(new Matrix(nirrep_, nactpi_, nactpi_));
    SharedMatrix NO_B(new Matrix(nirrep_, nactpi_, nactpi_));

    opdm_a->diagonalize(NO_A, OCC_A, descending);
    opdm_b->diagonalize(NO_B, OCC_B, descending);

    // ofstream file;
    // file.open("nos.txt",std::ios_base::app);
    std::vector<std::pair<double, std::pair<int, int>>> vec_irrep_occupation;
    for (int h = 0; h < nirrep_; h++) {
        for (int u = 0; u < nactpi_[h]; u++) {
            auto irrep_occ =
                std::make_pair(OCC_A->get(h, u) + OCC_B->get(h, u), std::make_pair(h, u + 1));
            vec_irrep_occupation.push_back(irrep_occ);
            //          file << OCC_A->get(h, u) + OCC_B->get(h, u) << "  ";
        }
    }
    // file << endl;
    // file.close();

    CharacterTable ct = Process::environment.molecule()->point_group()->char_table();
    std::sort(vec_irrep_occupation.begin(), vec_irrep_occupation.end(),
              std::greater<std::pair<double, std::pair<int, int>>>());

    size_t count = 0;
    outfile->Printf("\n    ");
    for (auto vec : vec_irrep_occupation) {
        outfile->Printf(" %4d%-4s%11.6f  ", vec.second.second, ct.gamma(vec.second.first).symbol(),
                        vec.first);
        if (count++ % 3 == 2 && count != vec_irrep_occupation.size())
            outfile->Printf("\n    ");
    }
    outfile->Printf("\n\n");

    // Compute active space weights
    if (print_weights_) {
        double no_thresh = options_.get_double("ACI_NO_THRESHOLD");

        std::vector<int> active(nirrep_, 0);
        std::vector<std::vector<int>> active_idx(nirrep_);
        std::vector<int> docc(nirrep_, 0);

        print_h2("Active Space Weights");
        for (int h = 0; h < nirrep_; ++h) {
            std::vector<double> weights(nactpi_[h], 0.0);
            std::vector<double> oshell(nactpi_[h], 0.0);
            for (int p = 0; p < nactpi_[h]; ++p) {
                for (int q = 0; q < nactpi_[h]; ++q) {
                    double occ = OCC_A->get(h, q) + OCC_B->get(h, q);
                    if ((occ >= no_thresh) and (occ <= (2.0 - no_thresh))) {
                        weights[p] += (NO_A->get(h, p, q)) * (NO_A->get(h, p, q));
                        oshell[p] += (NO_A->get(h, p, q)) * (NO_A->get(h, p, q)) * (2 - occ) * occ;
                    }
                }
            }

            outfile->Printf("\n  Irrep %d:", h);
            outfile->Printf("\n  Active idx     MO idx        Weight         OS-Weight");
            outfile->Printf("\n ------------   --------   -------------    -------------");
            for (int w = 0; w < nactpi_[h]; ++w) {
                outfile->Printf("\n      %0.2d           %d       %1.9f      %1.9f", w + 1,
                                w + frzcpi_[h] + 1, weights[w], oshell[w]);
                if (weights[w] >= 0.9) {
                    active[h]++;
                    active_idx[h].push_back(w + frzcpi_[h] + 1);
                }
            }
        }
    }
}
// TODO: move to operator.cc
// void AdaptiveCI::compute_H_expectation_val( const
// std::vector<STLBitsetDeterminant>& space, SharedVector& evals, const
// SharedMatrix evecs, int nroot, DiagonalizationMethod diag_method)
//{
//    size_t space_size = space.size();
//    SparseCISolver ssolver;
//
//    evals->zero();
//
//    if( (space_size <= 200) or (diag_method == Full) ){
//        outfile->Printf("\n  Using full algorithm.");
//        SharedMatrix Hd = ssolver.build_full_hamiltonian( space );
//        for( int n = 0; n < nroot; ++n){
//            for( size_t I = 0; I < space_size; ++I){
//                for( size_t J = 0; J < space_size; ++J){
//                    evals->add(n, evecs->get(I,n) * Hd->get(I,J) *
//                    evecs->get(J,n) );
//                }
//            }
//        }
//    }else{
//        outfile->Printf("\n  Using sparse algorithm.");
//        auto Hs = ssolver.build_sparse_hamiltonian( space );
//        for( int n = 0; n < nroot; ++n){
//            for( size_t I = 0; I < space_size; ++I){
//                std::vector<double> H_val = Hs[I].second;
//                std::vector<int> Hidx = Hs[I].first;
//                for( size_t J = 0, max_J = H_val.size(); J < max_J; ++J){
//                    evals->add(n, evecs->get(I,n) * H_val[J] *
//                    evecs->get(Hidx[J],n) );
//                }
//            }
//        }
//    }
//}

/*
void AdaptiveCI::convert_to_string(const std::vector<STLBitsetDeterminant>& space) {
    size_t space_size = space.size();
    size_t nalfa_str = 0;
    size_t nbeta_str = 0;

    alfa_list_.clear();
    beta_list_.clear();

    a_to_b_.clear();
    b_to_a_.clear();

    string_hash<size_t> alfa_map;
    string_hash<size_t> beta_map;

    for (size_t I = 0; I < space_size; ++I) {

        STLBitsetDeterminant det = space[I];
        STLBitsetString alfa;
        STLBitsetString beta;

        alfa.set_nmo(ncmo_);
        beta.set_nmo(ncmo_);

        for (int i = 0; i < ncmo_; ++i) {
            alfa.set_bit(i, det.get_alfa_bit(i));
            beta.set_bit(i, det.get_alfa_bit(i));
        }

        size_t a_id;
        size_t b_id;

        // Once we find a new alfa string, add it to the list
        string_hash<size_t>::iterator a_it = alfa_map.find(alfa);
        if (a_it == alfa_map.end()) {
            a_id = nalfa_str;
            alfa_map[alfa] = a_id;
            nalfa_str++;
        } else {
            a_id = a_it->second;
        }

        string_hash<size_t>::iterator b_it = beta_map.find(beta);
        if (b_it == beta_map.end()) {
            b_id = nbeta_str;
            beta_map[beta] = b_id;
            nbeta_str++;
        } else {
            b_id = b_it->second;
        }

        a_to_b_.resize(nalfa_str);
        b_to_a_.resize(nbeta_str);

        alfa_list_.resize(nalfa_str);
        beta_list_.resize(nbeta_str);

        alfa_list_[a_id] = alfa;
        beta_list_[b_id] = beta;

        a_to_b_[a_id].push_back(b_id);
        b_to_a_[b_id].push_back(a_id);
    }
}
*/

int AdaptiveCI::root_follow(DeterminantMap& P_ref, std::vector<double>& P_ref_evecs,
                            DeterminantMap& P_space, SharedMatrix P_evecs, int num_ref_roots) {
    int ndets = P_space.size();
    int max_dim = std::min(ndets, 1000);
    //    int max_dim = ndets;
    int new_root;
    double old_overlap = 0.0;
    DeterminantMap P_int;
    std::vector<double> P_int_evecs;

    // std::vector<std::pair<double, size_t>> det_weights;
    // detmap map = P_ref.wfn_hash();
    // for (detmap::iterator it = map.begin(), endit = map.end(); it != endit;
    //      ++it) {
    //     det_weights.push_back(
    //         std::make_pair(std::abs(P_ref_evecs[it->second]), it->second));
    // }
    // std::sort(det_weights.begin(), det_weights.end());
    // std::reverse(det_weights.begin(), det_weights.end() );

    // for (size_t I = 0; I < 10; ++I) {
    //     outfile->Printf("\n %1.8f   %s", det_weights[I].first,
    //     P_ref.get_det(det_weights[I].second).str().c_str());
    // }

    for (int n = 0; n < num_ref_roots; ++n) {
        if (!quiet_mode_)
            outfile->Printf("\n\n  Computing overlap for root %d", n);
        double new_overlap = P_ref.overlap(P_ref_evecs, P_space, P_evecs, n);

        new_overlap = std::fabs(new_overlap);
        if (!quiet_mode_) {
            outfile->Printf("\n  Root %d has overlap %f", n, new_overlap);
        }
        // If the overlap is larger, set it as the new root and reference, for
        // now
        if (new_overlap > old_overlap) {

            if (!quiet_mode_) {
                outfile->Printf("\n  Saving reference for root %d", n);
            }
            // Save most important subspace
            new_root = n;
            P_int.subspace(P_space, P_evecs, P_int_evecs, max_dim, n);
            old_overlap = new_overlap;
        }
    }

    // Update the reference P_ref

    P_ref.clear();
    P_ref = P_int;

    P_ref_evecs = P_int_evecs;

    outfile->Printf("\n  Setting reference root to: %d", new_root);

    return new_root;
}

void AdaptiveCI::compute_aci(DeterminantMap& PQ_space, SharedMatrix& PQ_evecs,
                             SharedVector& PQ_evals) {

    bool print_refs = false;
    bool multi_root = false;

    if (options_["ACI_FIRST_ITER_ROOTS"].has_changed()) {
        multi_root = options_.get_bool("ACI_FIRST_ITER_ROOTS");
    }

    if (options_["ACI_PRINT_REFS"].has_changed()) {
        print_refs = options_.get_bool("ACI_PRINT_REFS");
    }

    if ((options_.get_str("ACI_EXCITED_ALGORITHM") == "ROOT_ORTHOGONALIZE" or
         options_.get_str("ACI_EXCITED_ALGORITHM") == "MULTISTATE" or
         options_.get_str("ACI_EXCITED_ALGORITHM") == "ROOT_COMBINE") and
        root_ == 0 and !multi_root) {
        nroot_ = 1;
    }

    SharedMatrix P_evecs;
    SharedVector P_evals;

    DeterminantMap P_ref;
    std::vector<double> P_ref_evecs;
    DeterminantMap P_space(initial_reference_);

<<<<<<< HEAD
=======
    if (reference_type_ == "CIS" or reference_type_ == "CISD") {
        build_initial_reference(P_space);
    }

>>>>>>> 1489efaa
    size_t nvec = options_.get_int("N_GUESS_VEC");
    std::string sigma_method = options_.get_str("SIGMA_BUILD_TYPE");

    std::vector<std::vector<double>> energy_history;
    SparseCISolver sparse_solver;
    if (quiet_mode_) {
        sparse_solver.set_print_details(false);
    }
    sparse_solver.set_parallel(true);
    sparse_solver.set_e_convergence(options_.get_double("E_CONVERGENCE"));
    sparse_solver.set_maxiter_davidson(options_.get_int("DL_MAXITER"));
    sparse_solver.set_spin_project(project_out_spin_contaminants_);
    //    sparse_solver.set_spin_project_full(project_out_spin_contaminants_);
    sparse_solver.set_guess_dimension(options_.get_int("DL_GUESS_SIZE"));
    sparse_solver.set_num_vecs(nvec);
    sparse_solver.set_sigma_method(sigma_method);
    sparse_solver.set_spin_project_full(false);
    int spin_projection = options_.get_int("ACI_SPIN_PROJECTION");

    // if (det_save_)
    //     det_list_.open("det_list.txt");

    if (streamline_qspace_ and !quiet_mode_)
        outfile->Printf("\n  Using streamlined Q-space builder.");

    ex_alg_ = options_.get_str("ACI_EXCITED_ALGORITHM");

    std::vector<STLBitsetDeterminant> old_dets;
    SharedMatrix old_evecs;

    if (options_.get_str("ACI_EXCITED_ALGORITHM") == "ROOT_SELECT") {
        ref_root_ = options_.get_int("ACI_ROOT");
    }

    // Save the P_space energies to predict convergence
    std::vector<double> P_energies;
    approx_rdm_ = false;

    int cycle;
    for (cycle = 0; cycle < max_cycle_; ++cycle) {
        Timer cycle_time;
        // Step 1. Diagonalize the Hamiltonian in the P space
        int num_ref_roots = std::min(nroot_, int(P_space.size()));
        cycle_ = cycle;
        std::string cycle_h = "Cycle " + std::to_string(cycle_);

        bool follow = false;
        if (options_.get_str("ACI_EXCITED_ALGORITHM") == "ROOT_SELECT" or
            options_.get_str("ACI_EXCITED_ALGORITHM") == "ROOT_COMBINE" or
            options_.get_str("ACI_EXCITED_ALGORITHM") == "MULTISTATE" or
            options_.get_str("ACI_EXCITED_ALGORITHM") == "ROOT_ORTHOGONALIZE") {

            follow = true;
        }

        if (!quiet_mode_) {
            print_h2(cycle_h);
            outfile->Printf("\n  Initial P space dimension: %zu", P_space.size());
        }

        // Check that the initial space is spin-complete
        if (spin_complete_) {
            P_space.make_spin_complete();
            if (!quiet_mode_)
                outfile->Printf("\n  %s: %zu determinants",
                                "Spin-complete dimension of the P space", P_space.size());
        } else if (!quiet_mode_) {
            outfile->Printf("\n  Not checking for spin-completeness.");
        }
        // Diagonalize H in the P space
        if (ex_alg_ == "ROOT_ORTHOGONALIZE" and root_ > 0 and cycle >= pre_iter_) {
            sparse_solver.set_root_project(true);
            add_bad_roots(P_space);
            sparse_solver.add_bad_states(bad_roots_);
        }

        // Grab and set the guess
        //    if( cycle > 2 and nroot_ == 1){
        //       for( int n = 0; n < num_ref_roots; ++n ){
        //           auto guess = dl_initial_guess( old_dets, P_space_,
        //           old_evecs, ref_root_ );
        //            outfile->Printf("\n  Setting guess");
        //           sparse_solver.set_initial_guess( guess );
        //        }
        //    }

        if (sigma_method == "HZ") {
            op_.clear_op_lists();
            op_.clear_tp_lists();
            op_.build_strings(P_space);
            op_.op_lists(P_space);
            op_.tp_lists(P_space);
        } else {
            op_.clear_op_s_lists();
            op_.clear_tp_s_lists();
            op_.build_strings(P_space);
            op_.op_s_lists(P_space);
            op_.tp_s_lists(P_space);
        }

        sparse_solver.manual_guess(false);
        Timer diag;
        sparse_solver.diagonalize_hamiltonian_map(P_space, op_, P_evals, P_evecs, num_ref_roots,
                                                  multiplicity_, diag_method_);
        if (!quiet_mode_)
            outfile->Printf("\n  Time spent diagonalizing H:   %1.6f s", diag.get());

        // Save ground state energy
        P_energies.push_back(P_evals->get(0));

        if ((cycle > 1) and options_.get_bool("ACI_APPROXIMATE_RDM")) {
            double diff = std::abs(P_energies[cycle] - P_energies[cycle - 1]);
            if (diff <= 1e-5) {
                approx_rdm_ = true;
            }
        }

        if (cycle < pre_iter_) {
            ex_alg_ = "AVERAGE";
        } else if (cycle == pre_iter_ and follow) {
            ex_alg_ = options_.get_str("ACI_EXCITED_ALGORITHM");
        }

        // Update the reference root if root following
        if (follow and num_ref_roots > 1 and (cycle >= pre_iter_) and cycle > 0) {
            ref_root_ = root_follow(P_ref, P_ref_evecs, P_space, P_evecs, num_ref_roots);
        }

        // Use spin projection to ensure the P space is spin pure
        if ((spin_projection == 1 or spin_projection == 3) and P_space.size() <= 200) {
            project_determinant_space(P_space, P_evecs, P_evals, num_ref_roots);
        }

        // Print the energy
        if (!quiet_mode_) {
            outfile->Printf("\n");
            for (int i = 0; i < num_ref_roots; ++i) {
                double abs_energy =
                    P_evals->get(i) + nuclear_repulsion_energy_ + fci_ints_->scalar_energy();
                double exc_energy = pc_hartree2ev * (P_evals->get(i) - P_evals->get(0));
                outfile->Printf("\n    P-space  CI Energy Root %3d        = "
                                "%.12f Eh = %8.4f eV",
                                i, abs_energy, exc_energy);
            }
            outfile->Printf("\n");
        }

        if (!quiet_mode_ and print_refs)
            print_wfn(P_space, P_evecs, num_ref_roots);

        // Step 2. Find determinants in the Q space

        if (streamline_qspace_) {
            default_find_q_space(P_space, PQ_space, P_evals, P_evecs);
            //            find_q_space(num_ref_roots, P_evals, P_evecs);
        } else {
            find_q_space(P_space, PQ_space, num_ref_roots, P_evals, P_evecs);
        }

        // Check if P+Q space is spin complete
        if (spin_complete_) {
            PQ_space.make_spin_complete();
            if (!quiet_mode_)
                outfile->Printf("\n  Spin-complete dimension of the PQ space: %zu",
                                PQ_space.size());
        }

        if ((options_.get_str("ACI_EXCITED_ALGORITHM") == "ROOT_ORTHOGONALIZE") and (root_ > 0) and
            cycle >= pre_iter_) {
            sparse_solver.set_root_project(true);
            add_bad_roots(PQ_space);
            sparse_solver.add_bad_states(bad_roots_);
        }

        // Step 3. Diagonalize the Hamiltonian in the P + Q space
        if (sigma_method == "HZ") {
            op_.clear_op_lists();
            op_.clear_tp_lists();
            Timer str;
            op_.build_strings(PQ_space);
            outfile->Printf("\n  Time spent building strings      %1.6f s", str.get());
            op_.op_lists(PQ_space);
            op_.tp_lists(PQ_space);
        } else {
            op_.clear_op_s_lists();
            op_.clear_tp_s_lists();
            op_.build_strings(PQ_space);
            op_.op_s_lists(PQ_space);
            op_.tp_s_lists(PQ_space);
        }
        Timer diag_pq;

        sparse_solver.diagonalize_hamiltonian_map(PQ_space, op_, PQ_evals, PQ_evecs, num_ref_roots,
                                                  multiplicity_, diag_method_);

        if (!quiet_mode_)
            outfile->Printf("\n  Total time spent diagonalizing H:   %1.6f s", diag_pq.get());
        //  if (det_save_)
        //      save_dets_to_file(PQ_space, PQ_evecs);

        // Save the solutions for the next iteration
        //        old_dets.clear();
        //        old_dets = PQ_space_;
        //        old_evecs = PQ_evecs->clone();

        // Ensure the solutions are spin-pure
        if ((spin_projection == 1 or spin_projection == 3) and PQ_space.size() <= 200) {
            project_determinant_space(PQ_space, PQ_evecs, PQ_evals, num_ref_roots);
        }

        if (!quiet_mode_) {
            // Print the energy
            outfile->Printf("\n");
            for (int i = 0; i < num_ref_roots; ++i) {
                double abs_energy =
                    PQ_evals->get(i) + nuclear_repulsion_energy_ + fci_ints_->scalar_energy();
                double exc_energy = pc_hartree2ev * (PQ_evals->get(i) - PQ_evals->get(0));
                outfile->Printf("\n    PQ-space CI Energy Root %3d        = "
                                "%.12f Eh = %8.4f eV",
                                i, abs_energy, exc_energy);
                outfile->Printf("\n    PQ-space CI Energy + EPT2 Root %3d = %.12f Eh = "
                                "%8.4f eV",
                                i, abs_energy + multistate_pt2_energy_correction_[i],
                                exc_energy +
                                    pc_hartree2ev * (multistate_pt2_energy_correction_[i] -
                                                     multistate_pt2_energy_correction_[0]));
            }
            outfile->Printf("\n");
        }

        num_ref_roots = std::min(nroot_, int(PQ_space.size()));

        // If doing root-following, grab the initial root
        if (follow and (cycle == (pre_iter_ - 1) or (pre_iter_ == 0 and cycle == 0))) {

            if (options_.get_str("ACI_EXCITED_ALGORITHM") == "ROOT_SELECT") {
                ref_root_ = options_.get_int("ACI_ROOT");
            }
            size_t dim = std::min(static_cast<int>(PQ_space.size()), 1000);
            P_ref.subspace(PQ_space, PQ_evecs, P_ref_evecs, dim, ref_root_);
        }

        // if( follow and num_ref_roots > 0 and (cycle >= (pre_iter_ - 1)) ){
        if (follow and (num_ref_roots > 1) and (cycle >= pre_iter_)) {
            ref_root_ = root_follow(P_ref, P_ref_evecs, PQ_space, PQ_evecs, num_ref_roots);
        }

        bool stuck = check_stuck(energy_history, PQ_evals);
        if (stuck and (options_.get_str("ACI_EXCITED_ALGORITHM") != "COMPOSITE")) {
            outfile->Printf("\n  Procedure is stuck! Quitting...");
            break;
        } else if (stuck and (options_.get_str("ACI_EXCITED_ALGORITHM") == "COMPOSITE") and
                   ex_alg_ == "AVERAGE") {
            outfile->Printf("\n  Root averaging algorithm converged.");
            outfile->Printf("\n  Now optimizing PQ Space for root %d",
                            options_.get_int("ACI_ROOT"));
            ex_alg_ = options_.get_str("ACI_EXCITED_ALGORITHM");
            pre_iter_ = cycle + 1;
        }

        // Step 4. Check convergence and break if needed
        bool converged = check_convergence(energy_history, PQ_evals);
        if (converged and (ex_alg_ == "AVERAGE") and
            options_.get_str("ACI_EXCITED_ALGORITHM") == "COMPOSITE") {
            outfile->Printf("\n  Root averaging algorithm converged.");
            outfile->Printf("\n  Now optimizing PQ Space for root %d",
                            options_.get_int("ACI_ROOT"));
            ex_alg_ = options_.get_str("ACI_EXCITED_ALGORITHM");
            pre_iter_ = cycle + 1;
        } else if (converged) {
            // if(quiet_mode_) outfile->Printf(
            // "\n----------------------------------------------------------" );
            if (!quiet_mode_)
                outfile->Printf("\n  ***** Calculation Converged *****");
            break;
        }

        // Step 5. Prune the P + Q space to get an updated P space
        prune_q_space(PQ_space, P_space, PQ_evecs, num_ref_roots);

        // Print information about the wave function
        if (!quiet_mode_) {
            print_wfn(PQ_space, PQ_evecs, num_ref_roots);
            outfile->Printf("\n  Cycle %d took: %1.6f s", cycle, cycle_time.get());
        }

        ex_alg_ = options_.get_str("ACI_EXCITED_ALGORITHM");
    } // end iterations

    // if (det_save_)
    //     det_list_.close();

    // Ensure the solutions are spin-pure
    if ((spin_projection == 2 or spin_projection == 3) and PQ_space.size() <= 200) {
        project_determinant_space(PQ_space, PQ_evecs, PQ_evals, nroot_);
    } else if (!quiet_mode_) {
        outfile->Printf("\n  Not performing spin projection.");
    }
}

std::vector<std::pair<size_t, double>>
AdaptiveCI::dl_initial_guess(std::vector<STLBitsetDeterminant>& old_dets,
                             std::vector<STLBitsetDeterminant>& dets, SharedMatrix& evecs,
                             int root) {
    std::vector<std::pair<size_t, double>> guess;

    // Build a hash of new dets
    det_hash<size_t> detmap;
    for (size_t I = 0, max_I = dets.size(); I < max_I; ++I) {
        detmap[dets[I]] = I;
    }

    // Loop through old dets, store index of old det
    for (size_t I = 0, max_I = old_dets.size(); I < max_I; ++I) {
        STLBitsetDeterminant& det = old_dets[I];
        if (detmap.count(det) != 0) {
            guess.push_back(std::make_pair(detmap[det], evecs->get(I, root)));
        }
    }
    return guess;
}

void AdaptiveCI::compute_rdms(DeterminantMap& dets, WFNOperator& op, SharedMatrix& PQ_evecs,
                              int root1, int root2) {

    ordm_a_.clear();
    ordm_b_.clear();

    trdm_aa_.clear();
    trdm_ab_.clear();
    trdm_bb_.clear();

    trdm_aaa_.clear();
    trdm_aab_.clear();
    trdm_abb_.clear();
    trdm_bbb_.clear();

    CI_RDMS ci_rdms_(options_, dets, fci_ints_, PQ_evecs, root1, root2);
    ci_rdms_.set_max_rdm(rdm_level_);
    if (rdm_level_ >= 1) {
        Timer one_r;
        ci_rdms_.compute_1rdm(ordm_a_, ordm_b_, op);
        outfile->Printf("\n  1-RDM  took %2.6f s (determinant)", one_r.get());

        if (options_.get_bool("ACI_PRINT_NO")) {
            print_nos();
        }
    }
    if (rdm_level_ >= 2) {
        Timer two_r;
        ci_rdms_.compute_2rdm(trdm_aa_, trdm_ab_, trdm_bb_, op);
        outfile->Printf("\n  2-RDMS took %2.6f s (determinant)", two_r.get());
    }
    if (rdm_level_ >= 3) {
        Timer tr;
        ci_rdms_.compute_3rdm(trdm_aaa_, trdm_aab_, trdm_abb_, trdm_bbb_, op);
        outfile->Printf("\n  3-RDMs took %2.6f s (determinant)", tr.get());

        if (options_.get_bool("ACI_TEST_RDMS")) {
            ci_rdms_.rdm_test(ordm_a_, ordm_b_, trdm_aa_, trdm_bb_, trdm_ab_, trdm_aaa_, trdm_aab_,
                              trdm_abb_, trdm_bbb_);
        }
    }
}

void AdaptiveCI::add_bad_roots(DeterminantMap& dets) {
    bad_roots_.clear();

    // Look through each state, save common determinants/coeffs
    int nroot = old_roots_.size();
    size_t idx = dets.size();
    for (int i = 0; i < nroot; ++i) {

        std::vector<std::pair<size_t, double>> bad_root;
        size_t nadd = 0;
        std::vector<std::pair<STLBitsetDeterminant, double>>& state = old_roots_[i];

        for (size_t I = 0, max_I = state.size(); I < max_I; ++I) {
            if (dets.has_det(state[I].first)) {
                //                outfile->Printf("\n %zu, %f ", I,
                //                detmapper[state[I].first] , state[I].second );
                bad_root.push_back(std::make_pair(dets.get_idx(state[I].first), state[I].second));
                nadd++;
            }
        }
        bad_roots_.push_back(bad_root);

        if (!quiet_mode_) {
            outfile->Printf("\n  Added %zu determinants from root %zu", nadd, i);
        }
    }
}

void AdaptiveCI::save_old_root(DeterminantMap& dets, SharedMatrix& PQ_evecs, int root) {
    std::vector<std::pair<STLBitsetDeterminant, double>> vec;

    if (!quiet_mode_ and nroot_ > 0) {
        outfile->Printf("\n  Saving root %d, ref_root is %d", root, ref_root_);
    }
    det_hash<size_t> detmap = dets.wfn_hash();
    for (auto it = detmap.begin(), endit = detmap.end(); it != endit; ++it) {
        vec.push_back(std::make_pair(it->first, PQ_evecs->get(it->second, ref_root_)));
    }
    old_roots_.push_back(vec);
    if (!quiet_mode_ and nroot_ > 0) {
        outfile->Printf("\n  Number of old roots: %zu", old_roots_.size());
    }
}

void AdaptiveCI::compute_multistate(SharedVector& PQ_evals) {
    outfile->Printf("\n  Computing multistate solution");
    int nroot = old_roots_.size();

    // Form the overlap matrix

    SharedMatrix S(new Matrix(nroot, nroot));
    S->identity();
    for (int A = 0; A < nroot; ++A) {
        std::vector<std::pair<STLBitsetDeterminant, double>>& stateA = old_roots_[A];
        size_t ndetA = stateA.size();
        for (int B = 0; B < nroot; ++B) {
            if (A == B)
                continue;
            std::vector<std::pair<STLBitsetDeterminant, double>>& stateB = old_roots_[B];
            size_t ndetB = stateB.size();
            double overlap = 0.0;

            for (size_t I = 0; I < ndetA; ++I) {
                STLBitsetDeterminant& detA = stateA[I].first;
                for (size_t J = 0; J < ndetB; ++J) {
                    STLBitsetDeterminant& detB = stateB[J].first;
                    if (detA == detB) {
                        overlap += stateA[I].second * stateB[J].second;
                    }
                }
            }
            S->set(A, B, overlap);
        }
    }
    // Diagonalize the overlap
    SharedMatrix Sevecs(new Matrix(nroot, nroot));
    SharedVector Sevals(new Vector(nroot));
    S->diagonalize(Sevecs, Sevals);

    // Form symmetric orthogonalization matrix

    SharedMatrix Strans(new Matrix(nroot, nroot));
    SharedMatrix Sint(new Matrix(nroot, nroot));
    SharedMatrix Diag(new Matrix(nroot, nroot));
    Diag->identity();
    for (int n = 0; n < nroot; ++n) {
        Diag->set(n, n, 1.0 / sqrt(Sevals->get(n)));
    }

    Sint->gemm(false, true, 1.0, Diag, Sevecs, 1.0);
    Strans->gemm(false, false, 1.0, Sevecs, Sint, 1.0);

    // Form the Hamiltonian

    SharedMatrix H(new Matrix(nroot, nroot));

#pragma omp parallel for
    for (int A = 0; A < nroot; ++A) {
        std::vector<std::pair<STLBitsetDeterminant, double>>& stateA = old_roots_[A];
        size_t ndetA = stateA.size();
        for (int B = A; B < nroot; ++B) {
            std::vector<std::pair<STLBitsetDeterminant, double>>& stateB = old_roots_[B];
            size_t ndetB = stateB.size();
            double HIJ = 0.0;
            for (size_t I = 0; I < ndetA; ++I) {
                STLBitsetDeterminant& detA = stateA[I].first;
                for (size_t J = 0; J < ndetB; ++J) {
                    STLBitsetDeterminant& detB = stateB[J].first;
                    HIJ += detA.slater_rules(detB) * stateA[I].second * stateB[J].second;
                }
            }
            H->set(A, B, HIJ);
            H->set(B, A, HIJ);
        }
    }
    //    H->print();
    H->transform(Strans);

    SharedMatrix Hevecs(new Matrix(nroot, nroot));
    SharedVector Hevals(new Vector(nroot));

    H->diagonalize(Hevecs, Hevals);

    for (int n = 0; n < nroot; ++n) {
        PQ_evals->set(n, Hevals->get(n)); // + nuclear_repulsion_energy_ +
                                          // fci_ints_->scalar_energy());
    }

    //    PQ_evals->print();
}

DeterminantMap AdaptiveCI::approximate_wfn(DeterminantMap& PQ_space, SharedMatrix& evecs,
                                           det_hash<double>& external_space,
                                           SharedMatrix& new_evecs) {
    DeterminantMap new_wfn;
    new_wfn.copy(PQ_space);

    size_t n_ref = PQ_space.size();
    size_t n_external = external_space.size();
    size_t total_size = n_ref + n_external;

    outfile->Printf("\n  Size of external space: %zu", n_external);
    new_evecs.reset(new Matrix("U", total_size, 1));
    double sum = 0.0;

#pragma omp parallel for reduction(+ : sum)
    for (size_t I = 0; I < n_ref; ++I) {
        double val = evecs->get(I, 0);
        new_evecs->set(I, 0, val);
        sum += val * val;
    }

    for (auto& I : external_space) {
        new_wfn.add(I.first);
        new_evecs->set(new_wfn.get_idx(I.first), 0, I.second);
        sum += I.second * I.second;
    }

    outfile->Printf("\n  Norm of approximate wfn: %1.12f", std::sqrt(sum));
    // Normalize new evecs
    sum = 1.0 / std::sqrt(sum);
    new_evecs->scale_column(0, 0, sum);

    return new_wfn;
}

void AdaptiveCI::compute_nos() {

    Dimension nmopi = reference_wavefunction_->nmopi();
    Dimension ncmopi = mo_space_info_->get_dimension("CORRELATED");
    Dimension fdocc = mo_space_info_->get_dimension("FROZEN_DOCC");
    Dimension rdocc = mo_space_info_->get_dimension("RESTRICTED_DOCC");
    Dimension ruocc = mo_space_info_->get_dimension("RESTRICTED_UOCC");

    std::shared_ptr<Matrix> opdm_a(new Matrix("OPDM_A", nirrep_, nactpi_, nactpi_));
    std::shared_ptr<Matrix> opdm_b(new Matrix("OPDM_B", nirrep_, nactpi_, nactpi_));

    int offset = 0;
    for (int h = 0; h < nirrep_; h++) {
        for (int u = 0; u < nactpi_[h]; u++) {
            for (int v = 0; v < nactpi_[h]; v++) {
                opdm_a->set(h, u, v, ordm_a_[(u + offset) * nact_ + v + offset]);
                opdm_b->set(h, u, v, ordm_b_[(u + offset) * nact_ + v + offset]);
            }
        }
        offset += nactpi_[h];
    }

    SharedVector OCC_A(new Vector("ALPHA OCCUPATION", nirrep_, nactpi_));
    SharedVector OCC_B(new Vector("BETA OCCUPATION", nirrep_, nactpi_));
    SharedMatrix NO_A(new Matrix(nirrep_, nactpi_, nactpi_));
    SharedMatrix NO_B(new Matrix(nirrep_, nactpi_, nactpi_));

    opdm_a->diagonalize(NO_A, OCC_A, descending);
    opdm_b->diagonalize(NO_B, OCC_B, descending);

    // Build full transformation matrices from e-vecs
    Matrix Ua("Ua", nmopi, nmopi);
    Matrix Ub("Ub", nmopi, nmopi);

    Ua.identity();
    Ub.identity();

    for (int h = 0; h < nirrep_; ++h) {
        size_t irrep_offset = 0;

        // Frozen core and Restricted docc are unchanged
        irrep_offset += fdocc[h] + rdocc[h];
        ;
        // Only change the active block
        for (int p = 0; p < nactpi_[h]; ++p) {
            for (int q = 0; q < nactpi_[h]; ++q) {
                Ua.set(h, p + irrep_offset, q + irrep_offset, NO_A->get(h, p, q));
                Ub.set(h, p + irrep_offset, q + irrep_offset, NO_B->get(h, p, q));
            }
        }
    }

    // Transform the orbital coefficients
    SharedMatrix Ca = reference_wavefunction_->Ca();
    SharedMatrix Cb = reference_wavefunction_->Cb();
    SharedMatrix Ca_new(Ca->clone());
    SharedMatrix Cb_new(Cb->clone());

    Ca_new->gemm(false, false, 1.0, Ca, Ua, 0.0);
    Cb_new->gemm(false, false, 1.0, Cb, Ub, 0.0);

    Ca->copy(Ca_new);
    Cb->copy(Cb_new);

    // Retransform the integarms in the new basis
    ints_->retransform_integrals();
}
}
} // EndNamespaces<|MERGE_RESOLUTION|>--- conflicted
+++ resolved
@@ -367,195 +367,6 @@
         outfile->Printf("\n    %-40s %s", str_dim.first.c_str(), str_dim.second.c_str());
     }
     outfile->Printf("\n  %s", string(65, '-').c_str());
-<<<<<<< HEAD
-=======
-}
-
-std::vector<int> AdaptiveCI::get_occupation() {
-
-    std::vector<int> occupation(2 * nact_, 0);
-
-    // Get reference type
-    std::string ref_type = options_.get_str("REFERENCE");
-    // if(!quiet_mode_) outfile->Printf("\n  Using %s reference.\n",
-    // ref_type.c_str());
-
-    // nyms denotes the number of electrons needed to assign symmetry and
-    // multiplicity
-    int nsym = twice_ms_;
-    int orb_sym = wavefunction_symmetry_;
-
-    if (twice_ms_ == 0.0) {
-        nsym = 2;
-    }
-
-    // Grab an ordered list of orbital energies, sym labels, and idxs
-    std::vector<std::tuple<double, int, int>> labeled_orb_en;
-    std::vector<std::tuple<double, int, int>> labeled_orb_en_alfa;
-    std::vector<std::tuple<double, int, int>> labeled_orb_en_beta;
-
-    // For a restricted reference
-    if (ref_type == "RHF" or ref_type == "RKS" or ref_type == "ROHF") {
-        labeled_orb_en = sym_labeled_orbitals("RHF");
-
-        // Build initial reference determinant from restricted reference
-        for (int i = 0; i < nalpha_; ++i) {
-            occupation[std::get<2>(labeled_orb_en[i])] = 1;
-        }
-        for (int i = 0; i < nbeta_; ++i) {
-            occupation[nact_ + std::get<2>(labeled_orb_en[i])] = 1;
-        }
-
-        // Loop over as many outer-shell electrons as needed to get correct sym
-        for (int k = 1; k <= nsym;) {
-
-            bool add = false;
-            // Remove electron from highest energy docc
-            occupation[std::get<2>(labeled_orb_en[nalpha_ - k])] = 0;
-
-            // Determine proper symmetry for new occupation
-            // orb_sym = ms_;
-
-            if (twice_ms_ == 0.0) {
-                orb_sym = std::get<1>(labeled_orb_en[nalpha_ - 1]) ^ orb_sym;
-            } else {
-                for (int i = 1; i <= nsym; ++i) {
-                    orb_sym = std::get<1>(labeled_orb_en[nalpha_ - i]) ^ orb_sym;
-                }
-                orb_sym = std::get<1>(labeled_orb_en[nalpha_ - k]) ^ orb_sym;
-            }
-
-            // Add electron to lowest-energy orbital of proper symmetry
-            // Loop from current occupation to max MO until correct orbital is
-            // reached
-            for (int i = nalpha_ - k, maxi = nact_; i < maxi; ++i) {
-                if (orb_sym == std::get<1>(labeled_orb_en[i]) and
-                    occupation[std::get<2>(labeled_orb_en[i])] != 1) {
-                    occupation[std::get<2>(labeled_orb_en[i])] = 1;
-                    add = true;
-                    break;
-                } else {
-                    continue;
-                }
-            }
-            // If a new occupation could not be created, put electron back and
-            // remove a different one
-            if (!add) {
-                occupation[std::get<2>(labeled_orb_en[nalpha_ - k])] = 1;
-                ++k;
-            } else {
-                break;
-            }
-
-        } // End loop over k
-
-    } else {
-        labeled_orb_en_alfa = sym_labeled_orbitals("ALFA");
-        labeled_orb_en_beta = sym_labeled_orbitals("BETA");
-
-        // For an unrestricted reference
-        // Make the reference
-        // For singlets, this will be closed-shell
-
-        for (int i = 0; i < nalpha_; ++i) {
-            occupation[std::get<2>(labeled_orb_en_alfa[i])] = 1;
-        }
-        for (int i = 0; i < nbeta_; ++i) {
-            occupation[std::get<2>(labeled_orb_en_beta[i]) + nact_] = 1;
-        }
-
-        if (nalpha_ >= nbeta_) {
-
-            // Loop over k
-            for (int k = 1; k < nsym;) {
-
-                bool add = false;
-                // Remove highest energy alpha electron
-                occupation[std::get<2>(labeled_orb_en_alfa[nalpha_ - k])] = 0;
-
-                // Determine proper symmetry for new electron
-
-                orb_sym = wavefunction_symmetry_;
-
-                if (twice_ms_ == 0.0) {
-                    orb_sym = std::get<1>(labeled_orb_en_alfa[nalpha_ - 1]) ^ orb_sym;
-                } else {
-                    for (int i = 1; i <= nsym; ++i) {
-                        orb_sym = std::get<1>(labeled_orb_en_alfa[nalpha_ - i]) ^ orb_sym;
-                    }
-                    orb_sym = std::get<1>(labeled_orb_en_alfa[nalpha_ - k]) ^ orb_sym;
-                }
-
-                // Add electron to lowest-energy orbital of proper symmetry
-                for (int i = nalpha_ - k; i < nactel_; ++i) {
-                    if (orb_sym == std::get<1>(labeled_orb_en_alfa[i]) and
-                        occupation[std::get<2>(labeled_orb_en_alfa[i])] != 1) {
-                        occupation[std::get<2>(labeled_orb_en_alfa[i])] = 1;
-                        add = true;
-                        break;
-                    } else {
-                        continue;
-                    }
-                }
-
-                // If a new occupation could not be made,
-                // add electron back and try a different one
-
-                if (!add) {
-                    occupation[std::get<2>(labeled_orb_en_alfa[nalpha_ - k])] = 1;
-                    ++k;
-                } else {
-                    break;
-                }
-
-            }    //	End loop over k
-        } else { // End if(nalpha_ >= nbeta_ )
-
-            for (int k = 1; k < nsym;) {
-
-                bool add = false;
-
-                // Remove highest-energy beta electron
-                occupation[std::get<2>(labeled_orb_en_beta[nbeta_ - k])] = 0;
-
-                // Determine proper symetry for new occupation
-                orb_sym = wavefunction_symmetry_;
-
-                if (multiplicity_ == 1) {
-                    orb_sym = std::get<1>(labeled_orb_en_beta[nbeta_ - 1]) ^ orb_sym;
-                } else {
-                    for (int i = 1; i <= nsym; ++i) {
-                        orb_sym = std::get<1>(labeled_orb_en_beta[nbeta_ - i]) ^ orb_sym;
-                    }
-                    orb_sym = std::get<1>(labeled_orb_en_beta[nbeta_ - k]) ^ orb_sym;
-                }
-
-                // Add electron to lowest-energy beta orbital
-
-                for (int i = nbeta_ - k; i < nactel_; ++i) {
-                    if (orb_sym == std::get<1>(labeled_orb_en_beta[i]) and
-                        occupation[std::get<2>(labeled_orb_en_beta[i])] != 1) {
-                        occupation[std::get<2>(labeled_orb_en_beta[i])] = 1;
-                        add = true;
-                        break;
-                    }
-                }
-
-                // If a new occupation could not be made,
-                // replace the electron and try again
-
-                if (!add) {
-                    occupation[std::get<2>(labeled_orb_en_beta[nbeta_ - k])] = 1;
-                    ++k;
-                } else {
-                    break;
-                }
-
-            } // End loop over k
-        }     // End if nalpha_ < nbeta_
-    }
-    return occupation;
->>>>>>> 1489efaa
 }
 
 double AdaptiveCI::compute_energy() {
@@ -1937,8 +1748,6 @@
     }
     //  if( print_final_wfn ) final_wfn.close();
     //
-<<<<<<< HEAD
-=======
 }
 
 std::vector<std::tuple<double, int, int>> AdaptiveCI::sym_labeled_orbitals(std::string type) {
@@ -1981,7 +1790,6 @@
         std::sort(labeled_orb.begin(), labeled_orb.end());
     }
     return labeled_orb;
->>>>>>> 1489efaa
 }
 */
 
@@ -2428,13 +2236,6 @@
     std::vector<double> P_ref_evecs;
     DeterminantMap P_space(initial_reference_);
 
-<<<<<<< HEAD
-=======
-    if (reference_type_ == "CIS" or reference_type_ == "CISD") {
-        build_initial_reference(P_space);
-    }
-
->>>>>>> 1489efaa
     size_t nvec = options_.get_int("N_GUESS_VEC");
     std::string sigma_method = options_.get_str("SIGMA_BUILD_TYPE");
 
