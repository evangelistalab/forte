--- conflicted
+++ resolved
@@ -6,17 +6,10 @@
 bool pair_comp(const std::pair<double, Determinant> E1, const std::pair<double, Determinant> E2) {
     return E1.first < E2.first;
 }
-<<<<<<< HEAD
 bool pair_comp2(const std::pair<Determinant, double> E1, const std::pair<Determinant, double> E2) {
     return E1.second < E2.second;
 }
 bool pair_compd(const std::pair<Determinant, double> E1, const std::pair<Determinant, double> E2) {
-=======
-bool pair_comp2(const std::pair<Determinant,double> E1, const std::pair<Determinant,double> E2) {
-    return E1.second < E2.second;
-}
-bool pair_compd(const std::pair<Determinant,double> E1, const std::pair<Determinant,double> E2) {
->>>>>>> 23eae81f
     return E1.first < E2.first;
 }
 
@@ -155,14 +148,9 @@
                 }
             }
         }
-<<<<<<< HEAD
         if (tid == 0)
             outfile->Printf("\n  Time spent forming F space: %20.6f", build.get());
         Timer merge_t;
-=======
-if ( tid == 0 ) outfile->Printf("\n  Time spent forming F space: %20.6f", build.get());
-Timer merge_t;
->>>>>>> 23eae81f
 #pragma omp critical
         {
             for (auto& pair : V_hash_t) {
@@ -173,10 +161,6 @@
         if (tid == 0)
             outfile->Printf("\n  Time spent merging thread F spaces: %20.6f", merge_t.get());
     } // Close threads
-<<<<<<< HEAD
-=======
-
->>>>>>> 23eae81f
 }
 
 void AdaptiveCI::get_excited_determinants2(int nroot, SharedMatrix evecs,
@@ -1138,7 +1122,6 @@
 }
 
 // New threading strategy
-<<<<<<< HEAD
 double
 AdaptiveCI::get_excited_determinants_batch3(SharedMatrix evecs, SharedVector evals,
                                             DeterminantHashVec& P_space,
@@ -1245,11 +1228,6 @@
 AdaptiveCI::get_excited_determinants_batch2(SharedMatrix evecs, SharedVector evals,
                                             DeterminantHashVec& P_space,
                                             std::vector<std::pair<double, Determinant>>& F_space) {
-=======
-double AdaptiveCI::get_excited_determinants_batch2( SharedMatrix evecs, SharedVector evals,
-                                                 DeterminantHashVec& P_space,
-                            std::vector<std::pair<double,Determinant>>& F_space ) {
->>>>>>> 23eae81f
     const size_t n_dets = P_space.size();
 
     int nmo = fci_ints_->nmo();
@@ -1257,7 +1235,6 @@
     double aci_scale = options_.get_double("ACI_SCALE_SIGMA");
 
     size_t nocc2 = nalpha_ * nalpha_;
-<<<<<<< HEAD
     size_t nvir2 = (nmo - nalpha_) * (nmo - nalpha_);
     size_t guess_size = n_dets * nocc2 * nvir2;
     // outfile->Printf("\n  guess_size: %zu o: %zu, v: %zu", guess_size, nocc2, nvir2);
@@ -1267,64 +1244,34 @@
 
     double total_excluded = 0.0;
     int nbin = nruns;
-=======
-    size_t nvir2 = (nmo - nalpha_) *(nmo-nalpha_);    
-    size_t guess_size = n_dets * nocc2 * nvir2;
-    // outfile->Printf("\n  guess_size: %zu o: %zu, v: %zu", guess_size, nocc2, nvir2);
-    double guess_mem = guess_size * (4.0 + double(Determinant::num_det_bits)) * 1.25e-7 * 1.4; //Est of map size in MB
-    int nruns = static_cast<int>(std::ceil(guess_mem/max_mem));
-
-    double total_excluded = 0.0;
-    int nbin = nruns;    
->>>>>>> 23eae81f
     outfile->Printf("\n  Setting nbin to %d based on estimated memory (%6.3f MB)", nbin, guess_mem);
 
     if (options_["ACI_NBATCH"].has_changed()) {
         nbin = options_.get_int("ACI_NBATCH");
         outfile->Printf("\n  Overwriting nbin to %d based on user input", nbin);
-<<<<<<< HEAD
     }
 
     // Loop over bins
     outfile->Printf("\n -----------------------------------------");
-=======
-    } 
-    
-    // Loop over bins
-    outfile->Printf(    "\n -----------------------------------------");
->>>>>>> 23eae81f
     for (int bin = 0; bin < nbin; ++bin) {
         outfile->Printf("\n                Bin %d", bin);
         Timer sp;
         // 1. Build the full bin-subset // all threading in here
-<<<<<<< HEAD
         auto A_b = get_bin_F_space2(bin, nbin, evecs, P_space);
         outfile->Printf("\n    Build F                %10.6f ", sp.get());
-=======
-        auto A_b = get_bin_F_space2(bin,nbin,evecs,P_space);
-        outfile->Printf("\n    Build F                %10.6f ", sp.get()); 
->>>>>>> 23eae81f
 
         // 2. Put the dets/vals in a sortable list (F_tmp)
         Timer bint;
 
-<<<<<<< HEAD
         // get sizes
         size_t subspace_size = A_b.size();
         std::vector<std::pair<double, Determinant>> F_tmp(subspace_size);
 #pragma omp parallel
-=======
-        //get sizes
-        size_t subspace_size = A_b.size();
-        std::vector<std::pair<double,Determinant>> F_tmp(subspace_size); 
-        #pragma omp parallel
->>>>>>> 23eae81f
         {
             int ntd = omp_get_num_threads();
             int tid = omp_get_thread_num();
             int idx = 0;
             double E0 = evals->get(0);
-<<<<<<< HEAD
             for (auto& pair : A_b) {
                 if ((idx % ntd) == tid) {
                     auto& det = pair.first;
@@ -1334,55 +1281,27 @@
 
                     F_tmp[idx] = std::make_pair(
                         std::fabs(0.5 * (delta - sqrt(delta * delta + V * V * 4.0))), det);
-=======
-            for( auto& pair : A_b){
-                if( (idx % ntd) == tid ){
-                    auto& det = pair.first;
-                    double& V = pair.second;
-    
-                    double delta = fci_ints_->energy(det) - E0; 
-    
-                    F_tmp[idx] =  std::make_pair( std::fabs(0.5*(delta - sqrt(delta*delta + V*V*4.0))), det );
-                    
->>>>>>> 23eae81f
                 }
                 idx++;
             }
         }
         A_b.clear();
 
-<<<<<<< HEAD
         outfile->Printf("\n    Build criteria vector  %10.6f", bint.get());
 
         // 3. Sort the list
         Timer sortt;
         std::sort(F_tmp.begin(), F_tmp.end(), pair_comp);
-=======
-        outfile->Printf("\n    Build criteria vector  %10.6f", bint.get()); 
-
-        // 3. Sort the list
-        Timer sortt;
-        std::sort( F_tmp.begin(), F_tmp.end(), pair_comp);
->>>>>>> 23eae81f
         outfile->Printf("\n    Sort vector            %10.6f", sortt.get());
 
         // 4. Screen subspaces
         Timer screener;
-<<<<<<< HEAD
         double b_sigma = sigma_ * (aci_scale / nbin);
         double excluded = 0.0;
         for (size_t I = 0, max_I = F_tmp.size(); I < max_I; ++I) {
             double en = F_tmp[I].first;
             Determinant& det = F_tmp[I].second;
             if (excluded + en < b_sigma) {
-=======
-        double b_sigma = sigma_ * (aci_scale/nbin);
-        double excluded = 0.0;
-        for( size_t I = 0, max_I = F_tmp.size(); I < max_I; ++I ){
-            double en = F_tmp[I].first;
-            Determinant& det = F_tmp[I].second;
-            if( excluded + en < b_sigma ){
->>>>>>> 23eae81f
                 excluded += en;
             } else {
                 F_space.push_back(std::make_pair(en, det));
@@ -1390,68 +1309,40 @@
         }
         total_excluded += excluded;
         outfile->Printf("\n    Screening              %10.6f", screener.get());
-<<<<<<< HEAD
         outfile->Printf("\n    Added %zu dets of %zu from bin %d", F_space.size(), subspace_size,
                         bin);
     } // End iteration over bins
 
     outfile->Printf("\n ------------------------------------");
-=======
-        outfile->Printf("\n    Added %zu dets of %zu from bin %d", F_space.size(), subspace_size,bin); 
-    } // End iteration over bins
-
-    outfile->Printf(    "\n ------------------------------------");
->>>>>>> 23eae81f
     outfile->Printf("\n  Screened out %1.10f Eh of correlation", total_excluded);
     return total_excluded;
 }
 
-<<<<<<< HEAD
 det_hash<double> AdaptiveCI::get_bin_F_space2(int bin, int nbin, SharedMatrix evecs,
                                               DeterminantHashVec& P_space) {
 
     det_hash<double> bin_f_space;
     Timer build;
 
-=======
-det_hash<double> AdaptiveCI::get_bin_F_space2( int bin, int nbin, SharedMatrix evecs,
-                                                 DeterminantHashVec& P_space) {
-
-    det_hash<double> bin_f_space;
-Timer build;
-    
->>>>>>> 23eae81f
     const size_t n_dets = P_space.size();
     const det_hashvec& dets = P_space.wfn_hash();
     int nmo = fci_ints_->nmo();
     std::vector<int> act_mo = mo_space_info_->get_dimension("ACTIVE").blocks();
 
     std::vector<det_hash<double>> A_b_t;
-<<<<<<< HEAD
 
 #pragma omp parallel
-=======
-    #pragma omp parallel
->>>>>>> 23eae81f
     {
         int n_threads = omp_get_num_threads();
         int thread_id = omp_get_thread_num();
 
-<<<<<<< HEAD
 #pragma omp critical
         { A_b_t.resize(n_threads); }
-=======
-        #pragma omp critical
-        {
-            A_b_t.resize(n_threads);
-        }
->>>>>>> 23eae81f
 
         det_hash<double>& A_b = A_b_t[thread_id];
 
         int bin_size = n_dets / n_threads;
         bin_size += (thread_id < (n_dets % n_threads)) ? 1 : 0;
-<<<<<<< HEAD
         int start_idx = (thread_id < (n_dets % n_threads))
                             ? thread_id * bin_size
                             : (n_dets % n_threads) * (bin_size + 1) +
@@ -1479,31 +1370,6 @@
             Determinant new_det(det);
             // Generate alpha excitations
             for (int h = 0; h < nirrep_; ++h) {
-
-=======
-        int start_idx =
-            (thread_id < (n_dets % n_threads))
-               ? thread_id * bin_size
-                : (n_dets % n_threads) * (bin_size + 1) + (thread_id - (n_dets % n_threads)) * bin_size;
-        int end_idx = start_idx + bin_size;
-
-        // Loop over P space determinants
-//        size_t guess = (n_dets/nbin) * std::ceil(nmo*nmo*0.5);
-//       outfile->Printf("\n Guessing %zu dets in bin %d", guess, bin); 
-//        A_b.reserve(guess);
-        for (size_t I = start_idx; I < end_idx; ++I ) {
-            double c_I = evecs->get(I,0);
-            const Determinant& det = dets[I];
-            std::vector<std::vector<int>> noalpha = det.get_asym_occ(nmo,act_mo);
-            std::vector<std::vector<int>> nobeta  = det.get_bsym_occ(nmo,act_mo);
-            std::vector<std::vector<int>> nvalpha = det.get_asym_vir(nmo,act_mo);
-            std::vector<std::vector<int>> nvbeta  = det.get_bsym_vir(nmo,act_mo);
-
-            Determinant new_det(det);
-            // Generate alpha excitations
-            for( int h = 0; h < nirrep_; ++h){
-                
->>>>>>> 23eae81f
                 // Precompute indices
                 const auto& noalpha_h = noalpha[h];
                 const auto& nvalpha_h = nvalpha[h];
@@ -1513,11 +1379,7 @@
                     for (auto& aa : nvalpha_h) {
                         new_det.set_alfa_bit(aa, true);
                         size_t hash_val = Determinant::Hash()(new_det);
-<<<<<<< HEAD
                         if ((hash_val % nbin) == bin) {
-=======
-                        if ( (hash_val % nbin) == bin) {
->>>>>>> 23eae81f
                             double HIJ = fci_ints_->slater_rules_single_alpha(det, ii, aa) * c_I;
                             if ((std::fabs(HIJ) >= screen_thresh_)) {
                                 A_b[new_det] += HIJ;
@@ -1546,7 +1408,6 @@
                     new_det.set_beta_bit(ii, true);
                 }
             }
-<<<<<<< HEAD
             for (int p = 0; p < nirrep_; ++p) {
                 const auto& noalpha_p = noalpha[p];
                 for (int q = p; q < nirrep_; ++q) {
@@ -1555,15 +1416,6 @@
                         int sp = p ^ q ^ r;
                         if (sp < r)
                             continue;
-=======
-            for ( int p = 0; p < nirrep_; ++p){
-                const auto& noalpha_p = noalpha[p];
-                for ( int q = p; q < nirrep_; ++q){
-                    const auto& noalpha_q = noalpha[q];
-                    for ( int r = 0; r < nirrep_; ++r){
-                        int sp = p^q^r;
-                        if( sp < r) continue;
->>>>>>> 23eae81f
 
                         // Precompute index lists
                         const auto& nvalpha_r = nvalpha[r];
@@ -1574,7 +1426,6 @@
                         int max_a = nvalpha_r.size();
                         int max_b = nvalpha_s.size();
 
-<<<<<<< HEAD
                         // Generate aa excitations
                         for (int i = 0; i < max_i; ++i) {
                             int ii = noalpha_p[i];
@@ -1588,27 +1439,10 @@
                                     for (int b = (r == sp ? a + 1 : 0); b < max_b; ++b) {
                                         int bb = nvalpha_s[b];
                                         new_det.set_alfa_bit(bb, true);
-=======
-
-                        // Generate aa excitations
-                        for (int i = 0; i < max_i; ++i) {
-                            int ii = noalpha_p[i];
-                            new_det.set_alfa_bit(ii,false);
-                            for (int j = (p == q ? i + 1 : 0); j < max_j; ++j) {
-                                int jj = noalpha_q[j];
-                                new_det.set_alfa_bit(jj,false);
-                                for (int a = 0; a < max_a; ++a) {
-                                    int aa = nvalpha_r[a];
-                                    new_det.set_alfa_bit(aa,true);
-                                    for (int b = (r == sp ? a + 1 : 0); b < max_b; ++b) {
-                                        int bb = nvalpha_s[b];
-                                        new_det.set_alfa_bit(bb,true);
->>>>>>> 23eae81f
                                         size_t hash_val = Determinant::Hash()(new_det);
                                         if ((hash_val % nbin) == bin) {
                                             double HIJ = fci_ints_->tei_aa(ii, jj, aa, bb) * c_I;
                                             if ((std::fabs(HIJ) >= screen_thresh_)) {
-<<<<<<< HEAD
                                                 A_b[new_det] +=
                                                     (HIJ * det.slater_sign_aaaa(ii, jj, aa, bb));
                                             }
@@ -1620,18 +1454,6 @@
                                 new_det.set_alfa_bit(jj, true);
                             }
                             new_det.set_alfa_bit(ii, true);
-=======
-                                                A_b[new_det] +=  (HIJ * det.slater_sign_aaaa(ii,jj,aa,bb));
-                                            }
-                                        }
-                                        new_det.set_alfa_bit(bb,false);
-                                    }
-                                    new_det.set_alfa_bit(aa,false);
-                                }
-                                new_det.set_alfa_bit(jj,true);
-                            }
-                            new_det.set_alfa_bit(ii,true);
->>>>>>> 23eae81f
                         }
                         // Generate bb excitations
                         const auto& nobeta_p = nobeta[p];
@@ -1646,7 +1468,6 @@
 
                         for (int i = 0; i < max_i; ++i) {
                             int ii = nobeta_p[i];
-<<<<<<< HEAD
                             new_det.set_beta_bit(ii, false);
                             for (int j = (p == q ? i + 1 : 0); j < max_j; ++j) {
                                 int jj = nobeta_q[j];
@@ -1657,24 +1478,11 @@
                                     for (int b = (r == sp ? a + 1 : 0); b < max_b; ++b) {
                                         int bb = nvbeta_s[b];
                                         new_det.set_beta_bit(bb, true);
-=======
-                            new_det.set_beta_bit(ii,false);
-                            for (int j = (p == q ? i + 1 : 0); j < max_j; ++j) {
-                                int jj = nobeta_q[j];
-                                new_det.set_beta_bit(jj,false);
-                                for (int a = 0; a < max_a; ++a) {
-                                    int aa = nvbeta_r[a];
-                                    new_det.set_beta_bit(aa,true);
-                                    for (int b = (r == sp ? a + 1 : 0); b < max_b; ++b) {
-                                        int bb = nvbeta_s[b];
-                                        new_det.set_beta_bit(bb,true);
->>>>>>> 23eae81f
                                         // Check if the determinant goes in this bin
                                         size_t hash_val = Determinant::Hash()(new_det);
                                         if ((hash_val % nbin) == bin) {
                                             double HIJ = fci_ints_->tei_bb(ii, jj, aa, bb) * c_I;
                                             if ((std::fabs(HIJ) >= screen_thresh_)) {
-<<<<<<< HEAD
                                                 A_b[new_det] +=
                                                     (HIJ * det.slater_sign_bbbb(ii, jj, aa, bb));
                                             }
@@ -1696,33 +1504,10 @@
                     const auto& nobeta_q = nobeta[q];
                     for (int r = 0; r < nirrep_; ++r) {
                         int sp = p ^ q ^ r;
-=======
-                                                A_b[new_det] += (HIJ * det.slater_sign_bbbb(ii,jj,aa,bb));
-                                            }
-                                        }
-                                        new_det.set_beta_bit(bb,false);
-                                    }
-                                    new_det.set_beta_bit(aa,false);
-                                }
-                                new_det.set_beta_bit(jj,true);
-                            }
-                            new_det.set_beta_bit(ii,true);
-                        }
-                    }
-                }
-            }
-            for ( int p = 0; p < nirrep_; ++p){
-                const auto& noalpha_p = noalpha[p];
-                for ( int q = 0; q < nirrep_; ++q){
-                    const auto& nobeta_q = nobeta[q];
-                    for ( int r = 0; r < nirrep_; ++r){
-                        int sp = p^q^r;
->>>>>>> 23eae81f
                         const auto& nvalpha_r = nvalpha[r];
                         const auto& nvbeta_s = nvbeta[sp];
                         // Generate ab excitations
                         for (auto& ii : noalpha_p) {
-<<<<<<< HEAD
                             new_det.set_alfa_bit(ii, false);
                             for (auto& aa : nvalpha_r) {
                                 new_det.set_alfa_bit(aa, true);
@@ -1730,20 +1515,10 @@
                                     new_det.set_beta_bit(jj, false);
                                     for (auto& bb : nvbeta_s) {
                                         new_det.set_beta_bit(bb, true);
-=======
-                            new_det.set_alfa_bit(ii,false);
-                            for (auto& aa : nvalpha_r) {
-                                new_det.set_alfa_bit(aa,true);
-                                for (auto& jj : nobeta_q) {
-                                    new_det.set_beta_bit(jj,false);
-                                    for (auto& bb : nvbeta_s) {
-                                        new_det.set_beta_bit(bb,true);
->>>>>>> 23eae81f
                                         size_t hash_val = Determinant::Hash()(new_det);
                                         if ((hash_val % nbin) == bin) {
                                             double HIJ = fci_ints_->tei_ab(ii, jj, aa, bb) * c_I;
                                             if ((std::fabs(HIJ) >= screen_thresh_)) {
-<<<<<<< HEAD
                                                 A_b[new_det] +=
                                                     (HIJ * new_det.slater_sign_aa(ii, aa) *
                                                      new_det.slater_sign_bb(jj, bb));
@@ -1781,148 +1556,21 @@
 #pragma omp barrier
         if (thread_id == 0)
             outfile->Printf("\n  Merge: %1.6f", merge.get());
-=======
-                                                A_b[new_det] += (HIJ*new_det.slater_sign_aa(ii,aa) * new_det.slater_sign_bb(jj,bb));
-                                            }
-                                        }
-                                        new_det.set_beta_bit(bb,false);
-                                    }
-                                    new_det.set_beta_bit(jj,true);
-                                }
-                                new_det.set_alfa_bit(aa,false);
-                            }
-                            new_det.set_alfa_bit(ii,true);
-                        }
-                    }
-                }
-            }
-        }// end loop over reference
-
-        // Remove duplicates
-        for( det_hashvec::iterator it = dets.begin(), endit = dets.end(); it != endit; ++it) {
-            A_b_t[thread_id].erase(*it);
-        }  
-if( thread_id == 0 )
-    outfile->Printf("\n  Build: %1.6f", build.get());
-
-Timer merge;
-#pragma omp critical
-{
-     for( auto& pair : A_b_t[thread_id] ){
-         bin_f_space[pair.first] += pair.second;
-     }
-}   
-#pragma omp barrier    
-if( thread_id == 0 )
-    outfile->Printf("\n  Merge: %1.6f", merge.get());
->>>>>>> 23eae81f
-
     } // close threads
 
     return bin_f_space;
 }
 
-<<<<<<< HEAD
 std::pair<std::vector<std::vector<std::pair<Determinant, double>>>, std::vector<size_t>>
 AdaptiveCI::get_bin_F_space3(int bin, int nbin, SharedMatrix evecs, DeterminantHashVec& P_space) {
 
     det_hash<double> bin_f_space;
     Timer build;
-
-=======
-// Experimental
-double AdaptiveCI::get_excited_determinants_batchv( SharedMatrix evecs, SharedVector evals,
-                                                 DeterminantHashVec& P_space,
-                            std::vector<std::pair<double,Determinant>>& F_space ) {
-    const size_t n_dets = P_space.size();
-
-    int nmo = fci_ints_->nmo();
-    double max_mem = options_.get_double("ACI_MAX_MEM");
-    double aci_scale = options_.get_double("ACI_SCALE_SIGMA");
-
-    size_t guess_size = n_dets * nmo * nmo;
-    double guess_mem = guess_size * 400.0e-7; //Est of map size in MB
-    int nruns = static_cast<int>(std::ceil(guess_mem/max_mem));
-
-    double total_excluded = 0.0;
-    int nbin = nruns;    
-    outfile->Printf("\n  Setting nbin to %d based on estimated memory (%6.3f MB)", nbin, guess_mem);
-
-    if (options_["ACI_NBATCH"].has_changed()) {
-        nbin = options_.get_int("ACI_NBATCH");
-        outfile->Printf("\n  Overwriting nbin to %d based on user input", nbin);
-    } 
-    
-    // Loop over bins
-    outfile->Printf(    "\n -----------------------------------------");
-    for (int bin = 0; bin < nbin; ++bin) {
-        outfile->Printf("\n                Bin %d", bin);
-        Timer sp;
-        // 1. Build the full bin-subset // all threading in here
-        auto A_b = get_bin_F_spacev(bin,nbin,evecs,P_space);
-        outfile->Printf("\n    Build F                %10.6f ", sp.get()); 
-
-        // 2. Put the dets/vals in a sortable list (F_tmp)
-        Timer bint;
-
-        //get sizes
-        size_t subspace_size = A_b.size();
-        std::vector<std::pair<Determinant,double>> F_tmp(subspace_size); 
-        double E0 = evals->get(0);
-        for( size_t I = 0, max_I = A_b.size(); I < max_I; ++I){
-                auto& det = A_b[I].first;
-                double& V = A_b[I].second;
-                double delta = fci_ints_->energy(det) - E0; 
-    
-                F_tmp[I] = std::make_pair( det,std::fabs(0.5*(delta - sqrt(delta*delta + V*V*4.0))) );
-        }
-        A_b.clear();
-
-        outfile->Printf("\n    Build criteria vector  %10.6f", bint.get()); 
-
-        // 3. Sort the list
-        Timer sortt;
-        std::sort( F_tmp.begin(), F_tmp.end(), pair_comp2);
- //       std::sort( A_b.begin(), A_b.end(), pair_comp2);    
-        outfile->Printf("\n    Sort vector            %10.6f", sortt.get());
-
-        // 4. Screen subspaces
-        Timer screener;
-        double b_sigma = sigma_ * (aci_scale/nbin);
-        double excluded = 0.0;
- //       for( size_t I = 0, max_I = F_tmp.size(); I < max_I; ++I ){
-        for ( auto& dpair : F_tmp ){
-            double en = dpair.second;
-            Determinant& det = dpair.first;
-            if( excluded + en < b_sigma ){
-                excluded += en;
-            } else {
-                F_space.push_back(std::make_pair(en, det));
-            }
-        }
-        total_excluded += excluded;
-        outfile->Printf("\n    Screening              %10.6f", screener.get());
-        outfile->Printf("\n    Added %zu dets of %zu from bin %d", F_space.size(), subspace_size,bin); 
-    } // End iteration over bins
-
-    outfile->Printf(    "\n ------------------------------------");
-    outfile->Printf("\n  Screened out %1.10f Eh of correlation", total_excluded);
-    return total_excluded;
-}
-
-// Experimental
-std::vector<std::pair<Determinant,double>> AdaptiveCI::get_bin_F_spacev( int bin, int nbin, SharedMatrix evecs,
-                                                 DeterminantHashVec& P_space) {
-  //  det_hash<double> bin_f_space;
-    std::vector<std::pair<Determinant,double>> bin_f_space;
-    
->>>>>>> 23eae81f
     const size_t n_dets = P_space.size();
     const det_hashvec& dets = P_space.wfn_hash();
     int nmo = fci_ints_->nmo();
     std::vector<int> act_mo = mo_space_info_->get_dimension("ACTIVE").blocks();
 
-<<<<<<< HEAD
     std::vector<std::vector<std::pair<Determinant, double>>> vec_A_b_t;
     std::vector<size_t> dets_t;
 #pragma omp parallel
@@ -1969,40 +1617,6 @@
             // Generate alpha excitations
             for (int h = 0; h < nirrep_; ++h) {
 
-=======
-        int n_threads = omp_get_num_threads();
-        int thread_id = omp_get_thread_num();
-
-
-        int bin_size = n_dets / n_threads;
-        bin_size += (thread_id < (n_dets % n_threads)) ? 1 : 0;
-        int start_idx =
-            (thread_id < (n_dets % n_threads))
-               ? thread_id * bin_size
-                : (n_dets % n_threads) * (bin_size + 1) + (thread_id - (n_dets % n_threads)) * bin_size;
-        int end_idx = start_idx + bin_size;
-
-        // Loop over P space determinants
-Timer build;
-        size_t guess = (n_dets/nbin) * std::ceil(nmo*nmo*0.25);
-if( thread_id == 0 )
-        outfile->Printf("\n Guessing %zu dets in bin %d", guess, bin); 
-        std::vector<std::pair<Determinant, double>> A_b;
-        A_b.reserve(guess);
-
-        for (size_t I = start_idx; I < end_idx; ++I ) {
-            double c_I = evecs->get(I,0);
-            const Determinant& det = dets[I];
-            std::vector<std::vector<int>> noalpha = det.get_asym_occ(nmo,act_mo);
-            std::vector<std::vector<int>> nobeta  = det.get_bsym_occ(nmo,act_mo);
-            std::vector<std::vector<int>> nvalpha = det.get_asym_vir(nmo,act_mo);
-            std::vector<std::vector<int>> nvbeta  = det.get_bsym_vir(nmo,act_mo);
-
-            Determinant new_det(det);
-            // Generate alpha excitations
-            for( int h = 0; h < nirrep_; ++h){
-                
->>>>>>> 23eae81f
                 // Precompute indices
                 const auto& noalpha_h = noalpha[h];
                 const auto& nvalpha_h = nvalpha[h];
@@ -2012,17 +1626,10 @@
                     for (auto& aa : nvalpha_h) {
                         new_det.set_alfa_bit(aa, true);
                         size_t hash_val = Determinant::Hash()(new_det);
-<<<<<<< HEAD
                         if ((hash_val % nbin) == bin) {
                             double HIJ = fci_ints_->slater_rules_single_alpha(det, ii, aa) * c_I;
                             if ((std::fabs(HIJ) >= screen_thresh_)) {
                                 vec_A_b.push_back(std::make_pair(new_det, HIJ));
-=======
-                        if ( (hash_val % nbin) == bin) {
-                            double HIJ = fci_ints_->slater_rules_single_alpha(det, ii, aa) * c_I;
-                            if ((std::fabs(HIJ) >= screen_thresh_)) {
-                                A_b.push_back(std::make_pair(new_det,HIJ));
->>>>>>> 23eae81f
                             }
                         }
                         new_det.set_alfa_bit(aa, false);
@@ -2040,11 +1647,7 @@
                         if ((hash_val % nbin) == bin) {
                             double HIJ = fci_ints_->slater_rules_single_beta(det, ii, aa) * c_I;
                             if ((std::fabs(HIJ) >= screen_thresh_)) {
-<<<<<<< HEAD
                                 vec_A_b.push_back(std::make_pair(new_det, HIJ));
-=======
-                                A_b.push_back(std::make_pair(new_det,HIJ));
->>>>>>> 23eae81f
                             }
                         }
                         new_det.set_beta_bit(aa, false);
@@ -2052,7 +1655,6 @@
                     new_det.set_beta_bit(ii, true);
                 }
             }
-<<<<<<< HEAD
             for (int p = 0; p < nirrep_; ++p) {
                 const auto& noalpha_p = noalpha[p];
                 for (int q = p; q < nirrep_; ++q) {
@@ -2061,15 +1663,6 @@
                         int sp = p ^ q ^ r;
                         if (sp < r)
                             continue;
-=======
-            for ( int p = 0; p < nirrep_; ++p){
-                const auto& noalpha_p = noalpha[p];
-                for ( int q = p; q < nirrep_; ++q){
-                    const auto& noalpha_q = noalpha[q];
-                    for ( int r = 0; r < nirrep_; ++r){
-                        int sp = p^q^r;
-                        if( sp < r) continue;
->>>>>>> 23eae81f
 
                         // Precompute index lists
                         const auto& nvalpha_r = nvalpha[r];
@@ -2080,7 +1673,6 @@
                         int max_a = nvalpha_r.size();
                         int max_b = nvalpha_s.size();
 
-<<<<<<< HEAD
                         // Generate aa excitations
                         for (int i = 0; i < max_i; ++i) {
                             int ii = noalpha_p[i];
@@ -2110,37 +1702,6 @@
                                 new_det.set_alfa_bit(jj, true);
                             }
                             new_det.set_alfa_bit(ii, true);
-=======
-
-                        // Generate aa excitations
-                        for (int i = 0; i < max_i; ++i) {
-                            int ii = noalpha_p[i];
-                            new_det.set_alfa_bit(ii,false);
-                            for (int j = (p == q ? i + 1 : 0); j < max_j; ++j) {
-                                int jj = noalpha_q[j];
-                                new_det.set_alfa_bit(jj,false);
-                                for (int a = 0; a < max_a; ++a) {
-                                    int aa = nvalpha_r[a];
-                                    new_det.set_alfa_bit(aa,true);
-                                    for (int b = (r == sp ? a + 1 : 0); b < max_b; ++b) {
-                                        int bb = nvalpha_s[b];
-                                        new_det.set_alfa_bit(bb,true);
-                                        size_t hash_val = Determinant::Hash()(new_det);
-                                        if ((hash_val % nbin) == bin) {
-                                            double sign = det.slater_sign_aaaa(ii,jj,aa,bb);
-                                            double HIJ = fci_ints_->tei_aa(ii, jj, aa, bb) * sign * c_I;
-                                            if ((std::fabs(HIJ) >= screen_thresh_)) {
-                                                A_b.push_back(std::make_pair(new_det,HIJ));
-                                            }
-                                        }
-                                        new_det.set_alfa_bit(bb,false);
-                                    }
-                                    new_det.set_alfa_bit(aa,false);
-                                }
-                                new_det.set_alfa_bit(jj,true);
-                            }
-                            new_det.set_alfa_bit(ii,true);
->>>>>>> 23eae81f
                         }
                         // Generate bb excitations
                         const auto& nobeta_p = nobeta[p];
@@ -2155,7 +1716,6 @@
 
                         for (int i = 0; i < max_i; ++i) {
                             int ii = nobeta_p[i];
-<<<<<<< HEAD
                             new_det.set_beta_bit(ii, false);
                             for (int j = (p == q ? i + 1 : 0); j < max_j; ++j) {
                                 int jj = nobeta_q[j];
@@ -2187,55 +1747,17 @@
                     }
                 }
             }
+
             for (int p = 0; p < nirrep_; ++p) {
                 const auto& noalpha_p = noalpha[p];
                 for (int q = 0; q < nirrep_; ++q) {
                     const auto& nobeta_q = nobeta[q];
                     for (int r = 0; r < nirrep_; ++r) {
                         int sp = p ^ q ^ r;
-=======
-                            new_det.set_beta_bit(ii,false);
-                            for (int j = (p == q ? i + 1 : 0); j < max_j; ++j) {
-                                int jj = nobeta_q[j];
-                                new_det.set_beta_bit(jj,false);
-                                for (int a = 0; a < max_a; ++a) {
-                                    int aa = nvbeta_r[a];
-                                    new_det.set_beta_bit(aa,true);
-                                    for (int b = (r == sp ? a + 1 : 0); b < max_b; ++b) {
-                                        int bb = nvbeta_s[b];
-                                        new_det.set_beta_bit(bb,true);
-                                        // Check if the determinant goes in this bin
-                                        size_t hash_val = Determinant::Hash()(new_det);
-                                        if ((hash_val % nbin) == bin) {
-                                            double sign = det.slater_sign_bbbb(ii,jj,aa,bb);
-                                            double HIJ = fci_ints_->tei_bb(ii, jj, aa, bb) * sign * c_I;
-                                            if ((std::fabs(HIJ) >= screen_thresh_)) {
-                                                A_b.push_back(std::make_pair(new_det,HIJ));
-                                            }
-                                        }
-                                        new_det.set_beta_bit(bb,false);
-                                    }
-                                    new_det.set_beta_bit(aa,false);
-                                }
-                                new_det.set_beta_bit(jj,true);
-                            }
-                            new_det.set_beta_bit(ii,true);
-                        }
-                    }
-                }
-            }
-            for ( int p = 0; p < nirrep_; ++p){
-                const auto& noalpha_p = noalpha[p];
-                for ( int q = 0; q < nirrep_; ++q){
-                    const auto& nobeta_q = nobeta[q];
-                    for ( int r = 0; r < nirrep_; ++r){
-                        int sp = p^q^r;
->>>>>>> 23eae81f
                         const auto& nvalpha_r = nvalpha[r];
                         const auto& nvbeta_s = nvbeta[sp];
                         // Generate ab excitations
                         for (auto& ii : noalpha_p) {
-<<<<<<< HEAD
                             new_det.set_alfa_bit(ii, false);
                             for (auto& aa : nvalpha_r) {
                                 new_det.set_alfa_bit(aa, true);
@@ -2687,66 +2209,4 @@
 }
 
 } // namespace forte
-} // namespace psi
-=======
-                            new_det.set_alfa_bit(ii,false);
-                            for (auto& aa : nvalpha_r) {
-                                new_det.set_alfa_bit(aa,true);
-                                for (auto& jj : nobeta_q) {
-                                    new_det.set_beta_bit(jj,false);
-                                    for (auto& bb : nvbeta_s) {
-                                        new_det.set_beta_bit(bb,true);
-                                        size_t hash_val = Determinant::Hash()(new_det);
-                                        if ((hash_val % nbin) == bin) {
-                                            double sign = new_det.slater_sign_aa(ii,aa) * new_det.slater_sign_bb(jj,bb);
-                                            double HIJ = fci_ints_->tei_ab(ii, jj, aa, bb) * sign * c_I;
-                                            if ((std::fabs(HIJ) >= screen_thresh_)) {
-                                                A_b.push_back(std::make_pair(new_det,HIJ));
-                                            }
-                                        }
-                                        new_det.set_beta_bit(bb,false);
-                                    }
-                                    new_det.set_beta_bit(jj,true);
-                                }
-                                new_det.set_alfa_bit(aa,false);
-                            }
-                            new_det.set_alfa_bit(ii,true);
-                        }
-                    }
-                }
-            }
-        }// end loop over reference
-if( thread_id == 0 )
-outfile->Printf("\n  Build: %1.6f", build.get());
-Timer sort;
-        std::sort(A_b.begin(), A_b.end(), pair_compd);
-
-if( thread_id == 0 )
-outfile->Printf("\n  Sort: %1.6f", sort.get());
-Timer merge;
-        Determinant last_det;
-        double last_val = 0.0;
-        for( size_t I = 0, maxI=A_b.size(); I < maxI; ++I ){
-            auto pair = A_b[I];
-            Determinant det = pair.first;
-            double value = pair.second;        
-
-            if( !P_space.has_det(det) ){
-                if( det == last_det ){
-                    bin_f_space.pop_back();
-                    value += last_val;
-                }
-                bin_f_space.push_back(std::make_pair(det,value)); 
-                last_det = det;
-                last_val = value;
-            }
-        }
-if( thread_id == 0 )
-outfile->Printf("\n  Merge: %1.6f", merge.get());
-    
-
-    return bin_f_space;
-}
-  
-}}
->>>>>>> 23eae81f
+} // namespace psi