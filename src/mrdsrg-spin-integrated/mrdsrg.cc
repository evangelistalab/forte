/*
 * @BEGIN LICENSE
 *
 * Forte: an open-source plugin to Psi4 (https://github.com/psi4/psi4)
 * that implements a variety of quantum chemistry methods for strongly
 * correlated electrons.
 *
 * Copyright (c) 2012-2020 by its authors (see COPYING, COPYING.LESSER, AUTHORS).
 *
 * The copyrights for code used from other parties are included in
 * the corresponding files.
 *
 * This program is free software: you can redistribute it and/or modify
 * it under the terms of the GNU Lesser General Public License as published by
 * the Free Software Foundation, either version 3 of the License, or
 * (at your option) any later version.
 *
 * This program is distributed in the hope that it will be useful,
 * but WITHOUT ANY WARRANTY; without even the implied warranty of
 * MERCHANTABILITY or FITNESS FOR A PARTICULAR PURPOSE.  See the
 * GNU Lesser General Public License for more details.
 *
 * You should have received a copy of the GNU Lesser General Public License
 * along with this program.  If not, see http://www.gnu.org/licenses/.
 *
 * @END LICENSE
 */

#include <algorithm>
#include <cmath>
#include <map>
#include <vector>

#include "boost/format.hpp"

#include "psi4/libmints/molecule.h"
#include "psi4/libpsi4util/process.h"
#include "psi4/libpsi4util/PsiOutStream.h"
#include "psi4/libmints/molecule.h"

#include "base_classes/active_space_solver.h"
#include "fci/fci_solver.h"
#include "sci/fci_mo.h"
#include "helpers/printing.h"
#include "orbital-helpers/semi_canonicalize.h"
#include "orbital-helpers/mp2_nos.h"
#include "mrdsrg.h"

using namespace psi;

namespace forte {

MRDSRG::MRDSRG(RDMs rdms, std::shared_ptr<SCFInfo> scf_info, std::shared_ptr<ForteOptions> options,
               std::shared_ptr<ForteIntegrals> ints, std::shared_ptr<MOSpaceInfo> mo_space_info)
    : MASTER_DSRG(rdms, scf_info, options, ints, mo_space_info) {

    print_method_banner({"Multireference Driven Similarity Renormalization Group",
                         "written by Chenyang Li and Tianyuan Zhang"});

    read_options();
    startup();
    print_options();
}

MRDSRG::~MRDSRG() { cleanup(); }

void MRDSRG::cleanup() {}

void MRDSRG::read_options() {
    dsrg_trans_type_ = foptions_->get_str("DSRG_TRANS_TYPE");
    if (dsrg_trans_type_ != "UNITARY") {
        std::stringstream ss;
        ss << "DSRG transformation type (" << dsrg_trans_type_
           << ") is not implemented yet. Please change to UNITARY";
        throw psi::PSIEXCEPTION(ss.str());
    }

    corrlv_string_ = foptions_->get_str("CORR_LEVEL");
    std::vector<std::string> available{"PT2", "PT3", "LDSRG2", "LDSRG2_QC", "LSRG2", "SRG_PT2"};
    if (std::find(available.begin(), available.end(), corrlv_string_) == available.end()) {
        outfile->Printf("\n  Warning: CORR_LEVEL option %s is not implemented.",
                        corrlv_string_.c_str());
        outfile->Printf("\n  Changed CORR_LEVEL option to PT2");
        corrlv_string_ = "PT2";

        warnings_.push_back(std::make_tuple("Unsupported CORR_LEVEL", "Change to PT2",
                                            "Change options in input.dat"));
    }

    sequential_Hbar_ = foptions_->get_bool("DSRG_HBAR_SEQ");
    nivo_ = foptions_->get_bool("DSRG_NIVO");

    pt2_h0th_ = foptions_->get_str("DSRG_PT2_H0TH");
    if (pt2_h0th_ != "FFULL" and pt2_h0th_ != "FDIAG_VACTV" and pt2_h0th_ != "FDIAG_VDIAG") {
        pt2_h0th_ = "FDIAG";
    }

    restart_amps_ = foptions_->get_bool("DSRG_RESTART_AMPS");
}

void MRDSRG::startup() {
    // prepare integrals
    H_ = BTF_->build(tensor_type_, "H", spin_cases({"gg"}));

    // if density fitted
    if (eri_df_) {
        B_ = BTF_->build(tensor_type_, "B 3-idx", {"Lgg", "LGG"});
    } else {
        V_ = BTF_->build(tensor_type_, "V", spin_cases({"gggg"}));
    }
    build_ints();

    // print norm and max of 2- and 3-cumulants
    print_cumulant_summary();

    // copy Fock matrix from master_dsrg
    F_ = BTF_->build(tensor_type_, "Fock", spin_cases({"gg"}));
    F_["pq"] = Fock_["pq"];
    F_["PQ"] = Fock_["PQ"];
    Fa_ = Fdiag_a_;
    Fb_ = Fdiag_b_;

    // auto adjusted s_
    s_ = make_s_smart();

    // test semi-canonical
    semi_canonical_ = check_semi_orbs();

    if (!semi_canonical_) {
        outfile->Printf("\n    Orbital invariant formalism will be employed for MR-DSRG.");
        U_ = ambit::BlockedTensor::build(tensor_type_, "U", spin_cases({"gg"}));
        std::vector<std::vector<double>> eigens = diagonalize_Fock_diagblocks(U_);
        Fa_ = eigens[0];
        Fb_ = eigens[1];
    }

    // set up file name prefix
    restart_file_prefix_ = psi::PSIOManager::shared_object()->get_default_path() + "forte." +
                           std::to_string(getpid()) + "." +
                           psi::Process::environment.molecule()->name();
    t1_file_chk_.clear();
    t2_file_chk_.clear();
    if (restart_amps_ and (relax_ref_ != "NONE") and
        corrlv_string_.find("DSRG") != std::string::npos) {
        t1_file_chk_ = restart_file_prefix_ + ".mrdsrg.spin.t1.bin";
        t2_file_chk_ = restart_file_prefix_ + ".mrdsrg.spin.t2.bin";
    }

    t1_file_cwd_ = "forte.mrdsrg.spin.t1.bin";
    t2_file_cwd_ = "forte.mrdsrg.spin.t2.bin";
}

void MRDSRG::print_options() {
    // fill in information
    std::vector<std::pair<std::string, int>> calculation_info{
        {"Number of T amplitudes", ntamp_},
        {"DIIS start", diis_start_},
        {"Min DIIS vectors", diis_min_vec_},
        {"Max DIIS vectors", diis_max_vec_},
        {"DIIS extrapolating freq", diis_freq_}};

    std::vector<std::pair<std::string, double>> calculation_info_double{
        {"Flow parameter", s_},
        {"Taylor expansion threshold", pow(10.0, -double(taylor_threshold_))},
        {"Intruder amplitudes threshold", intruder_tamp_}};

    std::vector<std::pair<std::string, std::string>> calculation_info_string{
        {"Correlation level", corrlv_string_},
        {"Integral type", ints_type_},
        {"Source operator", source_},
        {"Adaptive DSRG flow type", foptions_->get_str("SMART_DSRG_S")},
        {"Reference relaxation", relax_ref_},
        {"DSRG transformation type", dsrg_trans_type_},
        {"Core-Virtual source type", foptions_->get_str("CCVV_SOURCE")}};

    if (corrlv_string_ == "PT2") {
        calculation_info_string.push_back({"PT2 0-order Hamiltonian", pt2_h0th_});
    }

    auto true_false_string = [](bool x) {
        if (x) {
            return std::string("TRUE");
        } else {
            return std::string("FALSE");
        }
    };
    calculation_info_string.push_back({"Restart amplitudes", true_false_string(restart_amps_)});
    calculation_info_string.push_back(
        {"Sequential DSRG transformation", true_false_string(sequential_Hbar_)});
    calculation_info_string.push_back(
        {"Omit blocks of >= 3 virtual indices", true_false_string(nivo_)});
    calculation_info_string.push_back(
        {"Read amplitudes from current dir", true_false_string(read_amps_cwd_)});
    calculation_info_string.push_back(
        {"Write amplitudes to current dir", true_false_string(dump_amps_cwd_)});

    // print some information
    print_h2("Calculation Information");
    for (auto& str_dim : calculation_info) {
        outfile->Printf("\n    %-40s %15d", str_dim.first.c_str(), str_dim.second);
    }
    for (auto& str_dim : calculation_info_double) {
        outfile->Printf("\n    %-40s %15.3e", str_dim.first.c_str(), str_dim.second);
    }
    for (auto& str_dim : calculation_info_string) {
        outfile->Printf("\n    %-40s %15s", str_dim.first.c_str(), str_dim.second.c_str());
    }
    outfile->Printf("\n");
}

void MRDSRG::build_ints() {
    // prepare one-electron integrals
    H_.iterate([&](const std::vector<size_t>& i, const std::vector<SpinType>& spin, double& value) {
        if (spin[0] == AlphaSpin)
            value = ints_->oei_a(i[0], i[1]);
        else
            value = ints_->oei_b(i[0], i[1]);
    });

    // prepare two-electron integrals or three-index B
    if (eri_df_) {
        fill_three_index_ints(B_);
    } else {
        V_.iterate(
            [&](const std::vector<size_t>& i, const std::vector<SpinType>& spin, double& value) {
                if ((spin[0] == AlphaSpin) and (spin[1] == AlphaSpin))
                    value = ints_->aptei_aa(i[0], i[1], i[2], i[3]);
                if ((spin[0] == AlphaSpin) and (spin[1] == BetaSpin))
                    value = ints_->aptei_ab(i[0], i[1], i[2], i[3]);
                if ((spin[0] == BetaSpin) and (spin[1] == BetaSpin))
                    value = ints_->aptei_bb(i[0], i[1], i[2], i[3]);
            });
    }
}

void MRDSRG::build_density() {
    // directly call function of MASTER_DSRG
    fill_density();

    // check cumulants
    print_cumulant_summary();
}

void MRDSRG::build_fock(BlockedTensor& H, BlockedTensor& V) {
    // the core-core density is an identity matrix
    BlockedTensor D1c = BTF_->build(tensor_type_, "Gamma1 core", spin_cases({"cc"}));
    for (size_t m = 0, nc = core_mos_.size(); m < nc; ++m) {
        D1c.block("cc").data()[m * nc + m] = 1.0;
        D1c.block("CC").data()[m * nc + m] = 1.0;
    }

    // build Fock matrix
    F_["pq"] = H["pq"];
    F_["pq"] += V["pnqm"] * D1c["mn"];
    F_["pq"] += V["pNqM"] * D1c["MN"];
    F_["pq"] += V["pvqu"] * Gamma1_["uv"];
    F_["pq"] += V["pVqU"] * Gamma1_["UV"];

    F_["PQ"] = H["PQ"];
    F_["PQ"] += V["nPmQ"] * D1c["mn"];
    F_["PQ"] += V["PNQM"] * D1c["MN"];
    F_["PQ"] += V["vPuQ"] * Gamma1_["uv"];
    F_["PQ"] += V["PVQU"] * Gamma1_["UV"];

    // obtain diagonal elements of Fock matrix
    size_t ncmo_ = mo_space_info_->size("CORRELATED");
    Fa_ = std::vector<double>(ncmo_);
    Fb_ = std::vector<double>(ncmo_);
    F_.iterate([&](const std::vector<size_t>& i, const std::vector<SpinType>& spin, double& value) {
        if (spin[0] == AlphaSpin and (i[0] == i[1])) {
            Fa_[i[0]] = value;
        }
        if (spin[0] == BetaSpin and (i[0] == i[1])) {
            Fb_[i[0]] = value;
        }
    });

    // set F_ to Fock_ in master_dsrg because check_semi_orbs use Fock_
    Fock_["pq"] = F_["pq"];
    Fock_["PQ"] = F_["PQ"];
}

void MRDSRG::build_fock_df(BlockedTensor& H, BlockedTensor& B) {
    // the core-core density is an identity matrix
    BlockedTensor D1c = BTF_->build(tensor_type_, "Gamma1 core", spin_cases({"cc"}));
    for (size_t m = 0, nc = core_mos_.size(); m < nc; ++m) {
        D1c.block("cc").data()[m * nc + m] = 1.0;
        D1c.block("CC").data()[m * nc + m] = 1.0;
    }

    // build Fock matrix
    F_["pq"] = H["pq"];
    F_["PQ"] = H["PQ"];

    BlockedTensor temp = BTF_->build(tensor_type_, "B temp", {"L"});
    temp["g"] = B["gmn"] * D1c["mn"];
    temp["g"] += B["guv"] * Gamma1_["uv"];
    F_["pq"] += temp["g"] * B["gpq"];
    F_["PQ"] += temp["g"] * B["gPQ"];

    temp["g"] = B["gMN"] * D1c["MN"];
    temp["g"] += B["gUV"] * Gamma1_["UV"];
    F_["pq"] += temp["g"] * B["gpq"];
    F_["PQ"] += temp["g"] * B["gPQ"];

    // exchange
    F_["pq"] -= B["gpn"] * B["gmq"] * D1c["mn"];
    F_["pq"] -= B["gpv"] * B["guq"] * Gamma1_["uv"];

    F_["PQ"] -= B["gPN"] * B["gMQ"] * D1c["MN"];
    F_["PQ"] -= B["gPV"] * B["gUQ"] * Gamma1_["UV"];

    // obtain diagonal elements of Fock matrix
    size_t ncmo_ = mo_space_info_->size("CORRELATED");
    Fa_ = std::vector<double>(ncmo_);
    Fb_ = std::vector<double>(ncmo_);
    F_.iterate([&](const std::vector<size_t>& i, const std::vector<SpinType>& spin, double& value) {
        if (spin[0] == AlphaSpin and (i[0] == i[1])) {
            Fa_[i[0]] = value;
        }
        if (spin[0] == BetaSpin and (i[0] == i[1])) {
            Fb_[i[0]] = value;
        }
    });

    // set F_ to Fock_ in master_dsrg because check_semi_orbs use Fock_
    Fock_["pq"] = F_["pq"];
    Fock_["PQ"] = F_["PQ"];
}

double MRDSRG::compute_energy() {
    // guess amplitudes when necessary
    bool initialize_T = true;
    if (corrlv_string_ == "LSRG2" || corrlv_string_ == "SRG_PT2") {
        initialize_T = false;
    }

    if (initialize_T) {
        T1_ = BTF_->build(tensor_type_, "T1 Amplitudes", spin_cases({"hp"}));
        T2_ = BTF_->build(tensor_type_, "T2 Amplitudes", spin_cases({"hhpp"}));
        if (eri_df_) {
            guess_t_df(B_, T2_, F_, T1_);
        } else {
            guess_t(V_, T2_, F_, T1_);
        }
    }

    // get reference energy
    double Etotal = Eref_;

    // compute energy
    switch (corrlevelmap[corrlv_string_]) {
    case CORR_LV::LDSRG2: {
        Etotal += compute_energy_ldsrg2();
        break;
    }
    case CORR_LV::LDSRG2_QC: {
        Etotal += compute_energy_ldsrg2_qc();
        break;
    }
    case CORR_LV::LDSRG2_P3: {
        break;
    }
    case CORR_LV::QDSRG2: {
        break;
    }
    case CORR_LV::QDSRG2_P3: {
        break;
    }
    case CORR_LV::LSRG2: {
        Etotal += compute_energy_lsrg2();
        break;
    }
    case CORR_LV::SRG_PT2: {
        Etotal += compute_energy_srgpt2();
        break;
    }
    case CORR_LV::PT3: {
        Etotal += compute_energy_pt3();
        break;
    }
<<<<<<< HEAD
    default: { Etotal += compute_energy_pt2(); }
=======
    default: {
        Etotal += compute_energy_pt2();
    }
>>>>>>> f74e3b22
    }

    return Etotal;
}

void MRDSRG::print_cumulant_summary() {
    print_h2("Density Cumulant Summary");

    // 2-body
    std::vector<double> maxes, norms;

    for (const std::string& block : {"aaaa", "aAaA", "AAAA"}) {
        maxes.push_back(Lambda2_.block(block).norm(0));
        norms.push_back(Lambda2_.block(block).norm(2));
    }

    std::string dash(8 + 13 * 3, '-');
    outfile->Printf("\n    %-8s %12s %12s %12s", "2-body", "AA", "AB", "BB");
    outfile->Printf("\n    %s", dash.c_str());
    outfile->Printf("\n    %-8s %12.6f %12.6f %12.6f", "max", maxes[0], maxes[1], maxes[2]);
    outfile->Printf("\n    %-8s %12.6f %12.6f %12.6f", "norm", norms[0], norms[1], norms[2]);
    outfile->Printf("\n    %s", dash.c_str());

    // 3-body
    maxes.clear();
    maxes.push_back(rdms_.L3aaa().norm(0));
    maxes.push_back(rdms_.L3aab().norm(0));
    maxes.push_back(rdms_.L3abb().norm(0));
    maxes.push_back(rdms_.L3bbb().norm(0));

    norms.clear();
    norms.push_back(rdms_.L3aaa().norm(2));
    norms.push_back(rdms_.L3aab().norm(2));
    norms.push_back(rdms_.L3abb().norm(2));
    norms.push_back(rdms_.L3bbb().norm(2));

    dash = std::string(8 + 13 * 4, '-');
    outfile->Printf("\n    %-8s %12s %12s %12s %12s", "3-body", "AAA", "AAB", "ABB", "BBB");
    outfile->Printf("\n    %s", dash.c_str());
    outfile->Printf("\n    %-8s %12.6f %12.6f %12.6f %12.6f", "max", maxes[0], maxes[1], maxes[2],
                    maxes[3]);
    outfile->Printf("\n    %-8s %12.6f %12.6f %12.6f %12.6f", "norm", norms[0], norms[1], norms[2],
                    norms[3]);
    outfile->Printf("\n    %s", dash.c_str());

    //    check_density(Lambda2_, "2-body");
    //    if (foptions_->get_str("THREEPDC") != "ZERO") {
    //        check_density(Lambda3_, "3-body");
    //    }
}

void MRDSRG::check_density(BlockedTensor& D, const std::string& name) {
    int rank_half = D.rank() / 2;
    std::vector<std::string> labels;
    std::vector<double> maxes, norms;
    std::vector<std::string> blocks = D.block_labels();
    for (const auto& block : blocks) {
        std::string spin_label;
        std::vector<int> idx;
        for (int i = 0; i < rank_half; ++i) {
            idx.emplace_back(i);
        }
        for (const auto& i : idx) {
            if (islower(block[i])) {
                spin_label += "A";
            } else {
                spin_label += "B";
            }
        }
        labels.emplace_back(spin_label);

        double D_norm = 0.0, D_max = 0.0;
        D.block(block).citerate([&](const std::vector<size_t>&, const double& value) {
            double abs_value = std::fabs(value);
            if (abs_value > 1.0e-15) {
                if (abs_value > D_max)
                    D_max = value;
                D_norm += value * value;
            }
        });
        maxes.emplace_back(D_max);
        norms.emplace_back(std::sqrt(D_norm));
    }

    int n = labels.size();
    std::string sep(10 + 13 * n, '-');
    std::string indent = "\n    ";
    std::string output = indent + str(boost::format("%-10s") % name);
    for (int i = 0; i < n; ++i)
        output += str(boost::format(" %12s") % labels[i]);
    output += indent + sep;

    output += indent + str(boost::format("%-10s") % "max");
    for (int i = 0; i < n; ++i)
        output += str(boost::format(" %12.6f") % maxes[i]);
    output += indent + str(boost::format("%-10s") % "norm");
    for (int i = 0; i < n; ++i)
        output += str(boost::format(" %12.6f") % norms[i]);
    output += indent + sep;
    outfile->Printf("%s", output.c_str());
}

double MRDSRG::Hbar1od_norm(const std::vector<std::string>& blocks) {
    double norm = 0.0;

    for (auto& block : blocks) {
        double norm_block = Hbar1_.block(block).norm();
        norm += 2.0 * norm_block * norm_block;
    }
    norm = std::sqrt(norm);

    return norm;
}

double MRDSRG::Hbar2od_norm(const std::vector<std::string>& blocks) {
    double norm = 0.0;

    for (auto& block : blocks) {
        double norm_block = Hbar2_.block(block).norm();
        norm += 2.0 * norm_block * norm_block;
    }
    norm = std::sqrt(norm);

    return norm;
}

} // namespace forte<|MERGE_RESOLUTION|>--- conflicted
+++ resolved
@@ -379,13 +379,9 @@
         Etotal += compute_energy_pt3();
         break;
     }
-<<<<<<< HEAD
-    default: { Etotal += compute_energy_pt2(); }
-=======
     default: {
         Etotal += compute_energy_pt2();
     }
->>>>>>> f74e3b22
     }
 
     return Etotal;
