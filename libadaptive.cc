#include <cmath>
#include <memory>

#include <ambit/tensor.h>

#include "psi4-dec.h"
#include "psifiles.h"
#include <libplugin/plugin.h>
#include <libdpd/dpd.h>
#include <libpsio/psio.hpp>
#include <libtrans/integraltransform.h>
#include <libmints/wavefunction.h>
#include <libmints/molecule.h>
#include "multidimensional_arrays.h"

#include "helpers.h"

#include "mp2_nos.h"
#include "adaptive-ci.h"
#include "ex-aci.h"
#include "adaptive_pici.h"
#include "fast_apici.h"
#include "lambda-ci.h"
#include "fcimc.h"
#include "fci_mo.h"
#include "dsrg_mrpt2.h"
#include "three_dsrg_mrpt2.h"
#include "tensorsrg.h"
#include "mcsrgpt2_mo.h"
#include "fci_solver.h"
#include "blockedtensorfactory.h"
#include "sq.h"
<<<<<<< HEAD
#include "so-mrdsrg.h"
=======
#include "dsrg_wick.h"
#include "uno.h"
>>>>>>> 3c15aab0

INIT_PLUGIN

void test_davidson();

namespace psi{ namespace libadaptive{

extern "C" int
read_options(std::string name, Options &options)
{
    if (name == "LIBADAPTIVE" || options.read_globals()) {
        /*- MODULEDESCRIPTION Libadaptive */

        /*- SUBSECTION Job Type */

        /// Compute natural orbitals using MP2
        options.add_bool("MP2_NOS",false);
        /// View the natural orbitals with their symmetry information
        options.add_bool("NAT_ORBS_PRINT", false);
        /// Use Natural Orbitals to suggest active space
        options.add_bool("NAT_ACT", false);

        // Natural Orbital selection criteria.  Used to fine tune how many active orbitals there are

        /// Typically, a occupied orbital with a NO occupation of <0.98 is considered active
        options.add_double("OCC_NATURAL", 0.98);
        /// Typically, a virtual orbital with a NO occupation of > 0.02 is considered active
        options.add_double("VIRT_NATURAL", 0.02);

        //////////////////////////////////////////////////////////////
        ///         OPTIONS FOR UNO
        //////////////////////////////////////////////////////////////

        /*- Use unrestricted natural orbitals? -*/
        options.add_bool("UNO", false);
        /*- Minimum occupation number -*/
        options.add_double("UNOMIN", 0.02);
        /*- Maximum occupation number -*/
        options.add_double("UNOMAX", 1.98);
        /*- Print unrestricted natural orbitals -*/
        options.add_bool("UNO_PRINT", false);
        /*- Write Molden -*/
        options.add_bool("MOLDEN_WRITE", false);

        /*- The amount of information printed
            to the output file -*/
        options.add_int("PRINT", 0);
        /// Print summary of memory
        options.add_bool("MEMORY_SUMMARY", false);
         

        /*- The algorithm used to screen the determinant
         *  - CONVENTIONAL Conventional two-electron integrals
         *  - DF Density fitted two-electron integrals
         *  - CHOLESKY Cholesky decomposed two-electron integrals -*/
        options.add_str("INT_TYPE","CONVENTIONAL","CONVENTIONAL DF CHOLESKY DISKDF ALL"); 
        
        /* - The tolerance for cholesky integrals */
        options.add_double("CHOLESKY_TOLERANCE", 1e-6);
         
        /*- The job type
         *  - FCI Full configuration interaction (Francesco's code)
         *  - CAS Full configuration interaction (York's code)
         *  - ACI Adaptive configuration interaction
         *  - APICI Adaptive path-integral CI
         *  - DSRG-MRPT2 Tensor-based DSRG-MRPT2 code
        -*/
        options.add_str("JOB_TYPE","EXPLORER","EXPLORER ACI ACI_SPARSE EX-ACI FCIQMC APICI FAPICI FCI CAS"
                                              " SR-DSRG SR-DSRG-ACI SR-DSRG-APICI TENSORSRG TENSORSRG-CI"
                                              " DSRG-MRPT2 MR-DSRG-PT2 THREE-DSRG-MRPT2 SQ NONE"
                                              " SOMRDSRG");

        /*- The symmetry of the electronic state. (zero based) -*/
        options.add_int("ROOT_SYM",0);

        /*- The multiplicity (2S + 1 )of the electronic state.
         *  For example, 1 = singlet, 2 = doublet, 3 = triplet, ...
         *  If a value is provided it overrides the multiplicity
         *  of the SCF solution. -*/
        options.add_int("MULTIPLICITY",0);

        /*- The charge of the molecule.  If a value is provided
            it overrides the charge of the SCF solution. -*/
        options.add_int("CHARGE",0);

        /*- The minimum excitation level (Default value: 0) -*/
        options.add_int("MIN_EXC_LEVEL",0);

        /*- The maximum excitation level (Default value: 0 = number of electrons) -*/
        options.add_int("MAX_EXC_LEVEL",0);

        /*- Number of frozen occupied orbitals per irrep (in Cotton order) -*/
        options.add("FROZEN_DOCC",new ArrayType());

        /*- Number of restricted doubly occupied orbitals per irrep (in Cotton order) -*/
        options.add("RESTRICTED_DOCC", new ArrayType());

        /*- Number of active orbitals per irrep (in Cotton order) -*/
        options.add("ACTIVE",new ArrayType());

        /*- Number of restricted unoccupied orbitals per irrep (in Cotton order) -*/
        options.add("RESTRICTED_UOCC", new ArrayType());

        /*- Number of frozen unoccupied orbitals per irrep (in Cotton order) -*/
        options.add("FROZEN_UOCC",new ArrayType());

        /*- The algorithm used to screen the determinant
         *  - DENOMINATORS uses the MP denominators to screen strings
         *  - SINGLES generates the space by a series of single excitations -*/
        options.add_str("EXPLORER_ALGORITHM","DENOMINATORS","DENOMINATORS SINGLES");

        /*- The energy threshold for the determinant energy in Hartree -*/
        options.add_double("DET_THRESHOLD",1.0);

        /*- The energy threshold for the MP denominators energy in Hartree -*/
        options.add_double("DEN_THRESHOLD",1.5);

        /*- The criteria used to screen the strings -*/
        options.add_str("SCREENING_TYPE","MP","MP DET");

        // Options for the diagonalization of the Hamiltonian //
        /*- Determines if this job will compute the energy -*/
        options.add_bool("COMPUTE_ENERGY",true);

        /*- The form of the Hamiltonian matrix.
         *  - FIXED diagonalizes a matrix of fixed dimension
         *  - SMOOTH forms a matrix with smoothed matrix elements -*/
        options.add_str("H_TYPE","FIXED_ENERGY","FIXED_ENERGY FIXED_SIZE");

        /*- Determines if this job will compute the energy -*/
        options.add_str("ENERGY_TYPE","FULL","FULL SELECTED LOWDIN SPARSE RENORMALIZE RENORMALIZE_FIXED LMRCISD LMRCIS IMRCISD IMRCISD_SPARSE LMRCISD_SPARSE LMRCIS_SPARSE FACTORIZED_CI");

        /*- The form of the Hamiltonian matrix.
         *  - FIXED diagonalizes a matrix of fixed dimension
         *  - SMOOTH forms a matrix with smoothed matrix elements -*/
        options.add_str("SELECT_TYPE","AMP","ENERGY AMP AIMED_AMP AIMED_ENERGY");

        options.add_int("IMRCISD_TEST_SIZE",0);
        options.add_int("IMRCISD_SIZE",0);

        /*- The number of determinants used to build the Hamiltonian -*/        
        options.add_int("NDETS",100);

        /*- The maximum dimension of the Hamiltonian -*/
        options.add_int("MAX_NDETS",1000000);

        /*- The energy threshold for the model space -*/
        options.add_double("SPACE_M_THRESHOLD",1000.0);

        /*- The energy threshold for the intermdiate space -*/
        options.add_double("SPACE_I_THRESHOLD",1000.0);

        /*- The energy threshold for the intermdiate space -*/
        options.add_double("T2_THRESHOLD",0.000001);

        /*- The threshold for the selection of the P space -*/
        options.add_double("TAUP",0.01);
        /*- The threshold for the selection of the Q space -*/
        options.add_double("TAUQ",0.000001);

        /*- The number of steps used in the renormalized Lambda CI -*/
        options.add_int("RENORMALIZATION_STEPS",10);

        /*- The maximum number of determinant in the fixed-size renormalized Lambda CI -*/
        options.add_int("REN_MAX_NDETS",1000);

        /*- The energy threshold for smoothing the Hamiltonian.
         *  Determinants with energy < DET_THRESHOLD - SMO_THRESHOLD will be included in H
         *  Determinants with DET_THRESHOLD - SMO_THRESHOLD < energy < DET_THRESHOLD will be included in H but smoothed
         *  Determinants with energy > DET_THRESHOLD will not be included in H -*/
        options.add_double("SMO_THRESHOLD",0.0);

        /*- The method used to smooth the Hamiltonian -*/
        options.add_bool("SMOOTH",false);

        /*- The method used to smooth the Hamiltonian -*/
        options.add_bool("SELECT",false);

        /*- The diagonalization method -*/
        options.add_str("DIAG_ALGORITHM","DAVIDSON","DAVIDSON FULL DAVIDSONLIST");

        /*- The number of roots computed -*/
        options.add_int("NROOT",1);

        /*- The root selected for state-specific computations -*/
        options.add_int("ROOT",0);

        // Options for the Cartographer class //
        /*- Density of determinants format -*/
        options.add_str("DOD_FORMAT","HISTOGRAM","GAUSSIAN HISTOGRAM");
        /*- Number of bins used to form the DOD plot -*/
        options.add_int("DOD_BINS",2000);
        /*- Width of the DOD Gaussian/histogram.  Default 0.02 Hartree ~ 0.5 eV -*/
        options.add_double("DOD_BIN_WIDTH",0.05);
        /*- Write an output file? -*/
        options.add_bool("DETTOUR_WRITE_FILE",false);
        /*- Write the determinant occupation? -*/
        options.add_bool("WRITE_OCCUPATION",true);
        /*- Write the determinant energy? -*/
        options.add_bool("WRITE_DET_ENERGY",true);
        /*- Write the denominator energy? -*/
        options.add_bool("WRITE_DEN_ENERGY",false);
        /*- Write the excitation level? -*/
        options.add_bool("WRITE_EXC_LEVEL",false);
        /*- Write information only for a given excitation level.
            0 (default) means print all -*/
        options.add_int("RESTRICT_EXCITATION",0);
        /*- The energy buffer for building the Hamiltonian matrix in Hartree -*/
        options.add_double("H_BUFFER",0.0);

        /*- The maximum number of iterations -*/
        options.add_int("MAXITER",100);

        // Options for the Genetic Algorithm CI //
        /*- The size of the population -*/
        options.add_int("NPOP",100);

        //////////////////////////////////////////////////////////////
        ///         OPTIONS FOR THE FULL CI CODE
        //////////////////////////////////////////////////////////////

        /*- Test the FCI reduced density matrices? -*/
        options.add_bool("TEST_RDMS",false);

        //////////////////////////////////////////////////////////////
        ///         OPTIONS FOR THE ADAPTIVE CI and EX_ACI
        //////////////////////////////////////////////////////////////

        /*- The threshold for smoothing the Hamiltonian. -*/
        options.add_double("SMOOTH_THRESHOLD",0.01);
        /*- The type of selection parameters to use*/
        options.add_bool("PERTURB_SELECT", false);
        /*Function of q-space criteria, per root*/
        options.add_str("PQ_FUNCTION", "AVERAGE","MAX");
        /*Type of  q-space criteria to use (only change for excited states)*/
        options.add_bool("Q_REL", false);
        /*Reference to be used in calculating ∆e (q_rel has to be true)*/
        options.add_str("Q_REFERENCE", "GS", "ADJACENT");
        /* Method to calculate excited state */
        options.add_str("EXCITED_ALGORITHM", "STATE_AVERAGE","ROOT_SELECT SINGLE_STATE");
        /*- Root to determine Q criteria*/
        options.add_int("REF_ROOT",0);
        /*Number of roots to compute on final re-diagonalization*/
        options.add_int("POST_ROOT",1);
        /*Diagonalize after ACI procedure with higher number of roots*/
        options.add_bool("POST_DIAGONALIZE", false);
        /*Maximum number of determinants*/
        options.add_int("MAX_DET", 1e6);
        /*Threshold value for defining multiplicity from S^2*/
        options.add_double("SPIN_TOL", 0.01);
        /*- Compute 1-RDM? -*/
        options.add_bool("1_RDM", false);
        /*- Form initial space with based on energy */
        options.add_bool("LAMBDA_GUESS", false);
		/*- Type of spin projection
		 * 0 - None
		 * 1 - Project initial P spaces at each iteration
		 * 2 - Project only after converged PQ space
		 * 3 - Do 1 and 3 -*/
		options.add_int("SPIN_PROJECTION", 0);
		/*- Threshold for Lambda guess -*/
		options.add_double("LAMBDA_THRESH", 1.0);

        //////////////////////////////////////////////////////////////
        ///         OPTIONS FOR THE ADAPTIVE PATH-INTEGRAL CI
        //////////////////////////////////////////////////////////////
        /*- The propagation algorithm -*/
        options.add_str("PROPAGATOR","LINEAR","LINEAR QUADRATIC CUBIC QUARTIC POWER TROTTER OLSEN DAVIDSON MITRUSHENKOV");
        /*- The determinant importance threshold -*/
        options.add_double("SPAWNING_THRESHOLD",0.001);
        /*- The maximum number of determinants used to form the guess wave function -*/
        options.add_double("MAX_GUESS_SIZE",10000);
        /*- The determinant importance threshold -*/
        options.add_double("GUESS_SPAWNING_THRESHOLD",0.01);
        /*- The threshold with which we estimate the variational energy.
            Note that the final energy is always estimated exactly. -*/
        options.add_double("ENERGY_ESTIMATE_THRESHOLD",1.0e-6);
        /*- The time step in imaginary time (a.u.) -*/
        options.add_double("TAU",0.01);
        /*- The energy convergence criterion -*/
        options.add_double("E_CONVERGENCE",1.0e-8);
        /*- Use a fast (sparse) estimate of the energy -*/
        options.add_bool("FAST_EVAR",false);
        /*- Iterations in between variational estimation of the energy -*/
        options.add_int("ENERGY_ESTIMATE_FREQ",25);
        /*- Use an adaptive time step? -*/
        options.add_bool("ADAPTIVE_BETA",false);
        /*- Use intermediate normalization -*/
        options.add_bool("USE_INTER_NORM",false);
        /*- Use a shift in the exponential -*/
        options.add_bool("USE_SHIFT",false);
        /*- Prescreen the spawning of excitations -*/
        options.add_bool("SIMPLE_PRESCREENING",false);
        /*- Use dynamic prescreening -*/
        options.add_bool("DYNAMIC_PRESCREENING",false);
        /*- The maximum value of beta -*/
        options.add_double("MAXBETA",1000.0);

        //////////////////////////////////////////////////////////////
        ///         OPTIONS FOR THE FULL CI QUANTUM MONTE-CARLO
        //////////////////////////////////////////////////////////////
        /*- The maximum value of beta -*/
        options.add_double("START_NUM_WALKERS",1000.0);
        /*- Spawn excitation type -*/
        options.add_str("SPAWN_TYPE","RANDOM", "RAMDOM ALL GROUND_AND_RANDOM");
        /*- The number of walkers for shift -*/
        options.add_double("SHIFT_NUM_WALKERS", 10000.0);
        options.add_int("SHIFT_FREQ", 10);
        options.add_double("SHIFT_DAMP", 0.1);
        /*- Clone/Death scope -*/
        options.add_bool("DEATH_PARENT_ONLY", false);
        /*- initiator -*/
        options.add_bool("USE_INITIATOR", false);
        options.add_double("INITIATOR_NA", 3.0);
        /*- Iterations in between variational estimation of the energy -*/
        options.add_int("VAR_ENERGY_ESTIMATE_FREQ",1000);
        /*- Iterations in between printing information -*/
        options.add_int("PRINT_FREQ",100);

        //////////////////////////////////////////////////////////////
        ///
        ///              OPTIONS FOR THE SRG MODULE
        ///
        //////////////////////////////////////////////////////////////
        /*- The type of operator to use in the SRG transformation -*/
        options.add_str("SRG_MODE","SRG","SRG DSRG CT");
        /*- The type of operator to use in the SRG transformation -*/
        options.add_str("SRG_OP","UNITARY","UNITARY CC");
        /*- The flow generator to use in the SRG equations -*/
        options.add_str("SRG_ETA","WHITE","WEGNER_BLOCK WHITE");
        /*- The integrator used to propagate the SRG equations -*/
        options.add_str("SRG_ODEINT","FEHLBERG78","DOPRI5 CASHKARP FEHLBERG78");
        /*- The end value of the integration parameter s -*/
        options.add_double("SRG_SMAX",10.0);
        /*- The end value of the integration parameter s -*/
        options.add_double("DSRG_S",1.0e10);
        /*- The end value of the integration parameter s -*/
        options.add_double("DSRG_POWER",2.0);


        // --------------------------- SRG EXPERT OPTIONS ---------------------------

        /*- The initial time step used by the ode solver -*/
        options.add_double("SRG_DT",0.001);
        /*- The absolute error tollerance for the ode solver -*/
        options.add_double("SRG_ODEINT_ABSERR",1.0e-12);
        /*- The absolute error tollerance for the ode solver -*/
        options.add_double("SRG_ODEINT_RELERR",1.0e-12);
        /*- Select a modified commutator -*/
        options.add_str("SRG_COMM","STANDARD","STANDARD FO FO2");
        /*- The maximum number of commutators in the recursive single commutator approximation -*/
        options.add_int("SRG_RSC_NCOMM",20);
        /*- The treshold for terminating the RSC approximation -*/
        options.add_double("SRG_RSC_THRESHOLD",1.0e-12);
        /*- Save Hbar? -*/
        options.add_bool("SAVE_HBAR",false);



        //////////////////////////////////////////////////////////////
        ///
        ///              OPTIONS FOR THE MR-DSRG-PT2 MODULE
        ///
        //////////////////////////////////////////////////////////////
        /*- Multiplicity -*/
        boost::shared_ptr<Molecule> molecule = Process::environment.molecule();
        int multi = molecule->multiplicity();
        options.add_int("MULTI", multi);            /* multiplicity */
        options.add_int("MS", 0);                   /* Ms value */
        /*- Threshold for Printing CI Vectors -*/
        options.add_double("PRINT_CI_VECTOR", 0.05);
        /*- Semicanonicalize Orbitals -*/
        options.add_bool("SEMI_CANONICAL", true);
        /*- DSRG Taylor Expansion Threshold -*/
        options.add_int("TAYLOR_THRESHOLD", 3);
        /*- DSRG Perturbation -*/
        options.add_bool("DSRGPT", true);
        /*- Print N Largest T Amplitudes -*/
        options.add_int("NTAMP", 15);
        /*- T Threshold for Intruder States -*/
        options.add_double("INTRUDER_TAMP", 0.10);
        /*- Zero T1 Amplitudes -*/
        options.add_bool("T1_ZERO", false);
        /*- The Algorithm to Form T Amplitudes -*/
        options.add_str("T_ALGORITHM", "DSRG", "DSRG DSRG_NOSEMI SELEC ISA");
        /*- Two-Particle Density Cumulant -*/
        options.add_str("TWOPDC", "MK", "MK ZERO");
        /*- Three-Particle Density Cumulant -*/
        options.add_str("THREEPDC", "MK", "MK MK_DECOMP ZERO DIAG");
        /*- Source Operator -*/
        options.add_str("SOURCE", "STANDARD", "STANDARD AMP EMP2 LAMP LEMP2");
        /*- Exponent of Energy Denominator -*/
        options.add_double("DELTA_EXPONENT", 2.0);
        /*- Intruder State Avoidance b Parameter -*/
        options.add_double("ISA_B", 0.02);
        /*- DMRG-CI or CAS-CI reference -*/
        options.add_str("CASTYPE", "CAS", "CAS FCI DMRG");
        /*- Algorithm for the ccvv term for three-dsrg-mrpt2 -*/
        options.add_str("CCVV_ALGORITHM", "FLY_AMBIT", "CORE FLY_AMBIT FLY_LOOP");
        /*- Defintion for source operator for ccvv term -*/
        options.add_str("CCVV_SOURCE", "NORMAL", "ZERO NORMAL");
        /*- Reference Relaxation -*/
        options.add_str("RELAX_REF", "NONE", "NONE ONCE ITERATE");
    }

    return true;
}

extern "C" PsiReturnType
libadaptive(Options &options)
{
    Timer overall_time;
    ambit::initialize();
<<<<<<< HEAD
=======

    if(options.get_bool("UNO")){
        std::string ref = options.get_str("REFERENCE");
        if(ref == "UHF" || ref == "CUHF" || ref == "UKS"){
            UNO uno(options);
        }
    }
>>>>>>> 3c15aab0

    std::shared_ptr<MOSpaceInfo> mo_space_info = std::make_shared<MOSpaceInfo>();
    mo_space_info->read_options(options);

    // Get the one- and two-electron integrals in the MO basis
    // If CHOLESKY
    // create CholeskyIntegrals class
    ExplorerIntegrals* ints_;
    if(options.get_str("INT_TYPE") == "CHOLESKY")

    {
        ints_ = new CholeskyIntegrals(options,UnrestrictedMOs,RemoveFrozenMOs);
    }
    else if(options.get_str("INT_TYPE") == "DF")

    {
        ints_ = new DFIntegrals(options,UnrestrictedMOs,RemoveFrozenMOs);
    }
    else if (options.get_str("INT_TYPE")== "DISKDF")

    {
        ints_ = new DISKDFIntegrals(options,UnrestrictedMOs,RemoveFrozenMOs);
    }

    else 
    {
        ints_ = new ConventionalIntegrals(options,UnrestrictedMOs,RemoveFrozenMOs);
        
    }

    // Link the integrals to the BitsetDeterminant class
    BitsetDeterminant::set_ints(ints_);

    if (options.get_bool("MP2_NOS")){
        boost::shared_ptr<Wavefunction> wfn = Process::environment.wavefunction();
        MP2_NOS mp2_nos(wfn,options,ints_);
    }

    if (options.get_str("JOB_TYPE") == "MR-DSRG-PT2"){
        MCSRGPT2_MO mcsrgpt2_mo(options, ints_);
    }
    // The explorer object will do its job
    if (options.get_str("JOB_TYPE") == "EXPLORER"){
        LambdaCI* explorer = new LambdaCI(options,ints_);
        delete explorer;
    }
    if (options.get_str("JOB_TYPE") == "FCIQMC"){
        boost::shared_ptr<Wavefunction> wfn = Process::environment.wavefunction();
        boost::shared_ptr<FCIQMC> fciqmc(new FCIQMC(wfn,options,ints_));
        fciqmc->compute_energy();
    }
    if ((options.get_str("JOB_TYPE") == "ACI") or (options.get_str("JOB_TYPE") == "ACI_SPARSE")){
        boost::shared_ptr<Wavefunction> wfn = Process::environment.wavefunction();
        boost::shared_ptr<AdaptiveCI> aci(new AdaptiveCI(wfn,options,ints_));
        aci->compute_energy();
    }
    if ((options.get_str("JOB_TYPE") == "EX-ACI")){
        boost::shared_ptr<Wavefunction> wfn = Process::environment.wavefunction();
        boost::shared_ptr<EX_ACI> ex_aci(new EX_ACI(wfn,options,ints_));
        ex_aci->compute_energy();
    }
    if (options.get_str("JOB_TYPE") == "APICI"){
        boost::shared_ptr<Wavefunction> wfn = Process::environment.wavefunction();
        boost::shared_ptr<AdaptivePathIntegralCI> apici(new AdaptivePathIntegralCI(wfn,options,ints_));
        for (int n = 0; n < options.get_int("NROOT"); ++n){
            apici->compute_energy();
        }
    }
    if (options.get_str("JOB_TYPE") == "FAPICI"){
        boost::shared_ptr<Wavefunction> wfn = Process::environment.wavefunction();
        boost::shared_ptr<FastAdaptivePathIntegralCI> apici(new FastAdaptivePathIntegralCI(wfn,options,ints_));
        for (int n = 0; n < options.get_int("NROOT"); ++n){
            apici->compute_energy();
        }
    }
    if (options.get_str("JOB_TYPE") == "FCI"){
        boost::shared_ptr<Wavefunction> wfn = Process::environment.wavefunction();
        boost::shared_ptr<FCI> fci(new FCI(wfn,options,ints_,mo_space_info));
        fci->compute_energy();
    }
    if(options.get_str("JOB_TYPE")=="CAS")
    {
        FCI_MO fci_mo(options,ints_);
    }
    if (options.get_str("JOB_TYPE") == "DSRG-MRPT2"){
        if(options.get_str("CASTYPE")=="CAS")
        {
            FCI_MO fci_mo(options,ints_);
            Reference reference = fci_mo.reference();
            boost::shared_ptr<Wavefunction> wfn = Process::environment.wavefunction();
            boost::shared_ptr<DSRG_MRPT2> dsrg_mrpt2(new DSRG_MRPT2(reference,wfn,options,ints_));
            dsrg_mrpt2->compute_energy();
            if(options.get_str("RELAX_REF") == "ONCE"){
                boost::shared_ptr<DSRG_WICK> dsrg_wick(new DSRG_WICK(mo_space_info,
                                                                     dsrg_mrpt2->RF(),
                                                                     dsrg_mrpt2->Rtei(),
                                                                     dsrg_mrpt2->Singles(),
                                                                     dsrg_mrpt2->Doubles()));
//                dsrg_mrpt2->transform_integrals();

//                FCI_MO fci(options,ints_);
            }
        }
        if(options.get_str("CASTYPE")=="FCI")
        {
            boost::shared_ptr<Wavefunction> wfn = Process::environment.wavefunction();

            if (options.get_bool("SEMI_CANONICAL")){
                boost::shared_ptr<FCI> fci(new FCI(wfn,options,ints_,mo_space_info));
                fci->compute_energy();
                Reference reference2 = fci->reference();
                SemiCanonical semi(wfn,options,ints_,mo_space_info,reference2);
            }
                boost::shared_ptr<FCI> fci(new FCI(wfn,options,ints_,mo_space_info));
                fci->compute_energy();
                Reference reference = fci->reference();
                boost::shared_ptr<DSRG_MRPT2> dsrg_mrpt2(new DSRG_MRPT2(reference,wfn,options,ints_));
                dsrg_mrpt2->compute_energy();
        }
        else if(options.get_str("CASTYPE")=="DMRG")
        {
            outfile->Printf("\n Buy Kevin a beer and he will maybe implement DMRG into libadaptive\n");
            throw PSIEXCEPTION("DMRG is not available quite yet");
        }

    }
    if (options.get_str("JOB_TYPE") == "THREE_DSRG-MRPT2")
    {

       if(options.get_str("INT_TYPE")=="CONVENTIONAL")
       {
           outfile->Printf("\n THREE_DSRG-MRPT2 is designed for DF/CD integrals");
           throw PSIEXCEPTION("Please set INT_TYPE  DF/CHOLESKY for THREE_DSRG");
       }

       if(options.get_str("CASTYPE")=="CAS")
       {
           FCI_MO fci_mo(options,ints_);
           Reference reference = fci_mo.reference();
           boost::shared_ptr<Wavefunction> wfn = Process::environment.wavefunction();
           boost::shared_ptr<THREE_DSRG_MRPT2> three_dsrg_mrpt2(new THREE_DSRG_MRPT2(reference,wfn,options,ints_));
           three_dsrg_mrpt2->compute_energy();
       }

       else if(options.get_str("CASTYPE")=="FCI")
       {
           boost::shared_ptr<Wavefunction> wfn = Process::environment.wavefunction();

           if (options.get_bool("SEMI_CANONICAL")){
               boost::shared_ptr<FCI> fci(new FCI(wfn,options,ints_,mo_space_info));
               fci->compute_energy();
               Reference reference2 = fci->reference();
               SemiCanonical semi(wfn,options,ints_,mo_space_info,reference2);
           }
           boost::shared_ptr<FCI> fci(new FCI(wfn,options,ints_,mo_space_info));
           fci->compute_energy();
           Reference reference = fci->reference();
           if(options.get_str("REFERENCE")=="UHF" || options.get_str("REFERENCE")=="CUHF")
           {
                outfile->Printf("\n This method is designed for restricted references (ROHF or RHF)");
                throw PSIEXCEPTION("Use either ROHF or RHF for THREE_DSRG_MRPT2");
           }
           boost::shared_ptr<THREE_DSRG_MRPT2> three_dsrg_mrpt2(new THREE_DSRG_MRPT2(reference,wfn,options,ints_));
           three_dsrg_mrpt2->compute_energy();
       }

       else if(options.get_str("CASTYPE")=="DMRG")

       {
           outfile->Printf("\n Please buy Kevin a beer and maybe he will add DMRG to this code. :-).\n"); 
           throw PSIEXCEPTION("NO DMRG Reference available yet");
       }

    }
    if ((options.get_str("JOB_TYPE") == "TENSORSRG") or (options.get_str("JOB_TYPE") == "SR-DSRG")){
        boost::shared_ptr<Wavefunction> wfn = Process::environment.wavefunction();
        boost::shared_ptr<TensorSRG> srg(new TensorSRG(wfn,options,ints_));
        srg->compute_energy();
    }
    if (options.get_str("JOB_TYPE") == "SR-DSRG-ACI"){
        boost::shared_ptr<Wavefunction> wfn = Process::environment.wavefunction();
        {
            auto dsrg = std::make_shared<TensorSRG>(wfn,options,ints_);
            dsrg->compute_energy();
            dsrg->transfer_integrals();
        }
        {
            auto aci = std::make_shared<AdaptiveCI>(wfn,options,ints_);
            aci->compute_energy();
        }
    }
    if (options.get_str("JOB_TYPE") == "SR-DSRG-APICI"){
        boost::shared_ptr<Wavefunction> wfn = Process::environment.wavefunction();
        {
            auto dsrg = std::make_shared<TensorSRG>(wfn,options,ints_);
            dsrg->compute_energy();
            dsrg->transfer_integrals();
        }
        {
            auto apici = std::make_shared<AdaptivePathIntegralCI>(wfn,options,ints_);
            apici->compute_energy();
        }
    }

    if (options.get_str("JOB_TYPE") == "SOMRDSRG"){
        if(options.get_str("CASTYPE")=="CAS")
        {
            FCI_MO fci_mo(options,ints_);
            Reference reference = fci_mo.reference();
            boost::shared_ptr<Wavefunction> wfn = Process::environment.wavefunction();
            boost::shared_ptr<SOMRDSRG> somrdsrg(new SOMRDSRG(reference,wfn,options,ints_,mo_space_info));
            somrdsrg->compute_energy();
        }
        if(options.get_str("CASTYPE")=="FCI")
        {
            boost::shared_ptr<Wavefunction> wfn = Process::environment.wavefunction();

            if (options.get_bool("SEMI_CANONICAL")){
                boost::shared_ptr<FCI> fci(new FCI(wfn,options,ints_,mo_space_info));
                fci->compute_energy();
                Reference reference2 = fci->reference();
                SemiCanonical semi(wfn,options,ints_,mo_space_info,reference2);
            }
                boost::shared_ptr<FCI> fci(new FCI(wfn,options,ints_,mo_space_info));
                fci->compute_energy();
                Reference reference = fci->reference();
                boost::shared_ptr<SOMRDSRG> somrdsrg(new SOMRDSRG(reference,wfn,options,ints_,mo_space_info));
                somrdsrg->compute_energy();
        }

    }
    if (options.get_str("JOB_TYPE") == "SQ"){
        SqTest sqtest;
    }

    // Delete ints_;
    delete ints_;

    ambit::finalize();

    outfile->Printf("\n Your calculation took %8.8f seconds", overall_time.get());
    return Success;
}

}} // End Namespaces<|MERGE_RESOLUTION|>--- conflicted
+++ resolved
@@ -30,12 +30,9 @@
 #include "fci_solver.h"
 #include "blockedtensorfactory.h"
 #include "sq.h"
-<<<<<<< HEAD
 #include "so-mrdsrg.h"
-=======
 #include "dsrg_wick.h"
 #include "uno.h"
->>>>>>> 3c15aab0
 
 INIT_PLUGIN
 
@@ -449,8 +446,6 @@
 {
     Timer overall_time;
     ambit::initialize();
-<<<<<<< HEAD
-=======
 
     if(options.get_bool("UNO")){
         std::string ref = options.get_str("REFERENCE");
@@ -458,7 +453,6 @@
             UNO uno(options);
         }
     }
->>>>>>> 3c15aab0
 
     std::shared_ptr<MOSpaceInfo> mo_space_info = std::make_shared<MOSpaceInfo>();
     mo_space_info->read_options(options);
