--- conflicted
+++ resolved
@@ -57,10 +57,6 @@
 }
 
 set {
-<<<<<<< HEAD
-docc [2,0,0,0]
-socc [1,0,1,0]
-=======
   basis 6-31G
   scf_type pk
   reference rohf
@@ -76,7 +72,6 @@
   active_space_solver fci
   root_sym 3
   ms = 1.0
->>>>>>> 35a69b81
 }
 
 Escf_triplet, wfn1 = energy('scf', return_wfn=True)
