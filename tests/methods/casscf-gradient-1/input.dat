--- conflicted
+++ resolved
@@ -37,11 +37,7 @@
 set forte{
    job_type             casscf
    CASSCF_REFERENCE     true
-<<<<<<< HEAD
-   CASSCF_ITERATIONS    100
-=======
-   CASSCF_MAXITER    100
->>>>>>> 25db7721
+   CASSCF_MAXITER       100
    CASSCF_G_CONVERGENCE 1e-6
    CASSCF_E_CONVERGENCE 1e-8
    restricted_docc      [2,0,0,0]
