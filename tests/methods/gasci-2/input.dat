--- conflicted
+++ resolved
@@ -34,10 +34,7 @@
   root_sym 0
   charge 0
   sci_enforce_spin_complete true
-<<<<<<< HEAD
   aci_screen_alg multi_gas
-=======
->>>>>>> e22b61d9
   e_convergence 6
   charge 0
   active_ref_type gas
