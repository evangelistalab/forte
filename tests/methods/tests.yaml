--- conflicted
+++ resolved
@@ -52,26 +52,15 @@
 #  - actv-dsrg-4-C4H6-triplet
 #   - actv-dsrg-size-intensive
 avas:
-<<<<<<< HEAD
-  short:
-   - avas-3
-   - avas-5
-   - avas-7
-  medium:
-   - avas-1
-   - avas-2
-   - avas-4
-   - avas-6
-=======
    short:
       - avas-3
       - avas-5
+      - avas-7
    medium:
       - avas-1
       - avas-2
       - avas-4
       - avas-6
->>>>>>> 4232564a
 casscf:
    short:
       - casscf-7
