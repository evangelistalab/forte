# This file collects all the tests of methods implemented in Forte
#
# Tests are structured into groups (aci, actv-dsrg, ...). Each group contains
# different types of tests (short, long, unused). This is done so that the
# test script can run certain subsets of all tests.
#
aci:
   short:
      - aci-2
      - aci-4
      - aci-5
      - aci-8
      - aci-9
      - aci-12
      - aci-14
      - aci-18
      - aci_scf-1
      - aci-full-pt2-1
      - aci-20
   medium:
      - aci-6
      - aci-10
      - aci-11
      - aci-13
      - aci-16
      - aci-17
      - aci-19
      - aci-local-20
   long:
      - aci-1 # moved to pytest
      - aci-3 # moved to pytest
      - aci-7
      - aci-full-pt2-2
      - cis-aci-1
   unused:
      - aci-mrcisd-1
      - aci-mrcisd-2
asci:
   short:
      - asci-2
      - asci-3
   long:
      - asci-1
#actv-dsrg:
#  medium:
#   - actv-dsrg-1-C2H4-cis
#   - actv-dsrg-2-C2H4-cisd
#   - actv-dsrg-5-actv-independence
#   - actv-dsrg-ipea-1
#  - actv-dsrg-ipea-2
#  long:
#   - actv-dsrg-3-C4H6-cisd
#  - actv-dsrg-4-C4H6-triplet
#   - actv-dsrg-size-intensive
avas:
   short:
      - avas-3
      - avas-5
      - avas-7
   medium:
      - avas-1
      - avas-2
      - avas-4
      - avas-6
   long:
      - avas-8
casscf:
   short:
      - casscf-7
      - df-casscf-1
      - df-casscf-2-rdm
      - df-casscf-3-edge
      - casscf-fcidump-1
      - casscf-gradient-1
      - casscf-gradient-3
      - casscf-opt-3
   medium:
      - casscf-1
      - casscf-2
      - casscf-3
      - casscf-4
      - casscf-5
      - casscf-6
      - casscf-9
      - casscf-gradient-2
      - casscf-opt-1
      # - casscf-opt-2
   long:
      - casscf-8
cd-dsrg-mrpt2:
   short:
      - cd-dsrg-mrpt2-7-sa
   medium:
      - cd-dsrg-mrpt2-3
      - cd-dsrg-mrpt2-4
      - cd-dsrg-mrpt2-6
   long:
      - cd-dsrg-mrpt2-1
      - cd-dsrg-mrpt2-2
      - cd-dsrg-mrpt2-5
detci:
   short:
      - detci-1
   long:
      - detci-2 # moved to pytest
      - detci-3 # moved to pytest
      - detci-4 # moved to pytest
diag-alg:
   short:
      - diag-alg-1-dynamic
      - diag-alg-2-dynamic
      - diag-alg-1-sparse
      - diag-alg-2-sparse
   long:
      - diag-alg-3-dynamic
df-dsrg-mrpt2:
   short:
      - df-dsrg-mrpt2-1
      - diskdf-dsrg-mrpt2-4
      - df-aci-dsrg-mrpt2-2
   medium:
      - df-dsrg-mrpt2-2
      - df-dsrg-mrpt2-6
      - df-dsrg-mrpt2-threading2
      - diskdf-dsrg-mrpt2-1
      - diskdf-dsrg-mrpt2-3
      - diskdf-dsrg-mrpt2-threading4
      - df-aci-dsrg-mrpt2-1
   long:
      - df-dsrg-mrpt2-3
      - df-dsrg-mrpt2-4
      - df-dsrg-mrpt2-5
      - df-dsrg-mrpt2-7-localized-actv
      - df-dsrg-mrpt2-threading1
      - df-dsrg-mrpt2-threading4
      - diskdf-dsrg-mrpt2-2
      - diskdf-dsrg-mrpt2-5
      - diskdf-dsrg-mrpt2-threading1
   unused:
      - df-dsrg-mrpt2-testccvv
dsrg-mrpt2_spin_adapted:
   short:
      - dsrg-mrpt2_spin_adapted-1
dsrg-mrpt2:
<<<<<<< HEAD
  short:
   - dsrg-mrpt2-8-sa
   - dsrg-mrpt2-10-CO
   - dsrg-mrpt2-13
   - aci-dsrg-mrpt2-3
   - dsrg-mrpt2-fcidump-1
   - dsrg-mrpt2-grad-findiff-1
   - dsrg-mrpt2-gradient-1
   - dsrg-mrpt2-gradient-df-1
  medium:
   - dsrg-mrpt2-1
   - dsrg-mrpt2-2
   - dsrg-mrpt2-5
   - dsrg-mrpt2-6
   - dsrg-mrpt2-7-casscf-natorbs
#  - dsrg-mrpt2-9-xms
   - dsrg-mrpt2-11-sa-C2H4
   - aci-dsrg-mrpt2-1
   - aci-dsrg-mrpt2-2
   - aci-dsrg-mrpt2-4
   - dsrg-mrpt2-10-CO-fcidump
   - dsrg-mrpt2-opt-findiff-1
   - dsrg-mrpt2-gradient-2
   - dsrg-mrpt2-gradient-df-2
  long:
   - dsrg-mrpt2-3
   - dsrg-mrpt2-4
   - dsrg-mrpt2-12-localized-actv
   - aci-dsrg-mrpt2-5
   - dsrg-mrpt2-opt-findiff-2
   - dsrg-mrpt2-gradient-3
   - dsrg-mrpt2-gradient-df-3
  unused:
   - dsrg-mrpt2-uno
=======
   short:
      - dsrg-mrpt2-8-sa
      - dsrg-mrpt2-10-CO
      - dsrg-mrpt2-13
      - aci-dsrg-mrpt2-3
      - dsrg-mrpt2-fcidump-1
      # - dsrg-mrpt2-grad-findiff-1
   medium:
      - dsrg-mrpt2-1
      - dsrg-mrpt2-2
      - dsrg-mrpt2-5
      - dsrg-mrpt2-6
      - dsrg-mrpt2-7-casscf-natorbs
      #  - dsrg-mrpt2-9-xms
      - dsrg-mrpt2-11-sa-C2H4
      - aci-dsrg-mrpt2-1
      - aci-dsrg-mrpt2-2
      - aci-dsrg-mrpt2-4
      - dsrg-mrpt2-10-CO-fcidump
      # - dsrg-mrpt2-opt-findiff-1
   long:
      - dsrg-mrpt2-3
      - dsrg-mrpt2-4
      - dsrg-mrpt2-12-localized-actv
      - aci-dsrg-mrpt2-5
      # - dsrg-mrpt2-opt-findiff-2
   unused:
      - dsrg-mrpt2-uno
>>>>>>> 1e6bf2ca
dsrg-mrpt3:
   short:
      - dsrg-mrpt3-7-CO
      - dsrg-mrpt3-9
   medium:
      - dsrg-mrpt3-1
      - dsrg-mrpt3-2
      - dsrg-mrpt3-5
      - aci-dsrg-mrpt3-1
   long:
      - dsrg-mrpt3-3
      - dsrg-mrpt3-4
      - dsrg-mrpt3-6-sa
      - dsrg-mrpt3-8-sa-C2H4
dwms-dsrgpt:
   # medium:
   #  - dwms-dsrgpt-1-sa
   #  - dwms-dsrgpt-2-sa
   #  - dwms-dsrgpt-4-sa
   #  - dwms-dsrgpt-5-ms
   #  - dwms-dsrgpt-8-separated
   # long:
   #  - dwms-dsrgpt-3-sa
   #  - dwms-dsrgpt-6-ms
   #  - dwms-dsrgpt-7-ms
   #  - dwms-dsrgpt-9-sa-C6H6
   unused:
      - dwms-dsrgpt2-1
      - dwms-dsrgpt2-2
      - dwms-dsrgpt2-3
      - dwms-dsrgpt2-4
embedding:
   short:
      - embedding-1
      - embedding-3
      - embedding-4
      - embedding-5
   medium:
      - embedding-2
fci:
   short:
      - fci-1 # moved to pytest
   medium:
      - fci-2
      - fci-3
      - fci-4
      - fci-5
      - fci-8
      - fci-9
      - fci-ecp-1
      - fci-ecp-2
      - fci-rdms-2
   long:
      - fci-6
      - fci-7 # moved to pytest
      - fci-ex-1 # moved to pytest
      - fci-rdms-1 # moved to pytest
      - fci-one-electron # moved to pytest
gasci:
   short:
      - gasci-1
      - gasaci-1
      - gasaci-4
      - gasci-dsrg-mrpt2-2
   medium:
      - gasci-2
      - gasci-3
      - gasaci-2
      - gasaci-3
   long:
      - gasaci-5
gasscf:
   short:
      - gasscf-1
      - gasscf-3
      - sa-gasscf-1
      - sa-gasscf-2
      - sa-gasscf-dsrg-mrpt2-1
   medium:
      - gasscf-2
      - gasscf-dsrg-mrpt2-1
      - sa-gasscf-3
integrals:
   short:
      - integrals-3
      - integrals-4
      - integrals-fcidump-1
   medium:
      - integrals-1
      - integrals-2
      - integrals-5
      - integrals-fcidump-2
      - integrals-fcidump-3
      - integrals-fcidump-4
      - integrals-fcidump-5
      - integrals-fcidump-6
   unused:
      - integrals-6
l-bfgs:
   short:
      - l-bfgs_rosenbrock
mp2-nos:
   short:
      - mp2-nos-1
mr-dsrg-pt2:
   short:
      - mr-dsrg-pt2-1
      - mr-dsrg-pt2-3
   medium:
      - mr-dsrg-pt2-2
# this uses the active-dsrg code which is not compiled   - mr-dsrg-pt2-4
mrdsrg_so:
   short:
      - mrdsrg_so-1
   long:
      - mrdsrg_so-2
mrdsrg-ldsrg2-df-spin-integrated:
   short:
      - mrdsrg-ldsrg2-qc-df-2
      - mrdsrg-ldsrg2-df-seq-nivo-1
   medium:
      - mrdsrg-ldsrg2-df-3
      - mrdsrg-ldsrg2-df-nivo-1
   long:
      - mrdsrg-ldsrg2-df-1
      - mrdsrg-ldsrg2-df-2
      - mrdsrg-ldsrg2-df-4
      - mrdsrg-ldsrg2-df-nivo-2
      - mrdsrg-ldsrg2-df-nivo-3
      - mrdsrg-ldsrg2-df-seq-1
      - mrdsrg-ldsrg2-df-seq-2
      - mrdsrg-ldsrg2-df-seq-3
      - mrdsrg-ldsrg2-df-seq-4
      - mrdsrg-ldsrg2-df-seq-nivo-2
      - mrdsrg-ldsrg2-df-seq-nivo-3
mrdsrg-ldsrg2-spin-integrated:
   short:
      - mrdsrg-ldsrg2-1
   medium:
      - mrdsrg-ldsrg2-qc-2
   long:
      - mrdsrg-ldsrg2-qc-1
      - mrdsrg-srgpt2-1
      - mrdsrg-srgpt2-2
mrdsrg-pt2:
   short:
      - mrdsrg-pt2-2
   medium:
      - mrdsrg-pt2-1
      - mrdsrg-pt2-4
   long:
      - mrdsrg-pt2-3
      - mrdsrg-pt2-5
mrdsrg-spin-adapted:
   short:
      - mrdsrg-spin-adapted-1
      - mrdsrg-spin-adapted-3
   medium:
      - mrdsrg-spin-adapted-2
      - mrdsrg-spin-adapted-4
      - mrdsrg-spin-adapted-5
mrdsrg-spin-adapted-pt2:
   short:
      - mrdsrg-spin-adapted-pt2-1
      - mrdsrg-spin-adapted-pt2-2
      - mrdsrg-spin-adapted-pt2-5
   medium:
      - mrdsrg-spin-adapted-pt2-3
      - mrdsrg-spin-adapted-pt2-4
mrdsrg-spin-adapted-pt3:
   short:
      - mrdsrg-spin-adapted-pt3-1
   medium:
      - mrdsrg-spin-adapted-pt3-2
pci:
   short:
      - pci-1
      - pci-3
      - pci-4
   medium:
      #   - pci-2
      #   - pci-5
      - pci-6
      #   - pci-7
      - pci-8
#   - pci-9
read-orbitals:
   short:
      - read-orbitals-1
      - read-orbitals-2
x2c:
   short:
      - x2c-1<|MERGE_RESOLUTION|>--- conflicted
+++ resolved
@@ -142,14 +142,13 @@
    short:
       - dsrg-mrpt2_spin_adapted-1
 dsrg-mrpt2:
-<<<<<<< HEAD
   short:
    - dsrg-mrpt2-8-sa
    - dsrg-mrpt2-10-CO
    - dsrg-mrpt2-13
    - aci-dsrg-mrpt2-3
    - dsrg-mrpt2-fcidump-1
-   - dsrg-mrpt2-grad-findiff-1
+   # - dsrg-mrpt2-grad-findiff-1
    - dsrg-mrpt2-gradient-1
    - dsrg-mrpt2-gradient-df-1
   medium:
@@ -164,7 +163,7 @@
    - aci-dsrg-mrpt2-2
    - aci-dsrg-mrpt2-4
    - dsrg-mrpt2-10-CO-fcidump
-   - dsrg-mrpt2-opt-findiff-1
+   # - dsrg-mrpt2-opt-findiff-1
    - dsrg-mrpt2-gradient-2
    - dsrg-mrpt2-gradient-df-2
   long:
@@ -172,12 +171,11 @@
    - dsrg-mrpt2-4
    - dsrg-mrpt2-12-localized-actv
    - aci-dsrg-mrpt2-5
-   - dsrg-mrpt2-opt-findiff-2
+   # - dsrg-mrpt2-opt-findiff-2
    - dsrg-mrpt2-gradient-3
    - dsrg-mrpt2-gradient-df-3
   unused:
    - dsrg-mrpt2-uno
-=======
    short:
       - dsrg-mrpt2-8-sa
       - dsrg-mrpt2-10-CO
@@ -206,7 +204,6 @@
       # - dsrg-mrpt2-opt-findiff-2
    unused:
       - dsrg-mrpt2-uno
->>>>>>> 1e6bf2ca
 dsrg-mrpt3:
    short:
       - dsrg-mrpt3-7-CO
