--- conflicted
+++ resolved
@@ -277,7 +277,7 @@
 #   - pci-7
    - pci-8
 #   - pci-9
-<<<<<<< HEAD
+
 gasci:
   short:
    - gasci-1
@@ -287,8 +287,8 @@
   long:
    - gasaci-3
                   
-=======
+
 #x2c:
 #  short:
 #   - x2c-1
->>>>>>> ea3aa401
+
