--- conflicted
+++ resolved
@@ -82,17 +82,12 @@
   long:
    - casscf-8
 cd-dsrg-mrpt2:
-<<<<<<< HEAD
-  short:
-=======
-  medium:
-   - cd-dsrg-mrpt2-1
-   - cd-dsrg-mrpt2-2
->>>>>>> 818f9d88
+  short:
+   - cd-dsrg-mrpt2-7-sa
+  medium:
    - cd-dsrg-mrpt2-3
    - cd-dsrg-mrpt2-4
    - cd-dsrg-mrpt2-6
-   - cd-dsrg-mrpt2-7-sa
   long:
    - cd-dsrg-mrpt2-1
    - cd-dsrg-mrpt2-2
@@ -106,15 +101,15 @@
   long:
    - diag-alg-3-dynamic
 df-dsrg-mrpt2:
-  medium:
+  short:
    - df-dsrg-mrpt2-1
+  medium:
    - df-dsrg-mrpt2-2
    - df-dsrg-mrpt2-6
    - df-dsrg-mrpt2-threading2
    - diskdf-dsrg-mrpt2-1
    - diskdf-dsrg-mrpt2-3
    - diskdf-dsrg-mrpt2-4
-   - diskdf-dsrg-mrpt2-threading1
    - diskdf-dsrg-mrpt2-threading4
    - df-aci-dsrg-mrpt2-1
    - df-aci-dsrg-mrpt2-2
@@ -127,6 +122,7 @@
    - df-dsrg-mrpt2-threading4
    - diskdf-dsrg-mrpt2-2
    - diskdf-dsrg-mrpt2-5
+   - diskdf-dsrg-mrpt2-threading1
   unused:
    - df-dsrg-mrpt2-testccvv
 dsrg-mrpt2_spin_adapted:
@@ -134,15 +130,15 @@
    - dsrg-mrpt2_spin_adapted-1
 dsrg-mrpt2:
   short:
-  - dsrg-mrpt2-1
-  - dsrg-mrpt2-fcidump-1
-  - dsrg-mrpt2-grad-findiff-1
-  medium:
+   - dsrg-mrpt2-8-sa
+   - dsrg-mrpt2-fcidump-1
+   - dsrg-mrpt2-grad-findiff-1
+  medium:
+   - dsrg-mrpt2-1
    - dsrg-mrpt2-2
    - dsrg-mrpt2-5
    - dsrg-mrpt2-6
    - dsrg-mrpt2-7-casscf-natorbs
-   - dsrg-mrpt2-8-sa
 #  - dsrg-mrpt2-9-xms
    - dsrg-mrpt2-10-CO
    - dsrg-mrpt2-11-sa-C2H4
@@ -150,12 +146,9 @@
    - aci-dsrg-mrpt2-1
    - aci-dsrg-mrpt2-2
    - aci-dsrg-mrpt2-3
-<<<<<<< HEAD
-=======
    - aci-dsrg-mrpt2-4
    - dsrg-mrpt2-10-CO-fcidump
    - dsrg-mrpt2-opt-findiff-1
->>>>>>> 818f9d88
   long:
    - dsrg-mrpt2-3
    - dsrg-mrpt2-4
@@ -163,12 +156,12 @@
    - aci-dsrg-mrpt2-4
    - aci-dsrg-mrpt2-5
   unused:
-   - dsrg-mrpt2-opt-findiff-1
    - dsrg-mrpt2-opt-findiff-2
    - dsrg-mrpt2-uno
 dsrg-mrpt3:
-  medium:
+  short:
    - dsrg-mrpt3-1
+  medium:
    - dsrg-mrpt3-2
    - dsrg-mrpt3-5
    - dsrg-mrpt3-9
@@ -239,22 +232,19 @@
 mrdsrg_so:
   medium:
    - mrdsrg_so-1
-  untralong:
+  long:
    - mrdsrg_so-2
-mrdsrg-ldsrg2-df:
-<<<<<<< HEAD
-  short:
+mrdsrg-ldsrg2-df-spin-integrated:
+  medium:
    - mrdsrg-ldsrg2-df-3
    - mrdsrg-ldsrg2-qc-df-2
    - mrdsrg-ldsrg2-df-nivo-1
    - mrdsrg-ldsrg2-df-seq-nivo-1
-=======
-  medium:
+  long:
+   - mrdsrg-ldsrg2-df-1
+   - mrdsrg-ldsrg2-df-2
    - mrdsrg-ldsrg2-df-4
->>>>>>> 818f9d88
-  long:
-   - mrdsrg-ldsrg2-df-1
-   - mrdsrg-ldsrg2-df-4
+   - mrdsrg-ldsrg2-df-nivo-2
    - mrdsrg-ldsrg2-df-nivo-3
    - mrdsrg-ldsrg2-df-seq-1
    - mrdsrg-ldsrg2-df-seq-2
@@ -262,48 +252,42 @@
    - mrdsrg-ldsrg2-df-seq-4
    - mrdsrg-ldsrg2-df-seq-nivo-2
    - mrdsrg-ldsrg2-df-seq-nivo-3
-  ultralong:
-   - mrdsrg-ldsrg2-df-2
-   - mrdsrg-ldsrg2-df-nivo-2
-<<<<<<< HEAD
-mrdsrg-spin-integrated:
-  short:
-=======
-   - mrdsrg-ldsrg2-df-nivo-3
-   - mrdsrg-ldsrg2-df-seq-4
-   - mrdsrg-ldsrg2-qc-df-2
+mrdsrg-ldsrg2-spin-integrated:
+  medium:
+   - mrdsrg-ldsrg2-1
+   - mrdsrg-ldsrg2-qc-2
+  long:
+   - mrdsrg-ldsrg2-qc-1
+   - mrdsrg-srgpt2-1
+   - mrdsrg-srgpt2-2
 mrdsrg-pt2:
   medium:
->>>>>>> 818f9d88
    - mrdsrg-pt2-1
    - mrdsrg-pt2-2
    - mrdsrg-pt2-4
-   - mrdsrg-ldsrg2-1
-   - mrdsrg-ldsrg2-qc-2
   long:
    - mrdsrg-pt2-3
    - mrdsrg-pt2-5
-   - mrdsrg-ldsrg2-qc-1
-   - mrdsrg-srgpt2-1
-  ultralong:
-   - mrdsrg-srgpt2-2
 mrdsrg-spin-adapted:
-  medium:
+  short:
    - mrdsrg-spin-adapted-1
+  medium:
    - mrdsrg-spin-adapted-2
    - mrdsrg-spin-adapted-3
    - mrdsrg-spin-adapted-4
    - mrdsrg-spin-adapted-5
 mrdsrg-spin-adapted-pt2:
-  medium:
+  short:
    - mrdsrg-spin-adapted-pt2-1
+  medium:
    - mrdsrg-spin-adapted-pt2-2
    - mrdsrg-spin-adapted-pt2-3
    - mrdsrg-spin-adapted-pt2-4
    - mrdsrg-spin-adapted-pt2-5
 mrdsrg-spin-adapted-pt3:
-  medium:
+  short:
    - mrdsrg-spin-adapted-pt3-1
+  medium:
    - mrdsrg-spin-adapted-pt3-2
 pci:
   short:
@@ -317,7 +301,6 @@
 #   - pci-7
    - pci-8
 #   - pci-9
-
 gasci:
   short:
    - gasci-1
@@ -327,8 +310,6 @@
    - gasaci-2
    - gasaci-3
    - gasaci-4
-                  
-
 gasscf:
   short:
    - gasscf-1
@@ -339,8 +320,6 @@
    - sa-gasscf-2
    - sa-gasscf-3
    - sa-gasscf-dsrg-mrpt2-1
- 
 #x2c:
 #  medium:
 #   - x2c-1
-
