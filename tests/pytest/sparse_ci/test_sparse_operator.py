import forte
import pytest
from forte import det


def test_sparse_operator_creation():
    sop = forte.SparseOperator()
    sop.add([1], [], [1], [])
    assert sop["[1a+ 1a-]"] == 1.0

    # verify that order is ignored when adding terms (1,3 and 3,1 are the same)
    sop = forte.SparseOperator()
    sop.add([3, 1], [], [], [])
    assert sop["[1a+ 3a+]"] == 1.0

    sop = forte.SparseOperator()
    sop.add([1, 3], [], [], [])
    assert sop["[1a+ 3a+]"] == 1.0

    sop = forte.SparseOperatorList()
    sop.add([1], [], [1], [])
    assert sop["[1a+ 1a-]"] == 1.0

    # verify that order is ignored when adding terms (1,3 and 3,1 are the same)
    sop = forte.SparseOperatorList()
    sop.add([3, 1], [], [], [])
    assert sop["[1a+ 3a+]"] == 1.0

    sop = forte.SparseOperatorList()
    sop.add([1, 3], [], [], [])
    assert sop["[1a+ 3a+]"] == 1.0


def test_sparse_operator():
    # test get/set
    sop = forte.SparseOperator()
    sop.add("[]", 2.3)
    sop.add("[0a+ 0b+ 0b- 0a-]")
    to_str = sorted(sop.str())
    assert to_str == sorted(["(2.3 + 0i) * []", "(1 + 0i) * [0a+ 0b+ 0b- 0a-]"])
    to_latex = sop.latex()
    assert (
        to_latex
        == r"(2.300000 + 0.000000 i)\; + \;\hat{a}_{0 \alpha}^\dagger\hat{a}_{0 \beta}^\dagger\hat{a}_{0 \beta}\hat{a}_{0 \alpha}"
    )

    sop = forte.SparseOperator()
    sop.add("[1a+ 1b+ 0b- 0a-]", 1.0)
    to_str = sop.str()
    assert to_str == ["(1 + 0i) * [1a+ 1b+ 0b- 0a-]"]
    to_latex = sop.latex()
    assert to_latex == r"\;\hat{a}_{1 \alpha}^\dagger\hat{a}_{1 \beta}^\dagger\hat{a}_{0 \beta}\hat{a}_{0 \alpha}"

    sop = forte.SparseOperator()
    sop.add("[]", 1.0)
    sop.add("[0a+ 0b+ 0b- 0a-]", 1.0)

    assert sop.coefficient("[]") == 1.0
    assert sop.coefficient("[0a+ 0b+ 0b- 0a-]") == 1.0
    sop.set_coefficient("[]", 0.5)
    sop.set_coefficient("[0a+ 0b+ 0b- 0a-]", 0.3)
    assert sop.coefficient("[]") == 0.5
    assert sop.coefficient("[0a+ 0b+ 0b- 0a-]") == 0.3
    # remove one term from sop
    sop.remove("[0a+ 0b+ 0b- 0a-]")
    # check the size
    assert len(sop) == 1
    # check the element
    assert sop.coefficient("[]") == 0.5
    assert sop.coefficient("[0a+ 0b+ 0b- 0a-]") == 0.0
    assert len(sop) == 1
    sop.remove("[]")
    assert len(sop) == 0

    # copy a term into a new operator
    sop = forte.SparseOperator()
    sop.add("[]", 1.0)
    sop.add("[0a+ 0b+ 0b- 0a-]", 1.0)

    # test apply operator against safe implementation
    sop = forte.SparseOperator()
    sop.add("[2a+ 0a-]", 0.0)
    sop.add("[1a+ 0a-]", 0.1)
    sop.add("[1b+ 0b-]", 0.3)
    sop.add("[1a+ 1b+ 0b- 0a-]", 0.5)
    dtest = det("20")
    ref = forte.SparseState({dtest: 1.0})
    wfn = sop @ ref
    assert wfn[det("20")] == pytest.approx(0.0, abs=1e-9)
    assert wfn[det("-+")] == pytest.approx(0.1, abs=1e-9)
    assert wfn[det("+-")] == pytest.approx(0.3, abs=1e-9)
    assert wfn[det("02")] == pytest.approx(0.5, abs=1e-9)

    sop = forte.SparseOperator()
    sop.add("[2a+ 0a-]", 0.0)
    sop.add("[1a+ 0a-]", 0.1)
    sop.add("[1b+ 0b-]", 0.3)
    sop.add("[1a+ 1b+ 0b- 0a-]", 0.7)
    ref = forte.SparseState({det("20"): 1.0, det("02"): 0.5})
    wfn = forte.apply_antiherm(sop, ref)
    assert wfn[det("20")] == pytest.approx(-0.35, abs=1e-9)
    assert wfn[det("02")] == pytest.approx(0.7, abs=1e-9)
    assert wfn[det("+-")] == pytest.approx(0.25, abs=1e-9)
    assert wfn[det("-+")] == pytest.approx(-0.05, abs=1e-9)

    ### Operator ordering tests ###

    # test repeated operator exception
    sop = forte.SparseOperator()
    with pytest.raises(RuntimeError):
        sop.add("[0a+ 0a+]", 1.0)

    sop = forte.SparseOperator()
    with pytest.raises(RuntimeError):
        sop.add("[1b+ 1b+]", 1.0)

    sop = forte.SparseOperator()
    with pytest.raises(RuntimeError):
        sop.add("[5a- 5a-]", 1.0)

    sop = forte.SparseOperator()
    with pytest.raises(RuntimeError):
        sop.add("[3b- 3b-]", 1.0)

    # test ordering exception
    sop = forte.SparseOperator()
    with pytest.raises(RuntimeError):
        sop.add("[0a+ 0b+ 0a- 0b-]", 1.0)

    sop = forte.SparseOperator()
    sop.add("[]", 1.0)
    assert len(sop) == 1

    # test ordering: 0a+ 0b+ 0b- 0a- |2> = +|2>
    sop = forte.SparseOperator()
    sop.add("[0a+ 0b+ 0b- 0a-]", 1.0)
    dtest = det("20")
    ref = forte.SparseState({dtest: 1.0})
    wfn = forte.apply_op(sop, ref)
    assert wfn[dtest] == pytest.approx(1.0, abs=1e-9)

    # test ordering: 0a+ 0b+ 0a- 0b- |2> = -|2>
    sop = forte.SparseOperator()
    sop.add("[0a+ 0b+ 0a- 0b-]", 1.0, allow_reordering=True)
    dtest = det("20")
    ref = forte.SparseState({dtest: 1.0})
    wfn = forte.apply_op(sop, ref)
    assert wfn[dtest] == pytest.approx(-1.0, abs=1e-9)

    # test ordering: 0b+ 0a+ 0b- 0a- |2> = -|2>
    sop = forte.SparseOperator()
    sop.add("[0b+ 0a+ 0b- 0a-]", 1.0, allow_reordering=True)
    dtest = det("20")
    ref = forte.SparseState({dtest: 1.0})
    wfn = forte.apply_op(sop, ref)
    assert wfn[dtest] == pytest.approx(-1.0, abs=1e-9)

    # test ordering: 0b+ 0a+ 0a- 0b- |2> = +|2>
    sop = forte.SparseOperator()
    sop.add("[0b+ 0a+ 0a- 0b-]", 1.0, allow_reordering=True)
    dtest = det("20")
    ref = forte.SparseState({dtest: 1.0})
    wfn = forte.apply_op(sop, ref)
    assert wfn[dtest] == pytest.approx(1.0, abs=1e-9)

    # test ordering: 3a+ 4a+ 2b+ 1b- 0a- |22000> = + 3a+ 4a+ 2b+ 1b- |-2000>
    # 3a+ 4a+ 2b+ 1b- 0a- |22000> = + 3a+ 4a+ 2b+ 1b- |-2000>
    #                             = + 3a+ 4a+ 2b+ |-+000>
    #                             = + 3a+ 4a+ |-+-00>
    #                             = - 3a+ |-+-0+>
    #                             = + 3a+ |-+-++>
    sop = forte.SparseOperator()
    sop.add("[3a+ 4a+ 2b+ 1b- 0a-]", 1.0)
    ref = forte.SparseState({det("22"): 1.0})
    wfn = forte.apply_op(sop, ref)
    assert wfn[det("-+-++")] == pytest.approx(1.0, abs=1e-9)

    sop = forte.SparseOperator()
    sop.add("[0a+]", 1.0)
    wfn = forte.apply_op(sop, forte.SparseState({det(""): 1.0}))
    assert wfn[det("+")] == pytest.approx(1.0, abs=1e-9)

    sop = forte.SparseOperator()
    sop.add("[0a+ 1a+]", 1.0)
    wfn = forte.apply_op(sop, forte.SparseState({det(""): 1.0}))
    assert wfn[det("++")] == pytest.approx(1.0, abs=1e-9)

    sop = forte.SparseOperator()
    sop.add("[0a+ 1a+ 2a+]", 1.0)
    wfn = forte.apply_op(sop, forte.SparseState({det(""): 1.0}))
    assert wfn[det("+++")] == pytest.approx(1.0, abs=1e-9)

    sop = forte.SparseOperator()
    sop.add("[0a+ 1a+ 2a+ 3a+]", 1.0)
    wfn = forte.apply_op(sop, forte.SparseState({det(""): 1.0}))
    assert wfn[det("++++")] == pytest.approx(1.0, abs=1e-9)

    sop = forte.SparseOperator()
    sop.add("[0a+ 1a+ 2a+ 3a+ 4a+]", 1.0)
    wfn = forte.apply_op(sop, forte.SparseState({det(""): 1.0}))
    assert wfn[det("+++++")] == pytest.approx(1.0, abs=1e-9)

    sop = forte.SparseOperator()
    sop.add("[2a+ 0a+ 3a+ 1a+ 4a+]", 1.0, allow_reordering=True)
    wfn = forte.apply_op(sop, forte.SparseState({det(""): 1.0}))
    assert wfn[det("+++++")] == pytest.approx(-1.0, abs=1e-9)

    sop = forte.SparseOperator()
    sop.add("[0a-]", 1.0)
    wfn = forte.apply_op(sop, forte.SparseState({det("22222"): 1.0}))
    assert wfn[det("-2222")] == pytest.approx(1.0, abs=1e-9)

    sop = forte.SparseOperator()
    sop.add("[1a- 0a-]", 1.0)
    wfn = forte.apply_op(sop, forte.SparseState({det("22222"): 1.0}))
    assert wfn[det("--222")] == pytest.approx(1.0, abs=1e-9)

    sop = forte.SparseOperator()
    sop.add("[2a- 1a- 0a-]", 1.0)
    wfn = forte.apply_op(sop, forte.SparseState({det("22222"): 1.0}))
    assert wfn[det("---22")] == pytest.approx(1.0, abs=1e-9)

    sop = forte.SparseOperator()
    sop.add("[3a- 2a- 1a- 0a-]", 1.0)
    wfn = forte.apply_op(sop, forte.SparseState({det("22222"): 1.0}))
    assert wfn[det("----2")] == pytest.approx(1.0, abs=1e-9)

    sop = forte.SparseOperator()
    sop.add("[4a- 3a- 2a- 1a- 0a-]", 1.0)
    wfn = forte.apply_op(sop, forte.SparseState({det("22222"): 1.0}))
    assert wfn[det("-----")] == pytest.approx(1.0, abs=1e-9)

    sop = forte.SparseOperator()
    sop.add("[1a- 3a- 2a- 4a- 0a-]", 1.0, allow_reordering=True)
    wfn = forte.apply_op(sop, forte.SparseState({det("22222"): 1.0}))
    assert wfn[det("-----")] == pytest.approx(-1.0, abs=1e-9)

    ### Test for cases that are supposed to return zero ###
    # test destroying empty orbitals: (0a+ 0b+ 0b- 0a-) |0> = 0
    sop = forte.SparseOperator()
    sop.add("[0a+ 0b+ 0b- 0a-]", 1.0)
    dtest = det("00")
    ref = forte.SparseState({dtest: 1.0})
    wfn = forte.apply_op(sop, ref)
    assert dtest not in wfn

    # test destroying empty orbitals: (0a+ 0b+ 0b- 0a-) |0> = 0
    sop = forte.SparseOperator()
    sop.add("[0a+ 0b+ 0b-]", 1.0)
    dtest = det("00")
    ref = forte.SparseState({dtest: 1.0})
    wfn = forte.apply_op(sop, ref)
    assert dtest not in wfn

    # test creating in filled orbitals: (0a+ 1a+ 0a-) |22> = 0
    sop = forte.SparseOperator()
    sop.add("[1a+ 0a+ 0a-]", 1.0, allow_reordering=True)
    dtest = det("+")
    ref = forte.SparseState({dtest: 1.0})
    wfn = forte.apply_op(sop, ref)
    assert dtest not in wfn

    # test creating in filled orbitals: (0a+ 1a+ 0a-) |22> = 0
    sop = forte.SparseOperator()
    sop.add("[1b+ 0a+ 0a-]", 1.0, allow_reordering=True)
    dtest = det("+")
    ref = forte.SparseState({dtest: 1.0})
    wfn = forte.apply_op(sop, ref)
    assert dtest not in wfn

    ### Number operator tests ###
    # test number operator: (0a+ 0a-) |0> = 0
    sop = forte.SparseOperator()
    sop.add("[0a+ 0a-]", 1.0)
    dtest = det("0")
    ref = forte.SparseState({dtest: 1.0})
    wfn = forte.apply_op(sop, ref)
    assert dtest not in wfn

    # test number operator: (0a+ 0a-) |+> = |+>
    sop = forte.SparseOperator()
    sop.add("[0a+ 0a-]", 1.0)
    dtest = det("+")
    ref = forte.SparseState({dtest: 1.0})
    wfn = forte.apply_op(sop, ref)
    assert wfn[dtest] == pytest.approx(1.0, abs=1e-9)

    # test number operator: (0a+ 0a-) |-> = 0
    sop = forte.SparseOperator()
    sop.add("[0a+ 0a-]", 1.0)
    dtest = det("-")
    ref = forte.SparseState({dtest: 1.0})
    wfn = forte.apply_op(sop, ref)
    assert dtest not in wfn

    # test number operator: (0a+ 0a-) |2> = |2>
    sop = forte.SparseOperator()
    sop.add("[0a+ 0a-]", 1.0)
    dtest = det("2")
    ref = forte.SparseState({dtest: 1.0})
    wfn = forte.apply_op(sop, ref)
    assert wfn[dtest] == pytest.approx(1.0, abs=1e-9)

    # test number operator: (0b+ 0b-) |0> = 0
    sop = forte.SparseOperator()
    sop.add("[0b+ 0b-]", 1.0)
    dtest = det("0")
    ref = forte.SparseState({dtest: 1.0})
    wfn = forte.apply_op(sop, ref)
    assert dtest not in wfn

    # test number operator: (0b+ 0b-) |+> = 0
    sop = forte.SparseOperator()
    sop.add("[0b+ 0b-]", 1.0)
    dtest = det("+")
    ref = forte.SparseState({dtest: 1.0})
    wfn = forte.apply_op(sop, ref)
    assert dtest not in wfn

    # test number operator: (0b+ 0b-) |-> = |->
    sop = forte.SparseOperator()
    sop.add("[0b+ 0b-]", 1.0)
    dtest = det("-")
    ref = forte.SparseState({dtest: 1.0})
    wfn = forte.apply_op(sop, ref)
    assert wfn[dtest] == pytest.approx(1.0, abs=1e-9)

    # test number operator: (0b+ 0b-) |2> = |2>
    sop = forte.SparseOperator()
    sop.add("[0b+ 0b-]", 1.0)
    ref = forte.SparseState({det("2"): 1.0})
    wfn = forte.apply_op(sop, ref)
    assert wfn[det("2")] == pytest.approx(1.0, abs=1e-9)

    # test number operator: (2a+ 2a- + 2b+ 2b-) |222> = |222>
    sop = forte.SparseOperator()
    sop.add("[2a+ 2a-]", 1.0)
    sop.add("[2b+ 2b-]", 1.0)
    ref = forte.SparseState({det("222"): 1.0})
    wfn = forte.apply_op(sop, ref)
    assert wfn[det("222")] == pytest.approx(2.0, abs=1e-9)

    # test number operator: (2a+ 2a- + 2b+ 2b-) |22+> = |22+>
    sop = forte.SparseOperator()
    sop.add("[2a+ 2a-]", 1.0)
    sop.add("[2b+ 2b-]", 1.0)
    ref = forte.SparseState({det("22+"): 1.0})
    wfn = forte.apply_op(sop, ref)
    assert wfn[det("22+")] == pytest.approx(1.0, abs=1e-9)

    # test number operator: (2a+ 2a- + 2b+ 2b-) |22-> = |22->
    sop = forte.SparseOperator()
    sop.add("[2a+ 2a-]", 1.0)
    sop.add("[2b+ 2b-]", 1.0)
    ref = forte.SparseState({det("22-"): 1.0})
    wfn = forte.apply_op(sop, ref)
    assert wfn[det("22-")] == pytest.approx(1.0, abs=1e-9)

    # test number operator: (2a+ 2a- + 2b+ 2b-) |220> = |220>
    sop = forte.SparseOperator()
    sop.add("[2a+ 2a-]", 1.0)
    sop.add("[2b+ 2b-]", 1.0)
    ref = forte.SparseState({det("220"): 1.0})
    wfn = forte.apply_op(sop, ref)
    assert dtest not in wfn

    ### Excitation operator tests ###
    # test excitation operator: (3a+ 0a-) |2200> = 3a+ |-200> = -|-20+>
    sop = forte.SparseOperator()
    sop.add("[3a+ 0a-]", 1.0)
    dtest = det("22")
    ref = forte.SparseState({dtest: 1.0})
    wfn = forte.apply_op(sop, ref)
    assert wfn[det("-20+")] == pytest.approx(-1.0, abs=1e-9)

    # test excitation operator: (0a- 3a+) |22> = 0a- |220+> = |-20+>
    sop = forte.SparseOperator()
    sop.add("[0a- 3a+]", 1.0, allow_reordering=True)
    dtest = det("22")
    ref = forte.SparseState({dtest: 1.0})
    wfn = forte.apply_op(sop, ref)
    assert wfn[det("-20+")] == pytest.approx(1.0, abs=1e-9)

    # test number operator: (3b+ 0b-) |2200> = 3b+ |+200> = |+20->
    sop = forte.SparseOperator()
    sop.add("[3b+ 0b-]", 1.0)
    dtest = det("22")
    ref = forte.SparseState({dtest: 1.0})
    wfn = forte.apply_op(sop, ref)
    assert wfn[det("+20-")] == pytest.approx(-1.0, abs=1e-9)

    ### Adjoint tests
    # test adjoint of SqOperator is idempotent
    sqop = forte.sparse_operator("[0a+ 1a+ 0b+ 2b- 2a-]", 1.0)
    sqopd = sqop.adjoint()
    sqopdd = sqopd.adjoint()
    assert sqop.str() == sqopdd.str()
    # test adjoint of SqOperator
    ref = forte.sparse_operator("[2a+ 2b+ 0b- 1a- 0a-]", 1.0)
    assert sqopd.str() == ref.str()
    # test adjoint of SparseOperator is idempotent
    sop = forte.SparseOperator()
    sop.add("[3a+ 0a-]", 1.0)
    sop.add("[2b+ 1b-]", 1.0)
    sopd = sop.adjoint()
    sopdd = sopd.adjoint()
    assert sop.str() == sopdd.str()
    # test adjoint of SparseOperator
    ref = forte.SparseOperator()
    ref.add("[0a+ 3a-]", 1.0)
    ref.add("[1b+ 2b-]", 1.0)
    assert sopd.str() == ref.str()


def test_sparse_operator_api():
    from forte import SparseState, SparseOperator, SparseOperatorList, exp, exp_antiherm, fact_exp, fact_exp_antiherm

    # Test apply
    sop = SparseOperator()
    sop.add("[1a+ 0a-]", 0.5)
    sop.add("[1b+ 0b-]", 0.7)
    state = SparseState({det("2"): 1.0})
    new_state = sop @ state
    test_state = SparseState({det("-+"): 0.5, det("+-"): 0.7})
    assert new_state == test_state

    # Test exp
    new_state = exp(sop) @ state
    test_state = forte.SparseState(
        {
            det("2"): 1.0,
            det("-+"): 0.5,
            det("+-"): 0.7,
            det("02"): 0.35,
        }
    )
    assert new_state == test_state

    # Test apply_antiherm
    new_state = exp_antiherm(sop) @ state
    test_state = forte.SparseState(
        {
            det("2"): 0.67121217,
            det("-+"): 0.36668488,
            det("+-"): 0.56535421,
            det("02"): 0.30885441,
        }
    )
    diff = new_state - test_state
    assert diff.norm() < 1e-7

    # Test fact_exp
    sop = SparseOperatorList()
    sop.add("[1a+ 0a-]", 0.5)
    sop.add("[1b+ 0b-]", 0.7)
    new_state = fact_exp(sop) @ state
    test_state = forte.SparseState(
        {
            det("2"): 1.0,
            det("-+"): 0.5,
            det("+-"): 0.7,
            det("02"): 0.35,
        }
    )
    assert new_state == test_state

    # Test fact_exp_antiherm
    sop = SparseOperatorList()
    sop.add("[1a+ 0a-]", 0.5)
    sop.add("[1b+ 0b-]", 0.7)
    new_state = fact_exp_antiherm(sop) @ state
    test_state = forte.SparseState(
        {
            det("2"): 0.67121217,
            det("-+"): 0.36668488,
            det("+-"): 0.56535421,
            det("02"): 0.30885441,
        }
    )
    diff = new_state - test_state
    assert diff.norm() < 1e-7


def test_sparse_operator_product():
    sop1 = forte.SparseOperator()
    sop1.add("[1a+ 1a-]", 1.0)
    sop1.add("[0a+ 0a-]", 1.0)
    sop2 = forte.SparseOperator()
    sop2.add("[3a+ 3a-]", 1.0)
    sop2.add("[2a+ 2a-]", 1.0)
    sop3 = sop1 @ sop2
    sop3_test = forte.SparseOperator()
    sop3_test.add("[0a+ 2a+ 2a- 0a-]", 1.0)
    sop3_test.add("[0a+ 3a+ 3a- 0a-]", 1.0)
    sop3_test.add("[1a+ 2a+ 2a- 1a-]", 1.0)
    sop3_test.add("[1a+ 3a+ 3a- 1a-]", 1.0)
    assert sop3.str() == sop3_test.str()


def test_sparse_operator_list_reverse():
    sopl = forte.SparseOperatorList()
    sopl.add("[1a+ 1a-]", 1.0)
    sopl.add("[0a+ 0a-]", 2.0)
    reversed_sopl = sopl.reverse()
    assert len(sopl) == 2
    assert reversed_sopl[0] == 2.0
    assert reversed_sopl[1] == 1.0
    assert reversed_sopl(0)[0].str() == "[0a+ 0a-]"
    assert reversed_sopl(1)[0].str() == "[1a+ 1a-]"


def test_sparse_operator_list_remove():
    sopl = forte.SparseOperatorList()
    sopl.add("[1a+ 1a-]", 1.0)
    sopl.add("[0a+ 0a-]", 1.0)
    sopl.add("[1a+ 1a-]", 1.0)
    sopl.remove("[1a+ 1a-]")
    assert len(sopl) == 1


def test_sparse_operator_list_add():
    sop1 = forte.SparseOperatorList()
    sop1.add("[1a+ 1a-]", 1.0)
    sop2 = forte.SparseOperatorList()
    sop2.add("[0a+ 0a-]", 1.0)
    sop3 = sop1 + sop2
    assert len(sop3) == 2
    assert sop3(0)[0].str() == "[1a+ 1a-]"
    assert sop3(1)[0].str() == "[0a+ 0a-]"


def test_sparse_operator_list_pop():
    sop = forte.SparseOperatorList()
    sop.add("[1a+ 1a-]", 1.0)
    sop.add("[0a+ 0a-]", 1.0)
    sop.add("[1a+ 1a-]", 1.0)
    assert len(sop) == 3
    sop = sop.pop_left()
    assert len(sop) == 2
    sop = sop.pop_right()
    assert len(sop) == 1
    assert sop(0)[0].str() == "[0a+ 0a-]"

<<<<<<< HEAD
=======
def test_sparse_operator_list_slice():
    sop = forte.SparseOperatorList()
    sop.add("[1a+ 1a-]", 1.0)
    sop.add("[0a+ 0a-]", 1.0)
    sop.add("[1a+ 1a-]", 1.0)
    sop_sl = sop.slice(1,2)
    assert len(sop_sl) == 1
    assert sop_sl(0)[0].str() == "[0a+ 0a-]"

>>>>>>> c9b11cb7

if __name__ == "__main__":
    test_sparse_operator_creation()
    test_sparse_operator()
    test_sparse_operator_api()
    test_sparse_operator_product()
    test_sparse_operator_list_reverse()
    test_sparse_operator_list_remove()
    test_sparse_operator_list_add()
<<<<<<< HEAD
    test_sparse_operator_list_pop()
=======
    test_sparse_operator_list_pop()
    test_sparse_operator_list_slice()
>>>>>>> c9b11cb7
<|MERGE_RESOLUTION|>--- conflicted
+++ resolved
@@ -514,6 +514,7 @@
     sopl.add("[1a+ 1a-]", 1.0)
     sopl.add("[0a+ 0a-]", 1.0)
     sopl.add("[1a+ 1a-]", 1.0)
+    sopl.add("[1a+ 1a-]", 1.0)
     sopl.remove("[1a+ 1a-]")
     assert len(sopl) == 1
 
@@ -541,18 +542,16 @@
     assert len(sop) == 1
     assert sop(0)[0].str() == "[0a+ 0a-]"
 
-<<<<<<< HEAD
-=======
+
 def test_sparse_operator_list_slice():
     sop = forte.SparseOperatorList()
     sop.add("[1a+ 1a-]", 1.0)
     sop.add("[0a+ 0a-]", 1.0)
     sop.add("[1a+ 1a-]", 1.0)
-    sop_sl = sop.slice(1,2)
+    sop_sl = sop.slice(1, 2)
     assert len(sop_sl) == 1
     assert sop_sl(0)[0].str() == "[0a+ 0a-]"
 
->>>>>>> c9b11cb7
 
 if __name__ == "__main__":
     test_sparse_operator_creation()
@@ -562,9 +561,5 @@
     test_sparse_operator_list_reverse()
     test_sparse_operator_list_remove()
     test_sparse_operator_list_add()
-<<<<<<< HEAD
     test_sparse_operator_list_pop()
-=======
-    test_sparse_operator_list_pop()
-    test_sparse_operator_list_slice()
->>>>>>> c9b11cb7
+    test_sparse_operator_list_slice()