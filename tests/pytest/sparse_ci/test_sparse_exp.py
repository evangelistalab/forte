import math
import forte
import numpy as np
import time
from forte import det
import pytest


def test_sparse_exp_1():
    ### Test the linear operator ###
    op = forte.SparseOperator()
    ref = forte.SparseState({det("22"): 1.0})
    op.add("[2a+ 0a-]", 0.1)
    op.add("[2b+ 0b-]", 0.2)
    op.add("[2a+ 0a-]", 0.2)
    op.add("[2b+ 0b-]", 0.1)
    op.add("[2a+ 2b+ 0b- 0a-]", 0.15)
    op.add("[3a+ 3b+ 1b- 1a-]", -0.21)
    op.add("[1a+ 1b+ 3b- 3a-]", 0.13 * 0.17)

    wfn = forte.apply_op(op, ref)
    assert det("2200") not in wfn
    assert wfn[det("+2-0")] == pytest.approx(-0.3, abs=1e-9)
    assert wfn[det("-2+0")] == pytest.approx(-0.3, abs=1e-9)
    assert wfn[det("0220")] == pytest.approx(0.15, abs=1e-9)
    assert wfn[det("2002")] == pytest.approx(-0.21, abs=1e-9)


def test_sparse_exp_2():
    ### Test the exponential operator with excitation operator ###
    op = forte.SparseOperator()
    ref = forte.SparseState({det("22"): 1.0})
    op.add("[2a+ 0a-]", 0.1)
    op.add("[2b+ 0b-]", 0.1)
    op.add("[2a+ 2b+ 0b- 0a-]", 0.15)
    op.add("[3a+ 3b+ 1b- 1a-]", -0.077)

    exp = forte.SparseExp()
    wfn = exp.apply_op(op, ref)
    assert wfn[det("2200")] == pytest.approx(1.0, abs=1e-9)
    assert wfn[det("0220")] == pytest.approx(0.16, abs=1e-9)
    assert wfn[det("+2-0")] == pytest.approx(-0.1, abs=1e-9)
    assert wfn[det("-2+0")] == pytest.approx(-0.1, abs=1e-9)
    assert wfn[det("2002")] == pytest.approx(-0.077, abs=1e-9)
    assert wfn[det("+0-2")] == pytest.approx(-0.0077, abs=1e-9)
    assert wfn[det("-0+2")] == pytest.approx(-0.0077, abs=1e-9)

    wfn = exp.apply_op(op, ref)
    assert wfn[det("2200")] == pytest.approx(1.0, abs=1e-9)
    assert wfn[det("0220")] == pytest.approx(0.16, abs=1e-9)
    assert wfn[det("+2-0")] == pytest.approx(-0.1, abs=1e-9)
    assert wfn[det("-2+0")] == pytest.approx(-0.1, abs=1e-9)
    assert wfn[det("2002")] == pytest.approx(-0.077, abs=1e-9)
    assert wfn[det("+0-2")] == pytest.approx(-0.0077, abs=1e-9)
    assert wfn[det("-0+2")] == pytest.approx(-0.0077, abs=1e-9)


def test_sparse_exp_3():
    ### Test the exponential operator with antihermitian operator ###
    op = forte.SparseOperator()
    ref = forte.SparseState({det("22"): 1.0})
    op.add("[2a+ 0a-]", 0.1)
    op.add("[2b+ 0b-]", 0.1)
    op.add("[2a+ 2b+ 0b- 0a-]", 0.15)

    exp = forte.SparseExp()
    wfn = exp.apply_antiherm(op, ref)
    assert wfn[det("-2+0")] == pytest.approx(-0.091500564912, abs=1e-9)
    assert wfn[det("+2-0")] == pytest.approx(-0.091500564912, abs=1e-9)
    assert wfn[det("0220")] == pytest.approx(+0.158390400605, abs=1e-9)
    assert wfn[det("2200")] == pytest.approx(+0.978860446763, abs=1e-9)

    exp = forte.SparseExp()
    wfn = exp.apply_antiherm(op, ref)
    wfn2 = exp.apply_antiherm(op, wfn, scaling_factor=-1.0)
    assert wfn2[det("2200")] == pytest.approx(1.0, abs=1e-9)
    assert wfn2[det("0220")] == pytest.approx(0.0, abs=1e-9)
    assert wfn2[det("+2-0")] == pytest.approx(0.0, abs=1e-9)
    assert wfn2[det("-2+0")] == pytest.approx(0.0, abs=1e-9)


def test_sparse_exp_4():
    ### Test the factorized exponential operator with an antihermitian operator ###
    op = forte.SparseOperatorList()
    op.add("[2a+ 0a-]", 0.1)
    op.add("[2b+ 0b-]", 0.2)
    op.add("[2a+ 2b+ 0b- 0a-]", 0.15)
    ref = forte.SparseState({det("22"): 1.0})

    factexp = forte.SparseFactExp()
    wfn = factexp.apply_antiherm(op, ref)

    assert wfn[det("+2-0")] == pytest.approx(-0.197676811654, abs=1e-9)
    assert wfn[det("-2+0")] == pytest.approx(-0.097843395007, abs=1e-9)
    assert wfn[det("0220")] == pytest.approx(+0.165338757995, abs=1e-9)
    assert wfn[det("2200")] == pytest.approx(+0.961256283877, abs=1e-9)

    wfn2 = factexp.apply_antiherm(op, wfn, inverse=True)

    assert wfn2[det("2200")] == pytest.approx(1.0, abs=1e-9)

    factexp = forte.SparseFactExp()
    wfn = factexp.apply_antiherm(op, ref)

    assert wfn[det("+2-0")] == pytest.approx(-0.197676811654, abs=1e-9)
    assert wfn[det("-2+0")] == pytest.approx(-0.097843395007, abs=1e-9)
    assert wfn[det("0220")] == pytest.approx(+0.165338757995, abs=1e-9)
    assert wfn[det("2200")] == pytest.approx(+0.961256283877, abs=1e-9)

    wfn2 = factexp.apply_antiherm(op, wfn, inverse=True)

    assert wfn2[det("2200")] == pytest.approx(1.0, abs=1e-9)

    op = forte.SparseOperatorList()
    op.add("[1a+ 0a-]", 0.1)
    op.add("[1a+ 1b+ 0b- 0a-]", -0.3)
    op.add("[1b+ 0b-]", 0.05)
    op.add("[2a+ 2b+ 1b- 1a-]", -0.07)

    ref = forte.SparseState({det("20"): 0.5, det("02"): 0.8660254038})
    factexp = forte.SparseFactExp()
    wfn = factexp.apply_antiherm(op, ref)

    assert wfn[det("200")] == pytest.approx(0.733340213919, abs=1e-9)
    assert wfn[det("+-0")] == pytest.approx(-0.049868863373, abs=1e-9)
    assert wfn[det("002")] == pytest.approx(-0.047410073759, abs=1e-9)
    assert wfn[det("020")] == pytest.approx(0.676180171388, abs=1e-9)
    assert wfn[det("-+0")] == pytest.approx(0.016058887563, abs=1e-9)

<<<<<<< HEAD

def test_sparse_exp_5():
    ### Test the reverse argument of factorized exponential operator ###

    # this is the manually reversed op from test_sparse_exp_4
    op = forte.SparseOperatorList()
    op.add("[2a+ 2b+ 0b- 0a-]", 0.15)
    op.add("[2b+ 0b-]", 0.2)
    op.add("[2a+ 0a-]", 0.1)
    ref = forte.SparseState({det("22"): 1.0})

    factexp = forte.SparseFactExp()
    wfn = factexp.apply_antiherm(op, ref, reverse=True)

    assert wfn[det("+2-0")] == pytest.approx(-0.197676811654, abs=1e-9)
    assert wfn[det("-2+0")] == pytest.approx(-0.097843395007, abs=1e-9)
    assert wfn[det("0220")] == pytest.approx(+0.165338757995, abs=1e-9)
    assert wfn[det("2200")] == pytest.approx(+0.961256283877, abs=1e-9)

    wfn2 = factexp.apply_antiherm(op, wfn, inverse=True, reverse=True)

    assert wfn2[det("2200")] == pytest.approx(1.0, abs=1e-9)

    op = forte.SparseOperatorList()
    op.add("[2a+ 2b+ 1b- 1a-]", -0.07)
    op.add("[1b+ 0b-]", 0.05)
    op.add("[1a+ 1b+ 0b- 0a-]", -0.3)
    op.add("[1a+ 0a-]", 0.1)

    ref = forte.SparseState({det("20"): 0.5, det("02"): 0.8660254038})
    factexp = forte.SparseFactExp()
    wfn = factexp.apply_antiherm(op, ref, reverse=True)

    assert wfn[det("200")] == pytest.approx(0.733340213919, abs=1e-9)
    assert wfn[det("+-0")] == pytest.approx(-0.049868863373, abs=1e-9)
    assert wfn[det("002")] == pytest.approx(-0.047410073759, abs=1e-9)
    assert wfn[det("020")] == pytest.approx(0.676180171388, abs=1e-9)
    assert wfn[det("-+0")] == pytest.approx(0.016058887563, abs=1e-9)

    op = forte.SparseOperatorList()
    ref = forte.SparseState({det("22"): 1.0})
    op.add("[2a+ 0a-]", 0.1)
    op.add("[2b+ 0b-]", 0.1)
    op.add("[2a+ 2b+ 0b- 0a-]", 0.15)
    op.add("[3a+ 3b+ 1b- 1a-]", -0.077)

    exp = forte.SparseFactExp()
    wfn = exp.apply_op(op, ref, reverse=True)
    assert wfn[det("2200")] == pytest.approx(1.0, abs=1e-9)
    assert wfn[det("0220")] == pytest.approx(0.16, abs=1e-9)
    assert wfn[det("+2-0")] == pytest.approx(-0.1, abs=1e-9)
    assert wfn[det("-2+0")] == pytest.approx(-0.1, abs=1e-9)
    assert wfn[det("2002")] == pytest.approx(-0.077, abs=1e-9)
    assert wfn[det("+0-2")] == pytest.approx(-0.0077, abs=1e-9)
    assert wfn[det("-0+2")] == pytest.approx(-0.0077, abs=1e-9)


def test_sparse_exp_6():
=======
    ### Test idempotent operators with complex coefficients ###
    op = forte.SparseOperatorList()
    op.add("[0a+ 0a-]", np.pi * 0.25j)
    exp = forte.SparseExp(maxk=100, screen_thresh=1e-15)
    factexp = forte.SparseFactExp()
    ref = forte.SparseState({forte.det("20"): 1.0})
    s1 = exp.apply_op(op, ref)
    s2 = factexp.apply_op(op, ref)
    assert s1[det("20")] == pytest.approx(s2[det("20")], abs=1e-9)
    assert s2[det("20")] == pytest.approx(np.sqrt(2) * (1.0 + 1.0j) / 2, abs=1e-9)
    s1 = exp.apply_antiherm(op, ref)
    s2 = factexp.apply_antiherm(op, ref)
    assert s1[det("20")] == pytest.approx(s2[det("20")], abs=1e-9)
    assert s2[det("20")] == pytest.approx(1.0j, abs=1e-9)
    op = forte.SparseOperatorList()
    op.add("[1a+ 1a-]", np.pi * 0.25j)
    s1 = exp.apply_antiherm(op, ref)
    s2 = factexp.apply_antiherm(op, ref)
    assert s1[det("20")] == pytest.approx(s2[det("20")], abs=1e-9)
    assert s2[det("20")] == pytest.approx(1.0, abs=1e-9)

>>>>>>> d43a371e
    ### Test the factorized exponential operator with an antihermitian operator with complex coefficients ###
    op = forte.SparseOperatorList()
    op.add("[1a+ 0a-]", 0.1 + 0.2j)

    op_inv = forte.SparseOperatorList()
    op_inv.add("[0a+ 1a-]", 0.1 - 0.2j)

    exp = forte.SparseExp(maxk=100, screen_thresh=1e-15)
    factexp = forte.SparseFactExp()
    ref = forte.SparseState({forte.det("20"): 0.5, forte.det("02"): 0.8660254038})

    s1 = exp.apply_antiherm(op, ref)
    s2 = factexp.apply_antiherm(op, ref)
    assert s1[det("20")] == pytest.approx(s2[det("20")], abs=1e-9)
    assert s1[det("02")] == pytest.approx(s2[det("02")], abs=1e-9)
    assert s1[det("+-")] == pytest.approx(s2[det("+-")], abs=1e-9)
    assert s1[det("-+")] == pytest.approx(s2[det("-+")], abs=1e-9)

    s1 = exp.apply_antiherm(op, ref)
    s2 = exp.apply_antiherm(op_inv, s1)
    assert s2[det("20")] == pytest.approx(0.5, abs=1e-9)
    assert s2[det("02")] == pytest.approx(0.8660254038, abs=1e-9)

    s1 = factexp.apply_antiherm(op, ref, inverse=True)
    s2 = factexp.apply_antiherm(op_inv, ref, inverse=False)
    assert s1 == s2


def test_sparse_exp_7():
    ### Test the exponential operator with an antihermitian operator with complex coefficients ###
    op = forte.SparseOperatorList()
    op.add("[1a+ 0a-]", 0.1 + 0.2j)
    op_explicit = forte.SparseOperatorList()
    op_explicit.add("[1a+ 0a-]", 0.1 + 0.2j)
    op_explicit.add("[0a+ 1a-]", -0.1 + 0.2j)

    op_inv = forte.SparseOperatorList()
    op_inv.add("[0a+ 1a-]", 0.1 - 0.2j)
    op_inv_explicit = forte.SparseOperatorList()
    op_inv_explicit.add("[0a+ 1a-]", 0.1 - 0.2j)
    op_inv_explicit.add("[1a+ 0a-]", -0.1 - 0.2j)

    exp = forte.SparseExp()
    ref = forte.SparseState({forte.det("20"): 0.5, forte.det("02"): 0.8660254038})

    s1 = exp.apply_antiherm(op, ref)
    s1_explicit = exp.apply_op(op_explicit, ref)
    assert s1 == s1_explicit
    s2 = exp.apply_antiherm(op_inv, s1)
    assert s2[det("20")] == pytest.approx(0.5, abs=1e-9)
    assert s2[det("02")] == pytest.approx(0.8660254038, abs=1e-9)
    s2_explicit = exp.apply_op(op_inv_explicit, s1)
    assert s2 == s2_explicit

    s1 = exp.apply_antiherm(op, ref)
    s2 = exp.apply_antiherm(op_inv, ref, scaling_factor=-1.0)
    assert s1 == s2


<<<<<<< HEAD
def test_sparse_exp_7():
=======
def test_sparse_exp_5():
    ### Test the reverse argument of factorized exponential operator ###

    # this is the manually reversed op from test_sparse_exp_4
    op = forte.SparseOperatorList()
    op.add("[2a+ 2b+ 0b- 0a-]", 0.15)
    op.add("[2b+ 0b-]", 0.2)
    op.add("[2a+ 0a-]", 0.1)
    ref = forte.SparseState({det("22"): 1.0})

    factexp = forte.SparseFactExp()
    wfn = factexp.apply_antiherm(op, ref, reverse=True)

    assert wfn[det("+2-0")] == pytest.approx(-0.197676811654, abs=1e-9)
    assert wfn[det("-2+0")] == pytest.approx(-0.097843395007, abs=1e-9)
    assert wfn[det("0220")] == pytest.approx(+0.165338757995, abs=1e-9)
    assert wfn[det("2200")] == pytest.approx(+0.961256283877, abs=1e-9)

    wfn2 = factexp.apply_antiherm(op, wfn, inverse=True, reverse=True)

    assert wfn2[det("2200")] == pytest.approx(1.0, abs=1e-9)

    op = forte.SparseOperatorList()
    op.add("[2a+ 2b+ 1b- 1a-]", -0.07)
    op.add("[1b+ 0b-]", 0.05)
    op.add("[1a+ 1b+ 0b- 0a-]", -0.3)
    op.add("[1a+ 0a-]", 0.1)

    ref = forte.SparseState({det("20"): 0.5, det("02"): 0.8660254038})
    factexp = forte.SparseFactExp()
    wfn = factexp.apply_antiherm(op, ref, reverse=True)

    assert wfn[det("200")] == pytest.approx(0.733340213919, abs=1e-9)
    assert wfn[det("+-0")] == pytest.approx(-0.049868863373, abs=1e-9)
    assert wfn[det("002")] == pytest.approx(-0.047410073759, abs=1e-9)
    assert wfn[det("020")] == pytest.approx(0.676180171388, abs=1e-9)
    assert wfn[det("-+0")] == pytest.approx(0.016058887563, abs=1e-9)

    op = forte.SparseOperatorList()
    ref = forte.SparseState({det("22"): 1.0})
    op.add("[2a+ 0a-]", 0.1)
    op.add("[2b+ 0b-]", 0.1)
    op.add("[2a+ 2b+ 0b- 0a-]", 0.15)
    op.add("[3a+ 3b+ 1b- 1a-]", -0.077)

    exp = forte.SparseFactExp()
    wfn = exp.apply_op(op, ref, reverse=True)
    assert wfn[det("2200")] == pytest.approx(1.0, abs=1e-9)
    assert wfn[det("0220")] == pytest.approx(0.16, abs=1e-9)
    assert wfn[det("+2-0")] == pytest.approx(-0.1, abs=1e-9)
    assert wfn[det("-2+0")] == pytest.approx(-0.1, abs=1e-9)
    assert wfn[det("2002")] == pytest.approx(-0.077, abs=1e-9)
    assert wfn[det("+0-2")] == pytest.approx(-0.0077, abs=1e-9)
    assert wfn[det("-0+2")] == pytest.approx(-0.0077, abs=1e-9)


def test_sparse_exp_6():
>>>>>>> d43a371e
    # Compare the performance of the two methods to apply an operator to a state
    # when the operator all commute with each other
    norb = 10
    nocc = 5
    nvir = norb - nocc
    amp = 0.1

    # Create a random operator
    oplist = forte.SparseOperatorList()

    for i in range(nocc):
        for a in range(nocc, norb):
            oplist.add(f"[{a}a+ {i}a-]", amp / (1 + (a - i) ** 2))
            oplist.add(f"[{a}b+ {i}b-]", amp / (1 + (a - i) ** 2))

    for i in range(nocc):
        for j in range(nocc):
            for a in range(nocc, norb):
                for b in range(nocc, norb):
                    if i < j and a < b:
                        oplist.add(f"[{a}a+ {b}a+ {j}a- {i}a-]", amp / (1 + (a + b - i - j) ** 2))
                        oplist.add(f"[{a}b+ {b}b+ {j}b- {i}b-]", amp / (1 + (a + b - i - j) ** 2))
                    oplist.add(f"[{a}a+ {b}b+ {j}b- {i}a-]", amp / (1 + (a + b - i - j) ** 2))

    op = oplist.to_operator()

    # Apply the operator to the reference state timing it
    ref = forte.SparseState({det("2" * nocc): 1.0})
    start = time.time()
    exp = forte.SparseExp()
    A = exp.apply_op(op, ref)
    end = time.time()
    print(f"Time to apply operator: {end - start:.8f} (SparseExp)")

    # Apply the operator to the reference state timing it
    ref = forte.SparseState({det("2" * nocc): 1.0})
    start = time.time()
    exp = forte.SparseFactExp()
    B = exp.apply_op(oplist, ref)
    end = time.time()
    print(f"Time to apply operator: {end - start:.8f} (SparsFactExp)")

    # Check that the two methods give the same result
    AmB = forte.SparseState(A)
    AmB -= B
    print(f"|A| = {A.norm()}")
    print(f"|B| = {B.norm()}")
    print(f"size(A) = {len(A)}")
    print(f"size(B) = {len(B)}")
    print(f"|A - B| = {AmB.norm()}")
    assert abs(AmB.norm()) < 1e-9

    # Apply the operator to the reference state timing it
    ref = forte.SparseState({det("2" * nocc): 1.0})
    start = time.time()
    exp = forte.SparseFactExp(screen_thresh=1.0e-14)
    C = exp.apply_antiherm(oplist, ref)
    end = time.time()
    print(f"Time to apply operator: {end - start:.8f} (SparsFactExp::antiherm)")
    print(f"|C| = {C.norm()}")
    assert abs(C.norm() - 1) < 1.0e-10

def test_sparse_exp_7():
    ### Test the exponential operator with an antihermitian operator with complex coefficients ###
    op = forte.SparseOperatorList()
    op.add("[1a+ 0a-]", 0.1 + 0.2j)
    op_explicit = forte.SparseOperatorList()
    op_explicit.add("[1a+ 0a-]", 0.1 + 0.2j)
    op_explicit.add("[0a+ 1a-]", -0.1 + 0.2j)

    op_inv = forte.SparseOperatorList()
    op_inv.add("[0a+ 1a-]", 0.1 - 0.2j)
    op_inv_explicit = forte.SparseOperatorList()
    op_inv_explicit.add("[0a+ 1a-]", 0.1 - 0.2j)
    op_inv_explicit.add("[1a+ 0a-]", -0.1 - 0.2j)

    exp = forte.SparseExp()
    ref = forte.SparseState({forte.det("20"): 0.5, forte.det("02"): 0.8660254038})

    s1 = exp.apply_antiherm(op, ref)
    s1_explicit = exp.apply_op(op_explicit, ref)
    assert s1 == s1_explicit
    s2 = exp.apply_antiherm(op_inv, s1)
    assert s2[det("20")] == pytest.approx(0.5, abs=1e-9)
    assert s2[det("02")] == pytest.approx(0.8660254038, abs=1e-9)
    s2_explicit = exp.apply_op(op_inv_explicit, s1)
    assert s2 == s2_explicit

    s1 = exp.apply_antiherm(op, ref)
    s2 = exp.apply_antiherm(op_inv, ref, scaling_factor=-1.0)
    assert s1 == s2


if __name__ == "__main__":
    test_sparse_exp_1()
    test_sparse_exp_2()
    test_sparse_exp_3()
    test_sparse_exp_4()
    test_sparse_exp_5()
    test_sparse_exp_6()
    test_sparse_exp_7()<|MERGE_RESOLUTION|>--- conflicted
+++ resolved
@@ -127,7 +127,27 @@
     assert wfn[det("020")] == pytest.approx(0.676180171388, abs=1e-9)
     assert wfn[det("-+0")] == pytest.approx(0.016058887563, abs=1e-9)
 
-<<<<<<< HEAD
+    ### Test idempotent operators with complex coefficients ###
+    op = forte.SparseOperatorList()
+    op.add("[0a+ 0a-]", np.pi * 0.25j)
+    exp = forte.SparseExp(maxk=100, screen_thresh=1e-15)
+    factexp = forte.SparseFactExp()
+    ref = forte.SparseState({forte.det("20"): 1.0})
+    s1 = exp.apply_op(op, ref)
+    s2 = factexp.apply_op(op, ref)
+    assert s1[det("20")] == pytest.approx(s2[det("20")], abs=1e-9)
+    assert s2[det("20")] == pytest.approx(np.sqrt(2) * (1.0 + 1.0j) / 2, abs=1e-9)
+    s1 = exp.apply_antiherm(op, ref)
+    s2 = factexp.apply_antiherm(op, ref)
+    assert s1[det("20")] == pytest.approx(s2[det("20")], abs=1e-9)
+    assert s2[det("20")] == pytest.approx(1.0j, abs=1e-9)
+    op = forte.SparseOperatorList()
+    op.add("[1a+ 1a-]", np.pi * 0.25j)
+    s1 = exp.apply_antiherm(op, ref)
+    s2 = factexp.apply_antiherm(op, ref)
+    assert s1[det("20")] == pytest.approx(s2[det("20")], abs=1e-9)
+    assert s2[det("20")] == pytest.approx(1.0, abs=1e-9)
+
 
 def test_sparse_exp_5():
     ### Test the reverse argument of factorized exponential operator ###
@@ -186,29 +206,6 @@
 
 
 def test_sparse_exp_6():
-=======
-    ### Test idempotent operators with complex coefficients ###
-    op = forte.SparseOperatorList()
-    op.add("[0a+ 0a-]", np.pi * 0.25j)
-    exp = forte.SparseExp(maxk=100, screen_thresh=1e-15)
-    factexp = forte.SparseFactExp()
-    ref = forte.SparseState({forte.det("20"): 1.0})
-    s1 = exp.apply_op(op, ref)
-    s2 = factexp.apply_op(op, ref)
-    assert s1[det("20")] == pytest.approx(s2[det("20")], abs=1e-9)
-    assert s2[det("20")] == pytest.approx(np.sqrt(2) * (1.0 + 1.0j) / 2, abs=1e-9)
-    s1 = exp.apply_antiherm(op, ref)
-    s2 = factexp.apply_antiherm(op, ref)
-    assert s1[det("20")] == pytest.approx(s2[det("20")], abs=1e-9)
-    assert s2[det("20")] == pytest.approx(1.0j, abs=1e-9)
-    op = forte.SparseOperatorList()
-    op.add("[1a+ 1a-]", np.pi * 0.25j)
-    s1 = exp.apply_antiherm(op, ref)
-    s2 = factexp.apply_antiherm(op, ref)
-    assert s1[det("20")] == pytest.approx(s2[det("20")], abs=1e-9)
-    assert s2[det("20")] == pytest.approx(1.0, abs=1e-9)
-
->>>>>>> d43a371e
     ### Test the factorized exponential operator with an antihermitian operator with complex coefficients ###
     op = forte.SparseOperatorList()
     op.add("[1a+ 0a-]", 0.1 + 0.2j)
@@ -238,97 +235,6 @@
 
 
 def test_sparse_exp_7():
-    ### Test the exponential operator with an antihermitian operator with complex coefficients ###
-    op = forte.SparseOperatorList()
-    op.add("[1a+ 0a-]", 0.1 + 0.2j)
-    op_explicit = forte.SparseOperatorList()
-    op_explicit.add("[1a+ 0a-]", 0.1 + 0.2j)
-    op_explicit.add("[0a+ 1a-]", -0.1 + 0.2j)
-
-    op_inv = forte.SparseOperatorList()
-    op_inv.add("[0a+ 1a-]", 0.1 - 0.2j)
-    op_inv_explicit = forte.SparseOperatorList()
-    op_inv_explicit.add("[0a+ 1a-]", 0.1 - 0.2j)
-    op_inv_explicit.add("[1a+ 0a-]", -0.1 - 0.2j)
-
-    exp = forte.SparseExp()
-    ref = forte.SparseState({forte.det("20"): 0.5, forte.det("02"): 0.8660254038})
-
-    s1 = exp.apply_antiherm(op, ref)
-    s1_explicit = exp.apply_op(op_explicit, ref)
-    assert s1 == s1_explicit
-    s2 = exp.apply_antiherm(op_inv, s1)
-    assert s2[det("20")] == pytest.approx(0.5, abs=1e-9)
-    assert s2[det("02")] == pytest.approx(0.8660254038, abs=1e-9)
-    s2_explicit = exp.apply_op(op_inv_explicit, s1)
-    assert s2 == s2_explicit
-
-    s1 = exp.apply_antiherm(op, ref)
-    s2 = exp.apply_antiherm(op_inv, ref, scaling_factor=-1.0)
-    assert s1 == s2
-
-
-<<<<<<< HEAD
-def test_sparse_exp_7():
-=======
-def test_sparse_exp_5():
-    ### Test the reverse argument of factorized exponential operator ###
-
-    # this is the manually reversed op from test_sparse_exp_4
-    op = forte.SparseOperatorList()
-    op.add("[2a+ 2b+ 0b- 0a-]", 0.15)
-    op.add("[2b+ 0b-]", 0.2)
-    op.add("[2a+ 0a-]", 0.1)
-    ref = forte.SparseState({det("22"): 1.0})
-
-    factexp = forte.SparseFactExp()
-    wfn = factexp.apply_antiherm(op, ref, reverse=True)
-
-    assert wfn[det("+2-0")] == pytest.approx(-0.197676811654, abs=1e-9)
-    assert wfn[det("-2+0")] == pytest.approx(-0.097843395007, abs=1e-9)
-    assert wfn[det("0220")] == pytest.approx(+0.165338757995, abs=1e-9)
-    assert wfn[det("2200")] == pytest.approx(+0.961256283877, abs=1e-9)
-
-    wfn2 = factexp.apply_antiherm(op, wfn, inverse=True, reverse=True)
-
-    assert wfn2[det("2200")] == pytest.approx(1.0, abs=1e-9)
-
-    op = forte.SparseOperatorList()
-    op.add("[2a+ 2b+ 1b- 1a-]", -0.07)
-    op.add("[1b+ 0b-]", 0.05)
-    op.add("[1a+ 1b+ 0b- 0a-]", -0.3)
-    op.add("[1a+ 0a-]", 0.1)
-
-    ref = forte.SparseState({det("20"): 0.5, det("02"): 0.8660254038})
-    factexp = forte.SparseFactExp()
-    wfn = factexp.apply_antiherm(op, ref, reverse=True)
-
-    assert wfn[det("200")] == pytest.approx(0.733340213919, abs=1e-9)
-    assert wfn[det("+-0")] == pytest.approx(-0.049868863373, abs=1e-9)
-    assert wfn[det("002")] == pytest.approx(-0.047410073759, abs=1e-9)
-    assert wfn[det("020")] == pytest.approx(0.676180171388, abs=1e-9)
-    assert wfn[det("-+0")] == pytest.approx(0.016058887563, abs=1e-9)
-
-    op = forte.SparseOperatorList()
-    ref = forte.SparseState({det("22"): 1.0})
-    op.add("[2a+ 0a-]", 0.1)
-    op.add("[2b+ 0b-]", 0.1)
-    op.add("[2a+ 2b+ 0b- 0a-]", 0.15)
-    op.add("[3a+ 3b+ 1b- 1a-]", -0.077)
-
-    exp = forte.SparseFactExp()
-    wfn = exp.apply_op(op, ref, reverse=True)
-    assert wfn[det("2200")] == pytest.approx(1.0, abs=1e-9)
-    assert wfn[det("0220")] == pytest.approx(0.16, abs=1e-9)
-    assert wfn[det("+2-0")] == pytest.approx(-0.1, abs=1e-9)
-    assert wfn[det("-2+0")] == pytest.approx(-0.1, abs=1e-9)
-    assert wfn[det("2002")] == pytest.approx(-0.077, abs=1e-9)
-    assert wfn[det("+0-2")] == pytest.approx(-0.0077, abs=1e-9)
-    assert wfn[det("-0+2")] == pytest.approx(-0.0077, abs=1e-9)
-
-
-def test_sparse_exp_6():
->>>>>>> d43a371e
     # Compare the performance of the two methods to apply an operator to a state
     # when the operator all commute with each other
     norb = 10
@@ -391,36 +297,6 @@
     print(f"|C| = {C.norm()}")
     assert abs(C.norm() - 1) < 1.0e-10
 
-def test_sparse_exp_7():
-    ### Test the exponential operator with an antihermitian operator with complex coefficients ###
-    op = forte.SparseOperatorList()
-    op.add("[1a+ 0a-]", 0.1 + 0.2j)
-    op_explicit = forte.SparseOperatorList()
-    op_explicit.add("[1a+ 0a-]", 0.1 + 0.2j)
-    op_explicit.add("[0a+ 1a-]", -0.1 + 0.2j)
-
-    op_inv = forte.SparseOperatorList()
-    op_inv.add("[0a+ 1a-]", 0.1 - 0.2j)
-    op_inv_explicit = forte.SparseOperatorList()
-    op_inv_explicit.add("[0a+ 1a-]", 0.1 - 0.2j)
-    op_inv_explicit.add("[1a+ 0a-]", -0.1 - 0.2j)
-
-    exp = forte.SparseExp()
-    ref = forte.SparseState({forte.det("20"): 0.5, forte.det("02"): 0.8660254038})
-
-    s1 = exp.apply_antiherm(op, ref)
-    s1_explicit = exp.apply_op(op_explicit, ref)
-    assert s1 == s1_explicit
-    s2 = exp.apply_antiherm(op_inv, s1)
-    assert s2[det("20")] == pytest.approx(0.5, abs=1e-9)
-    assert s2[det("02")] == pytest.approx(0.8660254038, abs=1e-9)
-    s2_explicit = exp.apply_op(op_inv_explicit, s1)
-    assert s2 == s2_explicit
-
-    s1 = exp.apply_antiherm(op, ref)
-    s2 = exp.apply_antiherm(op_inv, ref, scaling_factor=-1.0)
-    assert s1 == s2
-
 
 if __name__ == "__main__":
     test_sparse_exp_1()
