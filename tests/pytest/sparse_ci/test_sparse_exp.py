--- conflicted
+++ resolved
@@ -297,8 +297,6 @@
     print(f"|C| = {C.norm()}")
     assert abs(C.norm() - 1) < 1.0e-10
 
-<<<<<<< HEAD
-=======
 def test_sparse_exp_7():
     ### Test the exponential operator with an antihermitian operator with complex coefficients ###
     op = forte.SparseOperatorList()
@@ -329,28 +327,19 @@
     s2 = exp.apply_antiherm(op_inv, ref, scaling_factor=-1.0)
     assert s1 == s2
 
->>>>>>> c9b11cb7
 def test_sparse_exp_8():
     """
     Test the derivative of the exponential operator
     """
-<<<<<<< HEAD
-    exp = forte.SparseFactExp()
-=======
     factexp = forte.SparseFactExp()
     exp = forte.SparseExp(maxk=100, screen_thresh=1e-15)
->>>>>>> c9b11cb7
     theta= 0.271+0.829j
     t = forte.SparseOperatorList()
     t.add("[1a+ 0a-]", theta)
     psi = forte.SparseState({forte.det("2"): 0.866, forte.det("-+"): 0.5})
 
     res = exp.apply_antiherm(t, psi)
-<<<<<<< HEAD
-    deriv = exp.antiherm_deriv(*t(0), psi)
-=======
     deriv = factexp.antiherm_deriv(*t(0), psi)
->>>>>>> c9b11cb7
 
     dt = 1e-6
     tdt = forte.SparseOperatorList()
