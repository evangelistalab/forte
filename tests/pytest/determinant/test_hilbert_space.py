--- conflicted
+++ resolved
@@ -72,13 +72,8 @@
     ref = det("2" * 8 + "0" * 10)
     dets = forte.hilbert_space(18, 8, 8, ref, truncation=3)
     assert len(dets) == 224121
-<<<<<<< HEAD
 
 
-=======
-
-
->>>>>>> 90082533
 def test_determinant_hilbert_space_edge_cases():
     dets = forte.hilbert_space(1, 1, 1)
     # compare with the expected result of the determinant
