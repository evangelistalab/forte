# -*- coding: utf-8 -*-

def register_forte_options(options):
    register_driver_options(options)
    register_mo_space_info_options(options)
    register_avas_options(options)
    register_cino_options(options)
    register_mrcino_options(options)
    register_embedding_options(options)
    register_integral_options(options)
    register_pt2_options(options)
    register_pci_options(options)
    register_fci_options(options)
    register_sci_options(options)
    register_aci_options(options)
    register_asci_options(options)
    register_fci_mo_options(options)
    register_active_space_solver_options(options)
    register_dsrg_options(options)
    register_dwms_options(options)
    register_davidson_liu_options(options)
    register_localize_options(options)
    register_casscf_options(options)
    register_old_options(options)
    register_psi_options(options)
    register_gas_options(options)

def register_driver_options(options):
    options.set_group("")
    options.add_str('JOB_TYPE', 'NEWDRIVER', [
        'NONE','NEWDRIVER','MR-DSRG-PT2', 'CASSCF'
    ], 'Specify the job type')

    options.add_str("SCF_TYPE", None, "The integrals used in the SCF calculation")
    options.add_str("REF_TYPE", 'SCF',['SCF','CASSCF'], "The type of reference used by forte if a psi4 wave function is missing")
    options.add_str('DERTYPE', 'NONE', ['NONE', 'FIRST'], 'Derivative order')

    options.add_double("E_CONVERGENCE", 1.0e-9, "The energy convergence criterion")
    options.add_double("D_CONVERGENCE", 1.0e-6, "The density convergence criterion")

    options.add_str(
        'ACTIVE_SPACE_SOLVER', '', ['FCI', 'ACI', 'CAS'],
        'Active space solver type'
    )  # TODO: why is PCI running even if it is not in this list (Francesco)
    options.add_str(
        'CORRELATION_SOLVER', 'NONE',
        ['DSRG-MRPT2', 'THREE-DSRG-MRPT2', 'DSRG-MRPT3', 'MRDSRG', 'SA-MRDSRG'],
        'Dynamical correlation solver type')
    options.add_str('CALC_TYPE', 'SS', ['SS', 'SA', 'MS', 'DWMS'],
                          'The type of computation')

    options.add_int(
        "NEL", None,
        """The number of electrons. Used when reading from FCIDUMP files."""
    )
    options.add_int(
        "CHARGE", None,
        """The charge of the molecule. If a value is provided it overrides the charge of the SCF solution."""
    )
    options.add_int(
        "MULTIPLICITY", None,
        """The multiplicity = (2S + 1) of the electronic state.
    For example, 1 = singlet, 2 = doublet, 3 = triplet, ...
    If a value is provided it overrides the multiplicity of the SCF solution"""
    )
    options.add_int(
        "ROOT_SYM", None, 'The symmetry of the electronic state. (zero based)')
    options.add_str("ORBITAL_TYPE", "CANONICAL",
                          ['CANONICAL', 'LOCAL', 'MP2_NO'],
                          'Type of orbitals to use')

    options.add_str('MINAO_BASIS', 'STO-3G', "The basis used to define an orbital subspace")

    options.add_array("SUBSPACE", "A list of orbital subspaces")

    options.add_int_array("GAS1",
            "Number of GAS1 orbitals per irrep (in Cotton order)"
    )
    options.add_int_array("GAS2",
            "Number of GAS2 orbitals per irrep (in Cotton order)"
    )
    options.add_int_array("GAS3",
            "Number of GAS3 orbitals per irrep (in Cotton order)"
    )
    options.add_int_array("GAS4",
            "Number of GAS4 orbitals per irrep (in Cotton order)"
    )
    options.add_int_array("GAS5",
            "Number of GAS5 orbitals per irrep (in Cotton order)"
    )
    options.add_int_array("GAS6",
            "Number of GAS6 orbitals per irrep (in Cotton order)"
    )

    options.add_double("MS", None, "Projection of spin onto the z axis")

    options.add_str("ACTIVE_REF_TYPE", "CAS", "Initial guess for active space wave functions")

    options.add_bool("SPIN_AVG_DENSITY", False, "Form spin-averaged density if true")

    options.add_int("PRINT", 1,"""Set the print level.""")


def register_avas_options(options):
    options.set_group("AVAS")
    options.add_bool("AVAS", False, "Form AVAS orbitals?")
    options.add_double(
        "AVAS_SIGMA", 0.98,
        "Threshold that controls the size of the active space")
    options.add_int(
        "AVAS_NUM_ACTIVE", 0, "The total number of active orbitals. "
        "If not equal to 0, it takes priority over "
        "threshold based selection.")
    options.add_int(
        "AVAS_NUM_ACTIVE_OCC", 0, "The number of active occupied orbitals. "
        "If not equal to 0, it takes priority over "
        "threshold based selection.")
    options.add_int(
        "AVAS_NUM_ACTIVE_VIR", 0, "The number of active occupied orbitals. "
        "If not equal to 0, it takes priority over "
        "threshold based selection.")
    options.add_bool(
        "AVAS_DIAGONALIZE", True, "Diagonalize Socc and Svir?"
        "This option takes priority over "
        "threshold based selection.")

def register_cino_options(options):
    options.set_group("CINO")
    options.add_bool("CINO", False, "Do a CINO computation?")

    options.add_str("CINO_TYPE", "CIS", ["CIS", "CISD"],
                          "The type of wave function.")

    options.add_int("CINO_NROOT", 1, "The number of roots computed")

    options.add_int_array(
        "CINO_ROOTS_PER_IRREP",
        "The number of excited states per irreducible representation")
    options.add_double(
        "CINO_THRESHOLD", 0.99,
        "The fraction of NOs to include in the active space")
    options.add_bool(
        "CINO_AUTO", False,
        "{ass frozen_docc, actice_docc, and restricted_docc?")

def register_mrcino_options(options):
    options.set_group("MRCINO")

    options.add_bool("MRCINO", False, "Do a MRCINO computation?")

    options.add_str("MRCINO_TYPE", "CIS", ["CIS", "CISD"],
                          "The type of wave function.")

    options.add_int("MRCINO_NROOT", 1, "The number of roots computed")

    options.add_int_array(
        "MRCINO_ROOTS_PER_IRREP",
        "The number of excited states per irreducible representation")
    options.add_double(
        "MRCINO_THRESHOLD", 0.99,
        "The fraction of NOs to include in the active space")
    options.add_bool(
        "MRCINO_AUTO", False, "Allow the users to choose"
        "whether pass frozen_docc"
        "actice_docc and restricted_docc"
        "or not")

def register_embedding_options(options):
    options.set_group("Embedding")
    options.add_bool(
        "EMBEDDING", False, 
        "Whether to perform embedding partition and projection")
    options.add_str(
        "EMBEDDING_CUTOFF_METHOD", "THRESHOLD", 
        "Cut off by: threshold ,cum_threshold or num_of_orbitals.")
    options.add_double(
        "EMBEDDING_THRESHOLD", 0.5, 
        "Projector eigenvalue threshold for both simple and cumulative threshold")
    options.add_int(
        "NUM_A_DOCC", 0, 
        "Number of occupied orbitals in A fixed to this value when embedding method is num_of_orbitals")
    options.add_int(
        "Num_A_UOCC", 0,
        "Number of virtual orbitals in A fixed to this value when embedding method is num_of_orbitals")
    options.add_str(
        "EMBEDDING_REFERENCE", "CASSCF", 
        "HF for any reference without active, CASSCF for any reference with an active space.")
    options.add_bool(
        "EMBEDDING_SEMICANONICALIZE_ACTIVE", True, 
        "Perform semi-canonicalization on active space or not")
    options.add_bool(
        "EMBEDDING_SEMICANONICALIZE_FROZEN", True, 
        "Perform semi-canonicalization on frozen core/virtual space or not")
    options.add_int(
        "EMBEDDING_ADJUST_B_DOCC", 0, 
        "Adjust number of occupied orbitals between A and B, +: move to B, -: move to A")
    options.add_int(
        "EMBEDDING_ADJUST_B_UOCC", 0,
        "Adjust number of virtual orbitals between A and B, +: move to B, -: move to A")
    options.add_str("EMBEDDING_VIRTUAL_SPACE", "ASET", ["ASET", "PAO", "IAO"], "Vitual space scheme")
    options.add_double(
        "PAO_THRESHOLD", 1e-8, 
        "Virtual space truncation threshold for PAO.")
    options.add_bool(
        "PAO_FIX_VIRTUAL_NUMBER", False, 
        "Enable this option will generate PAOs equivlent to ASET virtuals, instead of using threshold")

def register_mo_space_info_options(options):
    options.set_group("MO Space Info")
    options.add_int_array(
        "FROZEN_DOCC",
        "Number of frozen occupied orbitals per irrep (in Cotton order)")
    options.add_int_array(
        "RESTRICTED_DOCC",
        "Number of restricted doubly occupied orbitals per irrep (in Cotton order)"
    )
    options.add_int_array(
        "ACTIVE", " Number of active orbitals per irrep (in Cotton order)")
    options.add_int_array(
        "RESTRICTED_UOCC",
        "Number of restricted unoccupied orbitals per irrep (in Cotton order)")
    options.add_int_array(
        "FROZEN_UOCC",
        "Number of frozen unoccupied orbitals per irrep (in Cotton order)")

    #    /*- Molecular orbitals to swap -
    #     *  Swap mo_1 with mo_2 in irrep symmetry
    #     *  Swap mo_3 with mo_4 in irrep symmetry
    #     *  Format: [irrep, mo_1, mo_2, irrep, mo_3, mo_4]
    #     *          Irrep and MO indices are 1-based (NOT 0-based)!
    #    -*/
    options.add_int_array(
        "ROTATE_MOS",
        "An array of MOs to swap in the format [irrep, mo_1, mo_2, irrep, mo_3, mo_4]. Irrep and MO indices are 1-based (NOT 0-based)!"
    )

    # Options for state-averaged CASSCF
    options.add_array(
        "AVG_STATE",
        "An array of states [[irrep1, multi1, nstates1], [irrep2, multi2, nstates2], ...]"
    )
    options.add_array(
        "AVG_WEIGHT",
        "An array of weights [[w1_1, w1_2, ..., w1_n], [w2_1, w2_2, ..., w2_n], ...]"
    )
    options.add_int_array("NROOTPI",
                            "Number of roots per irrep (in Cotton order)")

    # Options for state-averaged CASSCF
    options.add_array(
        "STATES",
        "An array of states [[irrep1, multi1, nstates1], [irrep2, multi2, nstates2], ...]"
    )

def register_active_space_solver_options(options):
    options.set_group("Active Space Solver")
    options.add_int('NROOT', 1, 'The number of roots computed')
    options.add_int('ROOT', 0,
                          'The root selected for state-specific computations')


def register_pt2_options(options):
    options.set_group("PT2")
    options.add_double("PT2_MAX_MEM", 1.0,
                             " Maximum size of the determinant hash (GB)")

def register_pci_options(options):
    options.set_group("PCI")
    options.add_str("PCI_GENERATOR", "WALL-CHEBYSHEV", [
        "LINEAR", "QUADRATIC", "CUBIC", "QUARTIC", "POWER", "TROTTER", "OLSEN",
        "DAVIDSON", "MITRUSHENKOV", "EXP-CHEBYSHEV", "WALL-CHEBYSHEV",
        "CHEBYSHEV", "LANCZOS", "DL"
    ], "The propagation algorithm")

    options.add_int("PCI_NROOT", 1, "The number of roots computed")

    options.add_double("PCI_SPAWNING_THRESHOLD", 0.001,
                             "The determinant importance threshold")

    options.add_int(
        "PCI_MAX_GUESS_SIZE", 10000,
        "The maximum number of determinants used to form the "
        "guess wave function")

    options.add_double("PCI_GUESS_SPAWNING_THRESHOLD", -1,
                             "The determinant importance threshold")

    options.add_double(
        "PCI_ENERGY_ESTIMATE_THRESHOLD", 1.0e-6,
        "The threshold with which we estimate the variational "
        "energy. Note that the final energy is always "
        "estimated exactly.")

    options.add_double("PCI_TAU", 1.0,
                             "The time step in imaginary time (a.u.)")
    
    options.add_double("PCI_E_CONVERGENCE", 1.0e-8,
                             "The energy convergence criterion")
    options.add_double("PCI_R_CONVERGENCE", 1.0,
                             "The residual 2-norm convergence criterion")

    options.add_bool("PCI_FAST_EVAR", False,
                           "Use a fast (sparse) estimate of the energy?")

    options.add_double("PCI_EVAR_MAX_ERROR", 0.0,
                             "The max allowed error for variational energy")

    options.add_int(
        "PCI_ENERGY_ESTIMATE_FREQ", 1,
        "Iterations in between variational estimation of the energy")

    options.add_bool("PCI_ADAPTIVE_BETA", False,
                           "Use an adaptive time step?")

    options.add_bool("PCI_USE_INTER_NORM", False,
                           "Use intermediate normalization?")

    options.add_bool("PCI_USE_SHIFT", False,
                           "Use a shift in the exponential?")

    options.add_bool("PCI_VAR_ESTIMATE", False,
                           "Estimate variational energy during calculation?")

    options.add_bool("PCI_PRINT_FULL_WAVEFUNCTION", False,
                           "Print full wavefunction when finished?")

    options.add_bool("PCI_SIMPLE_PRESCREENING", False,
                           "Prescreen the spawning of excitations?")

    options.add_bool("PCI_DYNAMIC_PRESCREENING", False,
                           "Use dynamic prescreening?")

    options.add_bool("PCI_SCHWARZ_PRESCREENING", False,
                           "Use schwarz prescreening?")

    options.add_bool("PCI_INITIATOR_APPROX", False,
                           "Use initiator approximation?")

    options.add_double("PCI_INITIATOR_APPROX_FACTOR", 1.0,
                             "The initiator approximation factor")

    options.add_bool("PCI_PERTURB_ANALYSIS", False,
                           "Do result perturbation analysis?")

    options.add_bool("PCI_SYMM_APPROX_H", False,
                           "Use Symmetric Approximate Hamiltonian?")

    options.add_bool("PCI_STOP_HIGHER_NEW_LOW", False,
                           "Stop iteration when higher new low detected?")

    options.add_double("PCI_MAXBETA", 1000.0,
                             "The maximum value of beta")

    options.add_int("PCI_MAX_DAVIDSON_ITER", 12,
                          "The maximum value of Davidson generator iteration")

    options.add_int(
        "PCI_DL_COLLAPSE_PER_ROOT", 2,
        "The number of trial vector to retain after Davidson-Liu collapsing")

    options.add_int("PCI_DL_SUBSPACE_PER_ROOT", 8,
                          "The maxim number of trial Davidson-Liu vectors")

    options.add_int("PCI_CHEBYSHEV_ORDER", 5,
                          "The order of Chebyshev truncation")

    options.add_int("PCI_KRYLOV_ORDER", 5,
                          "The order of Krylov truncation")

    options.add_double("PCI_COLINEAR_THRESHOLD", 1.0e-6,
                             "The minimum norm of orthogonal vector")

    options.add_bool("PCI_REFERENCE_SPAWNING", False,
                           "Do spawning according to reference?")

    options.add_bool("PCI_POST_DIAGONALIZE", False,
                           "Do a final diagonalization after convergence?")

    options.add_str(
        "PCI_FUNCTIONAL", "MAX",
        ["MAX", "SUM", "SQUARE", "SQRT", "SPECIFY-ORDER"],
        "The functional for determinant coupling importance evaluation")

    options.add_double(
        "PCI_FUNCTIONAL_ORDER", 1.0,
        "The functional order of PCI_FUNCTIONAL is SPECIFY-ORDER")


def register_fci_options(options):
    options.set_group("FCI")
    options.add_int('FCI_MAXITER', 30,
                          'Maximum number of iterations for FCI code')
    options.add_bool('FCI_TEST_RDMS', False,
                           'Test the FCI reduced density matrices?')
    options.add_bool('PRINT_NO', False,
                           'Print the NO from the rdm of FCI')
    options.add_int(
        'NTRIAL_PER_ROOT', 10,
        'The number of trial guess vectors to generate per root')

def register_sci_options(options):
    options.set_group("SCI")

    options.add_bool("SCI_ENFORCE_SPIN_COMPLETE", True,
                           "Enforce determinant spaces (P and Q) to be spin-complete?")

    options.add_bool("SCI_ENFORCE_SPIN_COMPLETE_P", False,
                           "Enforce determinant space P to be spin-complete?")

    options.add_bool(
        "SCI_PROJECT_OUT_SPIN_CONTAMINANTS", True,
        "Project out spin contaminants in Davidson-Liu's algorithm?")

    options.add_str(
        "SCI_EXCITED_ALGORITHM", "NONE",
        ['AVERAGE', 'ROOT_ORTHOGONALIZE', 'ROOT_COMBINE', 'MULTISTATE'],
        "The selected CI excited state algorithm")

    options.add_int("SCI_MAX_CYCLE", 20, "Maximum number of cycles")

    options.add_bool("SCI_QUIET_MODE", False,
                           "Print during ACI procedure?")

    options.add_int("SCI_PREITERATIONS", 0,
                          "Number of iterations to run SA-ACI before SS-ACI")

    options.add_bool("SCI_DIRECT_RDMS", False,
                           "Computes RDMs without coupling lists?")

    options.add_bool("SCI_SAVE_FINAL_WFN", False,
                           "Save final wavefunction to file?")

    options.add_bool("SCI_TEST_RDMS", False, "Run test for the RDMs?")

    options.add_bool("SCI_FIRST_ITER_ROOTS", False, "Compute all roots on first iteration?")

    options.add_bool("SCI_CORE_EX", False,
                           "Use core excitation algorithm")


def register_aci_options(options):
    options.set_group("ACI")
    options.add_double("ACI_CONVERGENCE", 1e-9,
                             "ACI Convergence threshold")
    
    options.add_str("ACI_SCREEN_ALG", "AVERAGE",
                        ['AVERAGE', 'SR', 'RESTRICTED', 'CORE', 'BATCH_HASH', 'BATCH_VEC'],
                        "The screening algorithm to use")

    options.add_double("SIGMA", 0.01,
                             "The energy selection threshold for the P space")

    options.add_double("GAMMA", 1.0,
                             "The threshold for the selection of the Q space")

    options.add_double("ACI_PRESCREEN_THRESHOLD", 1e-12,
                             "The SD space prescreening threshold")

    options.add_str("ACI_PQ_FUNCTION", "AVERAGE", ['AVERAGE', 'MAX'],
                          "Function of q-space criteria, per root for SA-ACI")


    options.add_int(
        "ACI_SPIN_PROJECTION", 0, """Type of spin projection
     0 - None
     1 - Project initial P spaces at each iteration
     2 - Project only after converged PQ space
     3 - Do 1 and 2""")

    options.add_bool(
        "SPIN_PROJECT_FULL", False,
        "Project solution in full diagonalization algorithm?")

    options.add_bool(
        "ACI_ADD_AIMED_DEGENERATE", True,
        "Add degenerate determinants not included in the aimed selection")


    options.add_int("ACI_N_AVERAGE", 1, "Number of roots to averag")

    options.add_int("ACI_AVERAGE_OFFSET", 0,
                          "Offset for state averaging")

    options.add_bool("ACI_PRINT_REFS", False, "Print the P space?")

    options.add_int("DL_GUESS_SIZE",50,
                          "Set the number of determinants in the initial guess space for the DL solver")

    options.add_int("N_GUESS_VEC", 10,
                          "Number of guess vectors for Sparse CI solver")

    options.add_double("ACI_NO_THRESHOLD", 0.02,
                             "Threshold for active space prediction")

    options.add_double("ACI_SPIN_TOL", 0.02, "Tolerance for S^2 value")

    options.add_bool("ACI_APPROXIMATE_RDM", False, "Approximate the RDMs?")

    options.add_bool("ACI_PRINT_WEIGHTS", False, "Print weights for active space prediction?")


    options.add_bool("ACI_PRINT_NO", True, "Print the natural orbitals?")

    options.add_bool("ACI_NO", False, "Computes ACI natural orbitals?")

    options.add_bool("FULL_MRPT2", False, "Compute full PT2 energy?")

    options.add_bool("UNPAIRED_DENSITY", False,
                           "Compute unpaired electron density?")

    options.add_bool("ACI_LOW_MEM_SCREENING", False,
                           "Use low-memory screening algorithm?")

    options.add_bool("ACI_REF_RELAX", False,
                           "Do reference relaxation in ACI?")

    options.add_int("ACI_NFROZEN_CORE", 0,
                          "Number of orbitals to freeze for core excitations")

    options.add_int("ACI_ROOTS_PER_CORE", 1,
                          "Number of roots to compute per frozen orbital")

    options.add_bool("SPIN_ANALYSIS", False, "Do spin correlation analysis?")

    options.add_bool("SPIN_TEST", False, "Do test validity of correlation analysis")

    options.add_bool("ACI_RELAXED_SPIN", False,
                      "Do spin correlation analysis for relaxed wave function?")

    options.add_bool("PRINT_IAOS", True, "Print IAOs?")

    options.add_bool("PI_ACTIVE_SPACE", False, "Active space type?")

    options.add_bool("SPIN_MAT_TO_FILE", False,
                           "Save spin correlation matrix to file?")

    options.add_bool(
        "ACI_RELAXED_SPIN", False,
        "Do spin correlation analysis for relaxed wave function?")

    options.add_bool("PRINT_IAOS", True, "Print IAOs?")

    options.add_bool("PI_ACTIVE_SPACE", False, "Active space type?")

    options.add_bool("SPIN_MAT_TO_FILE", False,
                           "Save spin correlation matrix to file?")

    options.add_str("SPIN_BASIS", "LOCAL",
                          ['LOCAL', 'IAO', 'NO', 'CANONICAL'],
                          "Basis for spin analysis")

    options.add_double("ACI_RELAX_SIGMA", 0.01,
                             "Sigma for reference relaxation")

    options.add_int("ACI_NBATCH", 0, "Number of batches in screening")

    options.add_int("ACI_MAX_MEM", 1000,
                          "Sets max memory for batching algorithm (MB)")

    options.add_double("ACI_SCALE_SIGMA", 0.5,
                             "Scales sigma in batched algorithm")

    options.add_int("ACTIVE_GUESS_SIZE", 1000,
                          "Number of determinants for CI guess")

    options.add_str("DIAG_ALGORITHM", "SPARSE",["DYNAMIC","FULL","SPARSE"],
        "The diagonalization method")

    options.add_bool("FORCE_DIAG_METHOD", False,
                           "Force the diagonalization procedure?")

    options.add_bool("ONE_CYCLE", False, 
            "Doing only one cycle of ACI (FCI) ACI iteration?")
    
    options.add_bool("OCC_ANALYSIS", False,
            "Doing post calcualtion occupation analysis?")

    options.add_double("OCC_LIMIT",0.0001,
            "Occupation limit for considering if an orbital is occupied/unoccupied "
            "in the post calculation analysis.")

    options.add_double("CORR_LIMIT", -0.01,
            "Correlation limit for considering if two orbitals are correlated"
            "in the post calculation analysis.")




def register_davidson_liu_options(options):
    options.set_group("Davidson-Liu")
    options.add_int("DL_MAXITER", 100,
                          "The maximum number of Davidson-Liu iterations")
    options.add_int(
        "DL_COLLAPSE_PER_ROOT", 2,
        "The number of trial vector to retain after collapsing")
    options.add_int("DL_SUBSPACE_PER_ROOT", 10,
                          "The maxim number of trial vectors")
    options.add_int("SIGMA_VECTOR_MAX_MEMORY", 67108864,
                          "The maximum number of doubles stored in memory in the sigma vector algorithm")


def register_asci_options(options):
    options.set_group("ASCI")
    options.add_double("ASCI_E_CONVERGENCE", 1e-5, "ASCI energy convergence threshold")

    options.add_int("ASCI_TDET", 2000, "ASCI Max det")

    options.add_int("ASCI_CDET", 200, "ASCI Max reference det")

    options.add_double("ASCI_PRESCREEN_THRESHOLD", 1e-12, "ASCI prescreening threshold")


def register_fci_mo_options(options):
    options.set_group("FCIMO")
    options.add_str("FCIMO_ACTV_TYPE", "COMPLETE", ["COMPLETE", "CIS", "CISD", "DOCI"],
                     "The active space type")

    options.add_bool("FCIMO_CISD_NOHF", True,
                      "Ground state: HF; Excited states: no HF determinant in CISD space")

    options.add_str("FCIMO_IPEA", "NONE", ["NONE", "IP", "EA"], "Generate IP/EA CIS/CISD space")

    options.add_double("FCIMO_PRINT_CIVEC", 0.05, "The printing threshold for CI vectors")

    # options.add_bool("FCIMO_IAO_ANALYSIS", False, "Intrinsic atomic orbital analysis")


def register_integral_options(options):
    options.set_group("Integrals")
    options.add_str(
        "INT_TYPE", "CONVENTIONAL",
        ["CONVENTIONAL","CHOLESKY", "DF", "DISKDF", "FCIDUMP"],
        "The type of molecular integrals used in a computation"
        "- CONVENTIONAL Conventional four-index two-electron integrals"
        "- DF Density fitted two-electron integrals"
        "- CHOLESKY Cholesky decomposed two-electron integrals"
        "- FCIDUMP Read integrals from a file in the FCIDUMP format")

    options.add_str('FCIDUMP_FILE','INTDUMP','The file that stores the FCIDUMP integrals')

    options.add_double(
        "INTEGRAL_SCREENING", 1.0e-12,
        "The screening threshold for JK builds and DF libraries")
    options.add_double("CHOLESKY_TOLERANCE", 1.0e-6,
                             "The tolerance for cholesky integrals")
    options.add_double("INTS_TOLERANCE", 1.0e-12,
                             "The tolerance for cholesky integrals")
    options.add_bool("PRINT_INTS", False,
                           "Print the one- and two-electron integrals?")


def register_dsrg_options(options):
    options.set_group("DSRG")
    options.add_double("DSRG_S", 1.0e10,"The end value of the integration parameter s")
    options.add_double("DSRG_POWER", 2.0, "The power of the parameter s in the regularizer")

    options.add_str("CORR_LEVEL", "PT2",
                    ["PT2", "PT3", "LDSRG2", "LDSRG2_QC", "LSRG2", "SRG_PT2", "QDSRG2",
                     "LDSRG2_P3", "QDSRG2_P3"],
                    "Correlation level of MR-DSRG (used in mrdsrg code, LDSRG2_P3 and QDSRG2_P3 not implemented)")

    options.add_str("SOURCE", "STANDARD",
                    ["STANDARD", "LABS", "DYSON", "AMP", "EMP2", "LAMP", "LEMP2"],
                    "Source operator used in DSRG (AMP, EMP2, LAMP, LEMP2 only available in toy code mcsrgpt2)")

    options.add_int("DSRG_RSC_NCOMM", 20,
                    "The maximum number of commutators in the recursive single commutator approximation")

    options.add_double("DSRG_RSC_THRESHOLD", 1.0e-12,
                       "The treshold for terminating the recursive single commutator approximation")

    options.add_str("T_ALGORITHM", "DSRG", ["DSRG", "DSRG_NOSEMI", "SELEC", "ISA"],
                    "The way of forming T amplitudes (DSRG_NOSEMI, SELEC, ISA "
                    "only available in toy code mcsrgpt2)")

    options.add_str("DSRG_PT2_H0TH", "FDIAG", ["FDIAG", "FFULL", "FDIAG_VACTV", "FDIAG_VDIAG"],
                     "Different Zeroth-order Hamiltonian of DSRG-MRPT (used in mrdsrg code)")

    options.add_bool("DSRG_DIPOLE", False, "Compute (if true) DSRG dipole moments")

    options.add_int("DSRG_MAXITER", 50, "Max iterations for nonperturbative MR-DSRG amplitudes update")

    options.add_double("R_CONVERGENCE", 1.0e-6, "Residue convergence criteria for amplitudes")

    options.add_str("RELAX_REF", "NONE", ["NONE", "ONCE", "TWICE", "ITERATE"],
                     "Relax the reference for MR-DSRG (used in dsrg-mrpt2/3, mrdsrg)")

    options.add_int("MAXITER_RELAX_REF", 15, "Max macro iterations for DSRG reference relaxation")

    options.add_int("TAYLOR_THRESHOLD", 3, "DSRG Taylor expansion threshold for small denominator")

    options.add_int("NTAMP", 15, "Number of largest amplitudes printed in the summary")

    options.add_double("INTRUDER_TAMP", 0.10,
                       "T threshold for amplitudes considered as intruders for warning")

    options.add_str("DSRG_TRANS_TYPE", "UNITARY", ["UNITARY", "CC"], "DSRG transformation type")

    options.add_str("SMART_DSRG_S", "DSRG_S",
                    ["DSRG_S", "MIN_DELTA1", "MAX_DELTA1", "DAVG_MIN_DELTA1", "DAVG_MAX_DELTA1"],
                    "Automatically adjust the flow parameter according to denominators")

    options.add_bool("PRINT_TIME_PROFILE", False, "Print detailed timings in dsrg-mrpt3")

    options.add_str("DSRG_MULTI_STATE", "SA_FULL", ["SA_FULL", "SA_SUB", "MS", "XMS"],
                     """Multi-state DSRG options (MS and XMS recouple states after single-state computations)
                     - Multi-State DSRG options
                        - State-average approach
                          - SA_SUB:  form H_MN = <M|Hbar|N>; M, N are CAS states of interest
                          - SA_FULL: redo a CASCI
                        - Multi-state approach (currently only for MRPT2)
                          - MS:  form 2nd-order Heff_MN = <M|H|N> + 0.5 * [<M|(T_M)^+ H|N> + <M|H T_N|N>]
                          - XMS: rotate references such that <M|F|N> is diagonal before MS procedure  """
                     )

    options.add_bool("FORM_HBAR3", False,
                     "Form 3-body Hbar (only used in dsrg-mrpt2 with SA_SUB for testing)")

    options.add_bool("FORM_MBAR3", False,
                     "Form 3-body mbar (only used in dsrg-mrpt2 for testing)")

    options.add_bool("DSRGPT", True,
                     "Renormalize (if true) the integrals for purturbitive calculation (only used in toy code mcsrgpt2)")

    options.add_str("INTERNAL_AMP", "NONE", ["NONE", "SINGLES_DOUBLES", "SINGLES", "DOUBLES"],
                    "Include internal amplitudes for VCIS/VCISD-DSRG acording to excitation level")


    options.add_str("INTERNAL_AMP_SELECT", "AUTO", ["AUTO", "ALL", "OOVV"],
                     """Excitation types considered when internal amplitudes are included
                     - Select only part of the asked internal amplitudes (IAs) in
                       V-CIS/CISD
                        - AUTO: all IAs that changes excitations (O->V; OO->VV, OO->OV,
                       OV->VV)
                        - ALL:  all IAs (O->O, V->V, O->V; OO->OO, OV->OV, VV->VV, OO->VV,
                       OO->OV, OV->VV)
                        - OOVV: pure external (O->V; OO->VV) -*/
                     """)

    options.add_str("T1_AMP", "DSRG", ["DSRG", "SRG", "ZERO"],
                    "The way of forming T1 amplitudes (used in toy code mcsrgpt2)")

    options.add_double("ISA_B", 0.02, "Intruder state avoidance parameter "
                       "when use ISA to form amplitudes (only used in toy code mcsrgpt2)")

    options.add_str("CCVV_SOURCE", "NORMAL", ["ZERO", "NORMAL"],
                    "Definition of source oporator: special treatment for the CCVV term in DSRG-MRPT2 (used "
                    "in three-dsrg-mrpt2 code)")

    options.add_str("CCVV_ALGORITHM", "FLY_AMBIT",
                    ["CORE", "FLY_AMBIT", "FLY_LOOP", "BATCH_CORE", "BATCH_VIRTUAL",
                     "BATCH_CORE_GA", "BATCH_VIRTUAL_GA", "BATCH_VIRTUAL_MPI", "BATCH_CORE_MPI",
                     "BATCH_CORE_REP", "BATCH_VIRTUAL_REP"],
                    "Algorithm to compute the CCVV term in DSRG-MRPT2 (only used in three-dsrg-mrpt2 code)")

    options.add_bool("AO_DSRG_MRPT2", False, "Do AO-DSRG-MRPT2 if true (not available)")

    options.add_int("CCVV_BATCH_NUMBER", -1, "Batches for CCVV_ALGORITHM")

    options.add_bool("DSRG_MRPT2_DEBUG", False, "Excssive printing for three-dsrg-mrpt2")

    options.add_str("THREEPDC_ALGORITHM", "CORE", ["CORE", "BATCH"],
                    "Algorithm for evaluating 3-body cumulants in three-dsrg-mrpt2")

    options.add_bool("THREE_MRPT2_TIMINGS", False,
                     "Detailed printing (if true) in three-dsrg-mrpt2")

    options.add_bool("PRINT_DENOM2", False,
                     "Print (if true) (1 - exp(-2*s*D)) / D, renormalized denominators in DSRG-MRPT2")

    options.add_bool("DSRG_HBAR_SEQ", False, "Evaluate H_bar sequentially if true")

    options.add_bool("DSRG_NIVO", False,
                     "NIVO approximation: Omit tensor blocks with >= 3 virtual indices if true")

    options.add_bool("PRINT_1BODY_EVALS", False, "Print eigenvalues of 1-body effective H")

    options.add_bool("DSRG_MRPT3_BATCHED", False, "Force running the DSRG-MRPT3 code using the batched algorithm")

    options.add_bool("IGNORE_MEMORY_WARNINGS", False, "Force running the DSRG-MRPT3 code using the batched algorithm")

    options.add_int("DSRG_DIIS_START", 2,
                    "Iteration cycle to start adding error vectors for DSRG DIIS (< 1 for not doing DIIS)")

    options.add_int("DSRG_DIIS_FREQ", 1, "Frequency of extrapolating error vectors for DSRG DIIS")

    options.add_int("DSRG_DIIS_MIN_VEC", 2, "Minimum size of DIIS vectors")

    options.add_int("DSRG_DIIS_MAX_VEC", 6, "Maximum size of DIIS vectors")


def register_dwms_options(options):
    options.set_group("DWMS")
    options.add_double("DWMS_ZETA", 0.0, """Automatic Gaussian width cutoff for the density weights
          Weights of state α:
             Wi = exp(-ζ * (Eα - Ei)^2) / sum_j exp(-ζ * (Eα - Ej)^2)
          Energies (Eα, Ei, Ej) can be CASCI or SA-DSRG-PT2/3 energies.
        """)

    options.add_str("DWMS_CORRLV", "PT2", ["PT2", "PT3"], "DWMS-DSRG-PT level")


    options.add_str("DWMS_REFERENCE", "CASCI", ["CASCI", "PT2", "PT3", "PT2D"],
                     """Energies to compute dynamic weights and CI vectors to do multi-state
                     - Using what energies to compute the weight and what CI vectors to do multi state
                      CAS: CASCI energies and CI vectors
                      PT2: SA-DSRG-PT2 energies and SA-DSRG-PT2/CASCI vectors
                      PT3: SA-DSRG-PT3 energies and SA-DSRG-PT3/CASCI vectors
                      PT2D: Diagonal SA-DSRG-PT2c effective Hamiltonian elements and original CASCI vectors -*/
                     """)

    options.add_str("DWMS_ALGORITHM", "SA", ["MS", "XMS", "SA", "XSA", "SH-0", "SH-1"],
                     """DWMS algorithms
                        - SA: state average Hαβ = 0.5 * ( <α|Hbar(β)|β> + <β|Hbar(α)|α> )
                        - XSA: extended state average (rotate Fαβ to a diagonal form)
                        - MS: multi-state (single-state single-reference)
                        - XMS: extended multi-state (single-state single-reference)

                       To Be Deprecated:
                        - SH-0: separated diagonalizations, non-orthogonal final solutions
                        - SH-1: separated diagonalizations, orthogonal final solutions -*/
                     """)

    options.add_bool("DWMS_DELTA_AMP", False,
                      "Consider (if true) amplitudes difference between states X(αβ) = A(β) - A(α) in SA "
                      "algorithm, testing in non-DF DSRG-MRPT2")

    options.add_bool("DWMS_ITERATE", False,
                      "Iterative update the reference CI coefficients in SA "
                      "algorithm, testing in non-DF DSRG-MRPT2")

    options.add_int("DWMS_MAXITER", 10,
                     "Max number of iteration in the update of the reference CI coefficients in SA "
                     "algorithm, testing in non-DF DSRG-MRPT2")

    options.add_double("DWMS_E_CONVERGENCE", 1.0e-7,
                        "Energy convergence criteria for DWMS iteration")


def register_localize_options(options):
    options.set_group("Localize")
    options.add_str("LOCALIZE", "PIPEK_MEZEY", ["PIPEK_MEZEY", "BOYS"],
                          "The method used to localize the orbitals")
    options.add_int_array("LOCALIZE_SPACE",
                            "Sets the orbital space for localization")


def register_casscf_options(options):
    options.set_group("CASSCF")

    options.add_int("CASSCF_MAXITER", 100, "The maximum number of CASSCF macro iterations")

    options.add_int("CASSCF_MICRO_MAXITER", 50, "The maximum number of CASSCF micro iterations")

    options.add_int("CASSCF_MICRO_MINITER", 15, "The minimum number of CASSCF micro iterations")

    options.add_double("CASSCF_E_CONVERGENCE", 1e-8, "The energy convergence criterion (two consecutive energies)")

    options.add_double("CASSCF_G_CONVERGENCE", 5e-6,
                       "The orbital gradient convergence criterion (RMS of gradient vector)")

    options.add_bool("CASSCF_DEBUG_PRINTING", False, "Enable debug printing if True")

    options.add_bool("CASSCF_INTERNAL_ROT", False, "Keep active-active orbital rotations if true")

    # Zero mixing for orbital pairs
    # Format: [[irrep1, mo1, mo2], [irrep1, mo3, mo4], ...]
    # Irreps are 0-based, while MO indices are 1-based!
    # MO indices are relative indices within the irrep, e.g., 3A1 and 2A1: [[0, 3, 2]]
    options.add_array("CASSCF_ZERO_ROT",
                      "An array of MOs [[irrep1, mo1, mo2], [irrep2, mo3, mo4], ...]")

    options.add_str("CASSCF_FINAL_ORBITAL", "CANONICAL", ["CANONICAL", "NATURAL"],
                    "Constraints for redundant orbital pairs at the end of macro iteration")

    options.add_str("CASSCF_CI_SOLVER", "CAS", "The active space solver to use in CASSCF")

    options.add_int("CASSCF_CI_FREQ", 1,
                    "How often to solve CI?\n"
                    "< 1: do CI in the first macro iteration ONLY\n"
                    "= n: do CI every n macro iteration")

    options.add_bool("CASSCF_REFERENCE", False, "Run a FCI followed by CASSCF computation?")

    options.add_int(
        "CASSCF_MULTIPLICITY", 0,
        """Multiplicity for the CASSCF solution (if different from multiplicity)
    You should not use this if you are interested in having a CASSCF
    solution with the same multiplicitity as the DSRG-MRPT2""")
    options.add_bool("CASSCF_SOSCF", False,
                           "Run a complete SOSCF (form full Hessian)?")
    options.add_bool("OPTIMIZE_FROZEN_CORE", False,
                           "Ignore frozen core option and optimize orbitals?")

    options.add_bool("RESTRICTED_DOCC_JK", True,
                     "Use JK builder for restricted docc (EXPERT)?")

    options.add_double("CASSCF_MAX_ROTATION", 0.5, "Max value in orbital update vector")

    options.add_str("ORB_ROTATION_ALGORITHM", "DIAGONAL",
                          ["DIAGONAL", "AUGMENTED_HESSIAN"],
                          "Orbital rotation algorithm")

    options.add_bool("CASSCF_DO_DIIS", True, "Use DIIS in CASSCF orbital optimization")
    options.add_int("CASSCF_DIIS_MIN_VEC", 2, "Minimum size of DIIS vectors for orbital rotations")
    options.add_int("CASSCF_DIIS_MAX_VEC", 8, "Maximum size of DIIS vectors for orbital rotations")
    options.add_int("CASSCF_DIIS_START", 2, "Iteration number to start adding error vectors (< 1 will not do DIIS)")
    options.add_int("CASSCF_DIIS_FREQ", 1, "How often to do DIIS extrapolation")
    options.add_double("CASSCF_DIIS_NORM", 1e-3,
                       "When the norm of the orbital gradient is below this value, do diis")

    options.add_bool("CASSCF_CI_STEP", False, "Do a CAS step for every CASSCF_CI_FREQ")

    options.add_int("CASSCF_CI_STEP_START", -1, "When to start skipping CI steps")

    options.add_bool("MONITOR_SA_SOLUTION", False,
<<<<<<< HEAD
                     "Monitor the CAS-CI solutions through iterations")
=======
                           "Monitor the CAS-CI solutions through iterations")
    options.add_bool("CASSCF_SEMICANONICALIZE", True,
                           "Semicanonicalize the orbitals after CASSCF?")
    options.add_int_array("CASSCF_ACTIVE_FROZEN_ORBITAL",
            "A list of active orbitals to be frozen in the casscf optimization (in Pitzer order, zero based). Useful when doing core-excited state computations.")
>>>>>>> 818f9d88


def register_old_options(options):
    options.set_group("Old")
    options.add_bool(
        "NAT_ORBS_PRINT", False,
        "View the natural orbitals with their symmetry information")

    options.add_bool("NAT_ACT", False,
                           "Use Natural Orbitals to suggest active space?")

    options.add_bool("MEMORY_SUMMARY", False, "Print summary of memory")

    options.add_str("REFERENCE", "", "The SCF refernce type")

    options.add_int("DIIS_MAX_VECS",5,"The maximum number of DIIS vectors");
    options.add_int("DIIS_MIN_VECS",2,"The minimum number of DIIS vectors");
    options.add_int("MAXITER", 100, "The maximum number of iterations")

    options.add_double("RELAX_E_CONVERGENCE", 1.0e-8, "The energy relaxation convergence criterion")


    options.add_bool("USE_DMRGSCF", False,
                           "Use the older DMRGSCF algorithm?")

    #    /*- Semicanonicalize orbitals -*/
    options.add_bool("SEMI_CANONICAL", True, "Semicanonicalize orbitals")
    #    /*- Two-particle density cumulant -*/
    options.add_str("TWOPDC", "MK", ["MK", "ZERO"],
                          "The form of the two-particle density cumulant")
    options.add_str("THREEPDC", "MK", ["MK", "MK_DECOMP", "ZERO"],
                          "The form of the three-particle density cumulant")
    #    /*- Select a modified commutator -*/
    options.add_str("SRG_COMM", "STANDARD", "STANDARD FO FO2")

    #    /*- The initial time step used by the ode solver -*/
    options.add_double("SRG_DT", 0.001, "The initial time step used by the ode solver")
    #    /*- The absolute error tollerance for the ode solver -*/
    options.add_double("SRG_ODEINT_ABSERR", 1.0e-12, "The absolute error tollerance for the ode solver")
    #    /*- The absolute error tollerance for the ode solver -*/
    options.add_double("SRG_ODEINT_RELERR", 1.0e-12, "The absolute error tollerance for the ode solver")
    #    /*- Select a modified commutator -*/
    options.add_str("SRG_COMM", "STANDARD", ["STANDARD", "FO", "FO2"], "Select a modified commutator")

    options.add_str("SRG_ODEINT", "FEHLBERG78", ["DOPRI5","CASHKARP", "FEHLBERG78"], "The integrator used to propagate the SRG equations")
    #    /*- The end value of the integration parameter s -*/
    options.add_double("SRG_SMAX", 10.0, "The end value of the integration parameter s")


def register_psi_options(options):
    options.add_str('BASIS','','The primary basis set')
    options.add_str('BASIS_RELATIVISTIC','','The basis set used to run relativistic computations')
    options.add_double("INTS_TOLERANCE", 1.0E-12, 'Schwarz screening threshold')
    options.add_str("DF_INTS_IO", "NONE", ['NONE','SAVE','LOAD'],'IO caching for CP corrections')
    options.add_str('DF_BASIS_MP2','','Auxiliary basis set for density fitting computations')

<<<<<<< HEAD
=======
def register_gas_options(options):
    options.set_group("GAS")
    options.add_int("GAS1MAX",200,"The maximum number of electrons in GAS1")
    options.add_int("GAS1MIN",0,"The minimum number of electrons in GAS1")
    options.add_int("GAS2MAX",200,"The maximum number of electrons in GAS2")
    options.add_int("GAS2MIN",0,"The minimum number of electrons in GAS2")
    options.add_int("GAS3MAX",200,"The maximum number of electrons in GAS3")
    options.add_int("GAS3MIN",0,"The minimum number of electrons in GAS3")
    options.add_int("GAS4MAX",200,"The maximum number of electrons in GAS4")
    options.add_int("GAS4MIN",0,"The minimum number of electrons in GAS4")
    options.add_int("GAS5MAX",200,"The maximum number of electrons in GAS5")
    options.add_int("GAS5MIN",0,"The minimum number of electrons in GAS5")
    options.add_int("GAS6MAX",200,"The maximum number of electrons in GAS6")
    options.add_int("GAS6MIN",0,"The minimum number of electrons in GAS6")
    options.add_array("GAS1MAX_MULTI","The maximum number of electrons in GAS1 for different root (input similar to AVG_STATE)")
    options.add_array("GAS2MAX_MULTI","The maximum number of electrons in GAS2 for different root (input similar to AVG_STATE)") 
    options.add_array("GAS3MAX_MULTI","The maximum number of electrons in GAS3 for different root (input similar to AVG_STATE)")
    options.add_array("GAS4MAX_MULTI","The maximum number of electrons in GAS4 for different root (input similar to AVG_STATE)")
    options.add_array("GAS5MAX_MULTI","The maximum number of electrons in GAS5 for different root (input similar to AVG_STATE)")
    options.add_array("GAS6MAX_MULTI","The maximum number of electrons in GAS6 for different root (input similar to AVG_STATE)")
    options.add_array("GAS1MIN_MULTI","The minimum number of electrons in GAS1 for different root (input similar to AVG_STATE)")
    options.add_array("GAS2MIN_MULTI","The minimum number of electrons in GAS2 for different root (input similar to AVG_STATE)")
    options.add_array("GAS3MIN_MULTI","The minimum number of electrons in GAS3 for different root (input similar to AVG_STATE)")
    options.add_array("GAS4MIN_MULTI","The minimum number of electrons in GAS4 for different root (input similar to AVG_STATE)")
    options.add_array("GAS5MIN_MULTI","The minimum number of electrons in GAS5 for different root (input similar to AVG_STATE)")
    options.add_array("GAS6MIN_MULTI","The minimum number of electrons in GAS6 for different root (input similar to AVG_STATE)")

>>>>>>> 818f9d88
    #    /*- The minimum excitation level (Default value: 0) -*/
    #    options.add_int("MIN_EXC_LEVEL", 0)

    #    /*- The maximum excitation level (Default value: 0 = number of
    #     * electrons) -*/
    #    options.add_int("MAX_EXC_LEVEL", 0)

    #    /*- The algorithm used to screen the determinant
    #     *  - DENOMINATORS uses the MP denominators to screen strings
    #     *  - SINGLES generates the space by a series of single excitations -*/
    #    options.add_str("EXPLORER_ALGORITHM", "DENOMINATORS", "DENOMINATORS SINGLES")

    #    /*- The energy threshold for the determinant energy in Hartree -*/
    #    options.add_double("DET_THRESHOLD", 1.0)

    #    /*- The energy threshold for the MP denominators energy in Hartree -*/
    #    options.add_double("DEN_THRESHOLD", 1.5)

    #    /*- The criteria used to screen the strings -*/
    #    options.add_str("SCREENING_TYPE", "MP", "MP DET")

    #    // Options for the diagonalization of the Hamiltonian //
    #    /*- Determines if this job will compute the energy -*/
    #    options.add_bool("COMPUTE_ENERGY", True)

    #    /*- The form of the Hamiltonian matrix.
    #     *  - FIXED diagonalizes a matrix of fixed dimension
    #     *  - SMOOTH forms a matrix with smoothed matrix elements -*/
    #    options.add_str("H_TYPE", "FIXED_ENERGY", "FIXED_ENERGY FIXED_SIZE")

    #    /*- Determines if this job will compute the energy -*/
    #    options.add_str("ENERGY_TYPE", "FULL",
    #                    "FULL SELECTED LOWDIN SPARSE RENORMALIZE "
    #                    "RENORMALIZE_FIXED LMRCISD LMRCIS IMRCISD "
    #                    "IMRCISD_SPARSE LMRCISD_SPARSE LMRCIS_SPARSE "
    #                    "FACTORIZED_CI")

    #    /*- The form of the Hamiltonian matrix.
    #     *  - FIXED diagonalizes a matrix of fixed dimension
    #     *  - SMOOTH forms a matrix with smoothed matrix elements -*/

    #    //    options.add_int("IMRCISD_TEST_SIZE", 0)
    #    //    options.add_int("IMRCISD_SIZE", 0)

    #    /*- The number of determinants used to build the Hamiltonian -*/
    #    options.add_int("NDETS", 100)

    #    /*- The maximum dimension of the Hamiltonian -*/
    #    options.add_int("MAX_NDETS", 1000000)

    #    /*- The energy threshold for the model space -*/
    #    options.add_double("SPACE_M_THRESHOLD", 1000.0)

    #    /*- The energy threshold for the intermdiate space -*/
    #    options.add_double("SPACE_I_THRESHOLD", 1000.0)

    #    /*- The energy threshold for the intermdiate space -*/
    #    options.add_double("T2_THRESHOLD", 0.000001)

    #    /*- The number of steps used in the renormalized Lambda CI -*/
    #    options.add_int("RENORMALIZATION_STEPS", 10)

    #    /*- The energy threshold for smoothing the Hamiltonian.
    #     *  Determinants with energy < DET_THRESHOLD - SMO_THRESHOLD will be
    #     * included in H
    #     *  Determinants with DET_THRESHOLD - SMO_THRESHOLD < energy <
    #     * DET_THRESHOLD will be included in H but smoothed
    #     *  Determinants with energy > DET_THRESHOLD will not be included in H
    #     * -*/
    #    options.add_double("SMO_THRESHOLD", 0.0)

    #    /*- The method used to smooth the Hamiltonian -*/
    #    options.add_bool("SMOOTH", False)

    #    /*- The method used to smooth the Hamiltonian -*/
    #    options.add_bool("SELECT", False)

    #    /*- The energy convergence criterion -*/
    #    options.add_double("E_CONVERGENCE", 1.0e-8)

    #    options.add_bool("MOLDEN_WRITE_FORTE", False)
    #    // Natural Orbital selection criteria.  Used to fine tune how many
    #    // active orbitals there are

    #    /*- Typically, a occupied orbital with a NO occupation of <0.98 is
    #     * considered active -*/
    #    options.add_double("OCC_NATURAL", 0.98)
    #    /*- Typically, a virtual orbital with a NO occupation of > 0.02 is
    #     * considered active -*/
    #    options.add_double("VIRT_NATURAL", 0.02)

    #    /*- The amount of information printed
    #        to the output file -*/
    #    options.add_int("PRINT", 0)
    #    /*-  -*/


   #    // Options for the Cartographer class //
    #    /*- Density of determinants format -*/
    #    options.add_str("DOD_FORMAT", "HISTOGRAM", "GAUSSIAN HISTOGRAM")
    #    /*- Number of bins used to form the DOD plot -*/
    #    options.add_int("DOD_BINS", 2000)
    #    /*- Width of the DOD Gaussian/histogram.  Default 0.02 Hartree ~ 0.5 eV
    #     * -*/
    #    options.add_double("DOD_BIN_WIDTH", 0.05)
    #    /*- Write the determinant occupation? -*/
    #    options.add_bool("WRITE_OCCUPATION", True)
    #    /*- Write the determinant energy? -*/
    #    options.add_bool("WRITE_DET_ENERGY", True)
    #    /*- Write the denominator energy? -*/
    #    options.add_bool("WRITE_DEN_ENERGY", False)
    #    /*- Write the excitation level? -*/
    #    options.add_bool("WRITE_EXC_LEVEL", False)
    #    /*- Write information only for a given excitation level.
    #        0 (default) means print all -*/
    #    options.add_int("RESTRICT_EXCITATION", 0)
    #    /*- The energy buffer for building the Hamiltonian matrix in Hartree -*/
    #    options.add_double("H_BUFFER", 0.0)

    #    /*- The maximum number of iterations -*/
    #    options.add_int("MAXITER", 100)

    #    // Options for the Genetic Algorithm CI //
    #    /*- The size of the population -*/
    #    //    options.add_int("NPOP", 100)

    #    //////////////////////////////////////////////////////////////
    #    ///         OPTIONS FOR ALTERNATIVES FOR CASSCF ORBITALS
    #    //////////////////////////////////////////////////////////////
    #    /*- What type of alternative CASSCF Orbitals do you want -*/
    #    options.add_str("ALTERNATIVE_CASSCF", "NONE", "IVO FTHF NONE")
    #    options.add_double("TEMPERATURE", 50000)

    #    //////////////////////////////////////////////////////////////
    #    ///         OPTIONS FOR THE CASSCF CODE
    #    //////////////////////////////////////////////////////////////

    #    /*- The CI solver to use -*/

    #    //////////////////////////////////////////////////////////////
    #    ///         OPTIONS FOR THE DMRGSOLVER
    #    //////////////////////////////////////////////////////////////

    #    options.add_int("DMRG_WFN_MULTP", -1)

    #    /*- The DMRGSCF wavefunction irrep uses the same conventions as PSI4.
    #    How convenient :-).
    #        Just to avoid confusion, it's copied here. It can also be found on
    #        http://sebwouters.github.io/CheMPS2/classCheMPS2_1_1Irreps.html .

    #        Symmetry Conventions        Irrep Number & Name
    #        Group Number & Name         0 	1 	2 	3 	4 5
    #    6
    #    7
    #        0: c1                       A
    #        1: ci                       Ag 	Au
    #        2: c2                       A 	B
    #        3: cs                       A' 	A''
    #        4: d2                       A 	B1 	B2 	B3
    #        5: c2v                      A1 	A2 	B1 	B2
    #        6: c2h                      Ag 	Bg 	Au 	Bu
    #        7: d2h                      Ag 	B1g 	B2g 	B3g 	Au
    #    B1u 	B2u 	B3u
    #    -*/
    #    options.add_int("DMRG_WFN_IRREP", -1)
    #    /*- FrozenDocc for DMRG (frozen means restricted) -*/
    #    options.add_array("DMRG_FROZEN_DOCC")

    #    /*- The number of reduced renormalized basis states to be
    #        retained during successive DMRG instructions -*/
    #    options.add_array("DMRG_STATES")

    #    /*- The energy convergence to stop an instruction
    #        during successive DMRG instructions -*/
    #    options.add_array("DMRG_ECONV")

    #    /*- The maximum number of sweeps to stop an instruction
    #        during successive DMRG instructions -*/
    #    options.add_array("DMRG_MAXSWEEPS")
    #    /*- The Davidson R tolerance (Wouters says this will cause RDms to be
    #     * close to exact -*/
    #    options.add_array("DMRG_DAVIDSON_RTOL")

    #    /*- The noiseprefactors for successive DMRG instructions -*/
    #    options.add_array("DMRG_NOISEPREFACTORS")

    #    /*- Whether or not to print the correlation functions after the DMRG
    #     * calculation -*/
    #    options.add_bool("DMRG_PRINT_CORR", False)

    #    /*- Whether or not to create intermediary MPS checkpoints -*/
    #    options.add_bool("MPS_CHKPT", False)

    #    /*- Convergence threshold for the gradient norm. -*/
    #    options.add_double("DMRG_CONVERGENCE", 1e-6)

    #    /*- Whether or not to store the unitary on disk (convenient for
    #     * restarting). -*/
    #    options.add_bool("DMRG_STORE_UNIT", True)

    #    /*- Whether or not to use DIIS for DMRGSCF. -*/
    #    options.add_bool("DMRG_DO_DIIS", False)

    #    /*- When the update norm is smaller than this value DIIS starts. -*/
    #    options.add_double("DMRG_DIIS_BRANCH", 1e-2)

    #    /*- Whether or not to store the DIIS checkpoint on disk (convenient for
    #     * restarting). -*/
    #    options.add_bool("DMRG_STORE_DIIS", True)

    #    /*- Maximum number of DMRGSCF iterations -*/
    #    options.add_int("DMRGSCF_MAX_ITER", 100)

    #    /*- Which root is targeted: 1 means ground state, 2 first excited state,
    #     * etc. -*/
    #    options.add_int("DMRG_WHICH_ROOT", 1)

    #    /*- Whether or not to use state-averaging for roots >=2 with DMRG-SCF.
    #     * -*/
    #    options.add_bool("DMRG_AVG_STATES", True)

    #    /*- Which active space to use for DMRGSCF calculations:
    #           --> input with SCF rotations (INPUT)
    #           --> natural orbitals (NO)
    #           --> localized and ordered orbitals (LOC) -*/
    #    options.add_str("DMRG_ACTIVE_SPACE", "INPUT", "INPUT NO LOC")

    #    /*- Whether to start the active space localization process from a random
    #     * unitary or the unit matrix. -*/
    #    options.add_bool("DMRG_LOC_RANDOM", True)
    #    /*-  -*/
    #    //////////////////////////////////////////////////////////////
    #    ///         OPTIONS FOR THE FULL CI QUANTUM MONTE-CARLO
    #    //////////////////////////////////////////////////////////////
    #    /*- The maximum value of beta -*/
    #    options.add_double("START_NUM_WALKERS", 1000.0)
    #    /*- Spawn excitation type -*/
    #    options.add_str("SPAWN_TYPE", "RANDOM", "RANDOM ALL GROUND_AND_RANDOM")
    #    /*- The number of walkers for shift -*/
    #    options.add_double("SHIFT_NUM_WALKERS", 10000.0)
    #    options.add_int("SHIFT_FREQ", 10)
    #    options.add_double("SHIFT_DAMP", 0.1)
    #    /*- Clone/Death scope -*/
    #    options.add_bool("DEATH_PARENT_ONLY", False)
    #    /*- initiator -*/
    #    options.add_bool("USE_INITIATOR", False)
    #    options.add_double("INITIATOR_NA", 3.0)
    #    /*- Iterations in between variational estimation of the energy -*/
    #    options.add_int("VAR_ENERGY_ESTIMATE_FREQ", 1000)
    #    /*- Iterations in between printing information -*/
    #    options.add_int("PRINT_FREQ", 100)

    #    //////////////////////////////////////////////////////////////
    #    ///
    #    ///              OPTIONS FOR THE SRG MODULE
    #    ///
    #    //////////////////////////////////////////////////////////////
    #    /*- The type of operator to use in the SRG transformation -*/
    #    options.add_str("SRG_MODE", "DSRG", "DSRG CT")
    #    /*- The type of operator to use in the SRG transformation -*/
    #    options.add_str("SRG_OP", "UNITARY", "UNITARY CC")
    #    /*- The flow generator to use in the SRG equations -*/
    #    options.add_str("SRG_ETA", "WHITE", "WEGNER_BLOCK WHITE")
    #    /*- The integrator used to propagate the SRG equations -*/

    #    /*-  -*/


    #    // --------------------------- SRG EXPERT OPTIONS
    #    // ---------------------------



    #    /*- Save Hbar? -*/
    #    options.add_bool("SAVE_HBAR", False)

    #    //////////////////////////////////////////////////////////////
    #    ///         OPTIONS FOR THE PILOT FULL CI CODE
    #    //////////////////////////////////////////////////////////////
#    /*- The density convergence criterion -*/
#    options.add_double("D_CONVERGENCE", 1.0e-8)

#    //////////////////////////////////////////////////////////////
#    ///         OPTIONS FOR THE V2RDM INTERFACE
#    //////////////////////////////////////////////////////////////
#    /*- Write Density Matrices or Cumulants to File -*/
#    options.add_str("WRITE_DENSITY_TYPE", "NONE", "NONE DENSITY CUMULANT")
#    /*- Average densities of different spins in V2RDM -*/
#    options.add_bool("AVG_DENS_SPIN", False)

#    //////////////////////////////////////////////////////////////
#    ///              OPTIONS FOR THE MR-DSRG MODULE
#    //////////////////////////////////////////////////////////////

#    /*- The code used to do CAS-CI.
#     *  - CAS   determinant based CI code
#     *  - FCI   string based FCI code
#     *  - DMRG  DMRG code
#     *  - V2RDM V2RDM interface -*/
#    options.add_str("CAS_TYPE", "FCI", "CAS FCI ACI DMRG V2RDM")<|MERGE_RESOLUTION|>--- conflicted
+++ resolved
@@ -914,15 +914,13 @@
     options.add_int("CASSCF_CI_STEP_START", -1, "When to start skipping CI steps")
 
     options.add_bool("MONITOR_SA_SOLUTION", False,
-<<<<<<< HEAD
                      "Monitor the CAS-CI solutions through iterations")
-=======
-                           "Monitor the CAS-CI solutions through iterations")
-    options.add_bool("CASSCF_SEMICANONICALIZE", True,
-                           "Semicanonicalize the orbitals after CASSCF?")
+    
+    options.add_bool("CASSCF_SEMICANONICALIZE", True, "Semicanonicalize the orbitals after CASSCF?")
+    
     options.add_int_array("CASSCF_ACTIVE_FROZEN_ORBITAL",
-            "A list of active orbitals to be frozen in the casscf optimization (in Pitzer order, zero based). Useful when doing core-excited state computations.")
->>>>>>> 818f9d88
+                          "A list of active orbitals to be frozen in the casscf optimization (in Pitzer order,"
+                          " zero based). Useful when doing core-excited state computations.")
 
 
 def register_old_options(options):
@@ -979,8 +977,7 @@
     options.add_str("DF_INTS_IO", "NONE", ['NONE','SAVE','LOAD'],'IO caching for CP corrections')
     options.add_str('DF_BASIS_MP2','','Auxiliary basis set for density fitting computations')
 
-<<<<<<< HEAD
-=======
+
 def register_gas_options(options):
     options.set_group("GAS")
     options.add_int("GAS1MAX",200,"The maximum number of electrons in GAS1")
@@ -1008,7 +1005,7 @@
     options.add_array("GAS5MIN_MULTI","The minimum number of electrons in GAS5 for different root (input similar to AVG_STATE)")
     options.add_array("GAS6MIN_MULTI","The minimum number of electrons in GAS6 for different root (input similar to AVG_STATE)")
 
->>>>>>> 818f9d88
+
     #    /*- The minimum excitation level (Default value: 0) -*/
     #    options.add_int("MIN_EXC_LEVEL", 0)
 
