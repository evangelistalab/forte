--- conflicted
+++ resolved
@@ -233,31 +233,30 @@
     )
     options.add_int_array("NROOTPI",
                             "Number of roots per irrep (in Cotton order)")
-<<<<<<< HEAD
-
-    options.add_int_array("GAS1", 
-            "NUmber of GAS1 orbitals per irrep (in Cotton order)"
-    )
-    options.add_int_array("GAS2",
-            "Number of GAS2 orbitals per irrep (in Cotton order)"
-    )
-    options.add_int_array("GAS3",
-            "Number of GAS3 orbitals per irrep (in Cotton order)"
-    )
-    options.add_int_array("GAS4",
-            "Number of GAS4 orbitals per irrep (in Cotton order)"
-    )
-    options.add_int_array("GAS5",
-            "Number of GAS5 orbitals per irrep (in Cotton order)"
-    )
-    options.add_int_array("GAS6",
-            "Number of GAS6 orbitals per irrep (in Cotton order)"
-=======
+#<<<<<<< HEAD
+#
+#    options.add_int_array("GAS1", 
+#            "NUmber of GAS1 orbitals per irrep (in Cotton order)"
+#    )
+#    options.add_int_array("GAS2",
+#            "Number of GAS2 orbitals per irrep (in Cotton order)"
+#    )
+#    options.add_int_array("GAS3",
+#            "Number of GAS3 orbitals per irrep (in Cotton order)"
+#    )
+#    options.add_int_array("GAS4",
+#            "Number of GAS4 orbitals per irrep (in Cotton order)"
+#    )
+#    options.add_int_array("GAS5",
+#            "Number of GAS5 orbitals per irrep (in Cotton order)"
+#    )
+#    options.add_int_array("GAS6",
+#            "Number of GAS6 orbitals per irrep (in Cotton order)"
+#=======
     # Options for state-averaged CASSCF
     options.add_array(
         "STATES",
         "An array of states [[irrep1, multi1, nstates1], [irrep2, multi2, nstates2], ...]"
->>>>>>> 9579feb9
     )
 
 def register_active_space_solver_options(options):
