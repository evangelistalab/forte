# -*- coding: utf-8 -*-

def register_forte_options(options):
    register_driver_options(options)
    register_mo_space_info_options(options)
    register_avas_options(options)
    register_cino_options(options)
    register_mrcino_options(options)
    register_embedding_options(options)
    register_integral_options(options)
    register_pt2_options(options)
    register_pci_options(options)
    register_fci_options(options)
    register_sci_options(options)
    register_aci_options(options)
    register_asci_options(options)
    register_fci_mo_options(options)
    register_active_space_solver_options(options)
    register_dsrg_options(options)
    register_dwms_options(options)
    register_davidson_liu_options(options)
    register_localize_options(options)
    register_casscf_options(options)
    register_old_options(options)
    register_psi_options(options)
    register_gas_options(options)

def register_driver_options(options):
    options.set_group("")
    options.add_str('JOB_TYPE', 'NEWDRIVER', [
        'NONE','NEWDRIVER','MR-DSRG-PT2', 'CASSCF'
    ], 'Specify the job type')

    options.add_str("SCF_TYPE", None, "The integrals used in the SCF calculation")
    options.add_str("REF_TYPE", 'SCF',['SCF','CASSCF'], "The type of reference used by forte if a psi4 wave function is missing")
    options.add_str('DERTYPE', 'NONE', ['NONE', 'FIRST'], 'Derivative order')

    options.add_double("E_CONVERGENCE", 1.0e-9, "The energy convergence criterion")
    options.add_double("D_CONVERGENCE", 1.0e-6, "The density convergence criterion")

    options.add_str(
        'ACTIVE_SPACE_SOLVER', '', ['FCI', 'ACI', 'CAS'],
        'Active space solver type'
    )  # TODO: why is PCI running even if it is not in this list (Francesco)
    options.add_str(
        'CORRELATION_SOLVER', 'NONE',
        ['DSRG-MRPT2', 'THREE-DSRG-MRPT2', 'DSRG-MRPT3', 'MRDSRG', 'SA-MRDSRG'],
        'Dynamical correlation solver type')
    options.add_str('CALC_TYPE', 'SS', ['SS', 'SA', 'MS', 'DWMS'],
                          'The type of computation')

    options.add_int(
        "NEL", None,
        """The number of electrons. Used when reading from FCIDUMP files."""
    )
    options.add_int(
        "CHARGE", None,
        """The charge of the molecule. If a value is provided it overrides the charge of the SCF solution."""
    )
    options.add_int(
        "MULTIPLICITY", None,
        """The multiplicity = (2S + 1) of the electronic state.
    For example, 1 = singlet, 2 = doublet, 3 = triplet, ...
    If a value is provided it overrides the multiplicity of the SCF solution"""
    )
    options.add_int(
        "ROOT_SYM", None, 'The symmetry of the electronic state. (zero based)')
    options.add_str("ORBITAL_TYPE", "CANONICAL",
                          ['CANONICAL', 'LOCAL', 'MP2_NO'],
                          'Type of orbitals to use')

    options.add_str('MINAO_BASIS', 'STO-3G', "The basis used to define an orbital subspace")

    options.add_array("SUBSPACE", "A list of orbital subspaces")

    options.add_int_array("GAS1",
            "Number of GAS1 orbitals per irrep (in Cotton order)"
    )
    options.add_int_array("GAS2",
            "Number of GAS2 orbitals per irrep (in Cotton order)"
    )
    options.add_int_array("GAS3",
            "Number of GAS3 orbitals per irrep (in Cotton order)"
    )
    options.add_int_array("GAS4",
            "Number of GAS4 orbitals per irrep (in Cotton order)"
    )
    options.add_int_array("GAS5",
            "Number of GAS5 orbitals per irrep (in Cotton order)"
    )
    options.add_int_array("GAS6",
            "Number of GAS6 orbitals per irrep (in Cotton order)"
    )

    options.add_double("MS", None, "Projection of spin onto the z axis")

    options.add_str("ACTIVE_REF_TYPE", "CAS", ["CAS", "GAS", "GAS_SINGLE","CIS","CID","CISD"], "Initial guess for active space wave functions")

    options.add_bool("SPIN_AVG_DENSITY", False, "Form spin-averaged density if true")

    options.add_int("PRINT", 1,"""Set the print level.""")


def register_avas_options(options):
    options.set_group("AVAS")
    options.add_bool("AVAS", False, "Form AVAS orbitals?")
    options.add_double(
        "AVAS_SIGMA", 0.98,
        "Threshold that controls the size of the active space")
    options.add_int(
        "AVAS_NUM_ACTIVE", 0, "The total number of active orbitals. "
        "If not equal to 0, it takes priority over "
        "threshold based selection.")
    options.add_int(
        "AVAS_NUM_ACTIVE_OCC", 0, "The number of active occupied orbitals. "
        "If not equal to 0, it takes priority over "
        "threshold based selection.")
    options.add_int(
        "AVAS_NUM_ACTIVE_VIR", 0, "The number of active occupied orbitals. "
        "If not equal to 0, it takes priority over "
        "threshold based selection.")
    options.add_bool(
        "AVAS_DIAGONALIZE", True, "Diagonalize Socc and Svir?"
        "This option takes priority over "
        "threshold based selection.")

def register_cino_options(options):
    options.set_group("CINO")
    options.add_bool("CINO", False, "Do a CINO computation?")

    options.add_str("CINO_TYPE", "CIS", ["CIS", "CISD"],
                          "The type of wave function.")

    options.add_int("CINO_NROOT", 1, "The number of roots computed")

    options.add_int_array(
        "CINO_ROOTS_PER_IRREP",
        "The number of excited states per irreducible representation")
    options.add_double(
        "CINO_THRESHOLD", 0.99,
        "The fraction of NOs to include in the active space")
    options.add_bool(
        "CINO_AUTO", False,
        "{ass frozen_docc, actice_docc, and restricted_docc?")

def register_mrcino_options(options):
    options.set_group("MRCINO")

    options.add_bool("MRCINO", False, "Do a MRCINO computation?")

    options.add_str("MRCINO_TYPE", "CIS", ["CIS", "CISD"],
                          "The type of wave function.")

    options.add_int("MRCINO_NROOT", 1, "The number of roots computed")

    options.add_int_array(
        "MRCINO_ROOTS_PER_IRREP",
        "The number of excited states per irreducible representation")
    options.add_double(
        "MRCINO_THRESHOLD", 0.99,
        "The fraction of NOs to include in the active space")
    options.add_bool(
        "MRCINO_AUTO", False, "Allow the users to choose"
        "whether pass frozen_docc"
        "actice_docc and restricted_docc"
        "or not")

def register_embedding_options(options):
    options.set_group("Embedding")
    options.add_bool(
        "EMBEDDING", False, 
        "Whether to perform embedding partition and projection")
    options.add_str(
        "EMBEDDING_CUTOFF_METHOD", "THRESHOLD", 
        "Cut off by: threshold ,cum_threshold or num_of_orbitals.")
    options.add_double(
        "EMBEDDING_THRESHOLD", 0.5, 
        "Projector eigenvalue threshold for both simple and cumulative threshold")
    options.add_int(
        "NUM_A_DOCC", 0, 
        "Number of occupied orbitals in A fixed to this value when embedding method is num_of_orbitals")
    options.add_int(
        "Num_A_UOCC", 0,
        "Number of virtual orbitals in A fixed to this value when embedding method is num_of_orbitals")
    options.add_str(
        "EMBEDDING_REFERENCE", "CASSCF", 
        "HF for any reference without active, CASSCF for any reference with an active space.")
    options.add_bool(
        "EMBEDDING_SEMICANONICALIZE_ACTIVE", True, 
        "Perform semi-canonicalization on active space or not")
    options.add_bool(
        "EMBEDDING_SEMICANONICALIZE_FROZEN", True, 
        "Perform semi-canonicalization on frozen core/virtual space or not")
    options.add_int(
        "EMBEDDING_ADJUST_B_DOCC", 0, 
        "Adjust number of occupied orbitals between A and B, +: move to B, -: move to A")
    options.add_int(
        "EMBEDDING_ADJUST_B_UOCC", 0,
        "Adjust number of virtual orbitals between A and B, +: move to B, -: move to A")
    options.add_str("EMBEDDING_VIRTUAL_SPACE", "ASET", ["ASET", "PAO", "IAO"], "Vitual space scheme")
    options.add_double(
        "PAO_THRESHOLD", 1e-8, 
        "Virtual space truncation threshold for PAO.")
    options.add_bool(
        "PAO_FIX_VIRTUAL_NUMBER", False, 
        "Enable this option will generate PAOs equivlent to ASET virtuals, instead of using threshold")

def register_mo_space_info_options(options):
    options.set_group("MO Space Info")
    options.add_int_array(
        "FROZEN_DOCC",
        "Number of frozen occupied orbitals per irrep (in Cotton order)")
    options.add_int_array(
        "RESTRICTED_DOCC",
        "Number of restricted doubly occupied orbitals per irrep (in Cotton order)"
    )
    options.add_int_array(
        "ACTIVE", " Number of active orbitals per irrep (in Cotton order)")
    options.add_int_array(
        "RESTRICTED_UOCC",
        "Number of restricted unoccupied orbitals per irrep (in Cotton order)")
    options.add_int_array(
        "FROZEN_UOCC",
        "Number of frozen unoccupied orbitals per irrep (in Cotton order)")

#    /*- Molecular orbitals to swap -
    #     *  Swap mo_1 with mo_2 in irrep symmetry
    #     *  Swap mo_3 with mo_4 in irrep symmetry
    #     *  Format: [irrep, mo_1, mo_2, irrep, mo_3, mo_4]
    #     *          Irrep and MO indices are 1-based (NOT 0-based)!
    #    -*/
    options.add_int_array(
        "ROTATE_MOS",
        "An array of MOs to swap in the format [irrep, mo_1, mo_2, irrep, mo_3, mo_4]. Irrep and MO indices are 1-based (NOT 0-based)!"
    )

    # Options for state-averaged CASSCF
    options.add_array(
        "AVG_STATE",
        "An array of states [[irrep1, multi1, nstates1], [irrep2, multi2, nstates2], ...]"
    )
    options.add_array(
        "AVG_WEIGHT",
        "An array of weights [[w1_1, w1_2, ..., w1_n], [w2_1, w2_2, ..., w2_n], ...]"
    )
    options.add_int_array("NROOTPI",
                            "Number of roots per irrep (in Cotton order)")

    # Options for state-averaged CASSCF
    options.add_array(
        "STATES",
        "An array of states [[irrep1, multi1, nstates1], [irrep2, multi2, nstates2], ...]"
    )

def register_active_space_solver_options(options):
    options.set_group("Active Space Solver")
    options.add_int('NROOT', 1, 'The number of roots computed')
    options.add_int('ROOT', 0,
                          'The root selected for state-specific computations')


def register_pt2_options(options):
    options.set_group("PT2")
    options.add_double("PT2_MAX_MEM", 1.0,
                             " Maximum size of the determinant hash (GB)")

def register_pci_options(options):
    options.set_group("PCI")
    options.add_str("PCI_GENERATOR", "WALL-CHEBYSHEV", [
        "LINEAR", "QUADRATIC", "CUBIC", "QUARTIC", "POWER", "TROTTER", "OLSEN",
        "DAVIDSON", "MITRUSHENKOV", "EXP-CHEBYSHEV", "WALL-CHEBYSHEV",
        "CHEBYSHEV", "LANCZOS", "DL"
    ], "The propagation algorithm")

    options.add_int("PCI_NROOT", 1, "The number of roots computed")

    options.add_double("PCI_SPAWNING_THRESHOLD", 0.001,
                             "The determinant importance threshold")

    options.add_int(
        "PCI_MAX_GUESS_SIZE", 10000,
        "The maximum number of determinants used to form the "
        "guess wave function")

    options.add_double("PCI_GUESS_SPAWNING_THRESHOLD", -1,
                             "The determinant importance threshold")

    options.add_double(
        "PCI_ENERGY_ESTIMATE_THRESHOLD", 1.0e-6,
        "The threshold with which we estimate the variational "
        "energy. Note that the final energy is always "
        "estimated exactly.")

    options.add_double("PCI_TAU", 1.0,
                             "The time step in imaginary time (a.u.)")
    
    options.add_double("PCI_E_CONVERGENCE", 1.0e-8,
                             "The energy convergence criterion")
    options.add_double("PCI_R_CONVERGENCE", 1.0,
                             "The residual 2-norm convergence criterion")

    options.add_bool("PCI_FAST_EVAR", False,
                           "Use a fast (sparse) estimate of the energy?")

    options.add_double("PCI_EVAR_MAX_ERROR", 0.0,
                             "The max allowed error for variational energy")

    options.add_int(
        "PCI_ENERGY_ESTIMATE_FREQ", 1,
        "Iterations in between variational estimation of the energy")

    options.add_bool("PCI_ADAPTIVE_BETA", False,
                           "Use an adaptive time step?")

    options.add_bool("PCI_USE_INTER_NORM", False,
                           "Use intermediate normalization?")

    options.add_bool("PCI_USE_SHIFT", False,
                           "Use a shift in the exponential?")

    options.add_bool("PCI_VAR_ESTIMATE", False,
                           "Estimate variational energy during calculation?")

    options.add_bool("PCI_PRINT_FULL_WAVEFUNCTION", False,
                           "Print full wavefunction when finished?")

    options.add_bool("PCI_SIMPLE_PRESCREENING", False,
                           "Prescreen the spawning of excitations?")

    options.add_bool("PCI_DYNAMIC_PRESCREENING", False,
                           "Use dynamic prescreening?")

    options.add_bool("PCI_SCHWARZ_PRESCREENING", False,
                           "Use schwarz prescreening?")

    options.add_bool("PCI_INITIATOR_APPROX", False,
                           "Use initiator approximation?")

    options.add_double("PCI_INITIATOR_APPROX_FACTOR", 1.0,
                             "The initiator approximation factor")

    options.add_bool("PCI_PERTURB_ANALYSIS", False,
                           "Do result perturbation analysis?")

    options.add_bool("PCI_SYMM_APPROX_H", False,
                           "Use Symmetric Approximate Hamiltonian?")

    options.add_bool("PCI_STOP_HIGHER_NEW_LOW", False,
                           "Stop iteration when higher new low detected?")

    options.add_double("PCI_MAXBETA", 1000.0,
                             "The maximum value of beta")

    options.add_int("PCI_MAX_DAVIDSON_ITER", 12,
                          "The maximum value of Davidson generator iteration")

    options.add_int(
        "PCI_DL_COLLAPSE_PER_ROOT", 2,
        "The number of trial vector to retain after Davidson-Liu collapsing")

    options.add_int("PCI_DL_SUBSPACE_PER_ROOT", 8,
                          "The maxim number of trial Davidson-Liu vectors")

    options.add_int("PCI_CHEBYSHEV_ORDER", 5,
                          "The order of Chebyshev truncation")

    options.add_int("PCI_KRYLOV_ORDER", 5,
                          "The order of Krylov truncation")

    options.add_double("PCI_COLINEAR_THRESHOLD", 1.0e-6,
                             "The minimum norm of orthogonal vector")

    options.add_bool("PCI_REFERENCE_SPAWNING", False,
                           "Do spawning according to reference?")

    options.add_bool("PCI_POST_DIAGONALIZE", False,
                           "Do a final diagonalization after convergence?")

    options.add_str(
        "PCI_FUNCTIONAL", "MAX",
        ["MAX", "SUM", "SQUARE", "SQRT", "SPECIFY-ORDER"],
        "The functional for determinant coupling importance evaluation")

    options.add_double(
        "PCI_FUNCTIONAL_ORDER", 1.0,
        "The functional order of PCI_FUNCTIONAL is SPECIFY-ORDER")


def register_fci_options(options):
    options.set_group("FCI")
    options.add_int('FCI_MAXITER', 30,
                          'Maximum number of iterations for FCI code')
    options.add_bool('FCI_TEST_RDMS', False,
                           'Test the FCI reduced density matrices?')
    options.add_bool('PRINT_NO', False,
                           'Print the NO from the rdm of FCI')
    options.add_int(
        'NTRIAL_PER_ROOT', 10,
        'The number of trial guess vectors to generate per root')

def register_sci_options(options):
    options.set_group("SCI")

    options.add_bool("SCI_ENFORCE_SPIN_COMPLETE", True,
                           "Enforce determinant spaces (P and Q) to be spin-complete?")

    options.add_bool("SCI_ENFORCE_SPIN_COMPLETE_P", False,
                           "Enforce determinant space P to be spin-complete?")

    options.add_bool(
        "SCI_PROJECT_OUT_SPIN_CONTAMINANTS", True,
        "Project out spin contaminants in Davidson-Liu's algorithm?")

    options.add_str(
        "SCI_EXCITED_ALGORITHM", "NONE",
        ['AVERAGE', 'ROOT_ORTHOGONALIZE', 'ROOT_COMBINE', 'MULTISTATE'],
        "The selected CI excited state algorithm")

    options.add_int("SCI_MAX_CYCLE", 20, "Maximum number of cycles")

    options.add_bool("SCI_QUIET_MODE", False,
                           "Print during ACI procedure?")

    options.add_int("SCI_PREITERATIONS", 0,
                          "Number of iterations to run SA-ACI before SS-ACI")

    options.add_bool("SCI_DIRECT_RDMS", False,
                           "Computes RDMs without coupling lists?")

    options.add_bool("SCI_SAVE_FINAL_WFN", False,
                           "Save final wavefunction to file?")

    options.add_bool("SCI_TEST_RDMS", False, "Run test for the RDMs?")

    options.add_bool("SCI_FIRST_ITER_ROOTS", False, "Compute all roots on first iteration?")

    options.add_bool("SCI_CORE_EX", False,
                           "Use core excitation algorithm")


def register_aci_options(options):
    options.set_group("ACI")
    options.add_double("ACI_CONVERGENCE", 1e-9, "ACI Convergence threshold")

    options.add_str("ACI_SCREEN_ALG", "AVERAGE",
                    ['AVERAGE', 'SR', 'RESTRICTED', 'CORE', 'BATCH_HASH', 'BATCH_VEC'],
                    "The screening algorithm to use")

    options.add_double("SIGMA", 0.01, "The energy selection threshold for the P space")

    options.add_double("GAMMA", 1.0, "The threshold for the selection of the Q space")

    options.add_double("ACI_PRESCREEN_THRESHOLD", 1e-12, "The SD space prescreening threshold")

    options.add_str("ACI_PQ_FUNCTION", "AVERAGE", ['AVERAGE', 'MAX'],
                    "Function of q-space criteria, per root for SA-ACI")

    options.add_int("ACI_SPIN_PROJECTION", 0, """Type of spin projection
     0 - None
     1 - Project initial P spaces at each iteration
     2 - Project only after converged PQ space
     3 - Do 1 and 2""")

    options.add_bool("SPIN_PROJECT_FULL", False,
                     "Project solution in full diagonalization algorithm?")

    options.add_bool("ACI_ADD_AIMED_DEGENERATE", True,
                     "Add degenerate determinants not included in the aimed selection")

<<<<<<< HEAD
    options.add_int("ACI_N_AVERAGE", 0, "Number of roots to average")
=======
    options.add_int("ACI_N_AVERAGE", 1, "Number of roots to average")
>>>>>>> f74e3b22

    options.add_int("ACI_AVERAGE_OFFSET", 0, "Offset for state averaging")

    options.add_bool("ACI_PRINT_REFS", False, "Print the P space?")

    options.add_int("N_GUESS_VEC", 10, "Number of guess vectors for Sparse CI solver")

    options.add_double("ACI_NO_THRESHOLD", 0.02, "Threshold for active space prediction")

    options.add_double("ACI_SPIN_TOL", 0.02, "Tolerance for S^2 value")

    options.add_bool("ACI_APPROXIMATE_RDM", False, "Approximate the RDMs?")

    options.add_bool("ACI_PRINT_WEIGHTS", False, "Print weights for active space prediction?")

    options.add_bool("ACI_PRINT_NO", True, "Print the natural orbitals?")

    options.add_bool("ACI_NO", False, "Computes ACI natural orbitals?")

    options.add_bool("FULL_MRPT2", False, "Compute full PT2 energy?")

    options.add_bool("UNPAIRED_DENSITY", False, "Compute unpaired electron density?")

    options.add_bool("ACI_LOW_MEM_SCREENING", False, "Use low-memory screening algorithm?")

    options.add_bool("ACI_REF_RELAX", False, "Do reference relaxation in ACI?")

    options.add_int("ACI_NFROZEN_CORE", 0, "Number of orbitals to freeze for core excitations")

    options.add_int("ACI_ROOTS_PER_CORE", 1, "Number of roots to compute per frozen orbital")

    options.add_bool("SPIN_ANALYSIS", False, "Do spin correlation analysis?")

    options.add_bool("SPIN_TEST", False, "Do test validity of correlation analysis")

    options.add_bool("ACI_RELAXED_SPIN", False,
                     "Do spin correlation analysis for relaxed wave function?")

    options.add_bool("PRINT_IAOS", True, "Print IAOs?")

    options.add_bool("PI_ACTIVE_SPACE", False, "Active space type?")

    options.add_bool("SPIN_MAT_TO_FILE", False, "Save spin correlation matrix to file?")

    options.add_bool("ACI_RELAXED_SPIN", False,
                     "Do spin correlation analysis for relaxed wave function?")

    options.add_bool("PRINT_IAOS", True, "Print IAOs?")

    options.add_bool("PI_ACTIVE_SPACE", False, "Active space type?")

    options.add_bool("SPIN_MAT_TO_FILE", False, "Save spin correlation matrix to file?")

    options.add_str("SPIN_BASIS", "LOCAL", ['LOCAL', 'IAO', 'NO', 'CANONICAL'],
                    "Basis for spin analysis")

    options.add_double("ACI_RELAX_SIGMA", 0.01, "Sigma for reference relaxation")

    options.add_int("ACI_NBATCH", 0, "Number of batches in screening")

    options.add_int("ACI_MAX_MEM", 1000, "Sets max memory for batching algorithm (MB)")

    options.add_double("ACI_SCALE_SIGMA", 0.5, "Scales sigma in batched algorithm")

    options.add_int("ACTIVE_GUESS_SIZE", 1000, "Number of determinants for CI guess")

    options.add_str("DIAG_ALGORITHM", "SPARSE", ["DYNAMIC", "FULL", "SPARSE"],
                    "The diagonalization method")

    options.add_bool("FORCE_DIAG_METHOD", False, "Force the diagonalization procedure?")

    options.add_bool("ONE_CYCLE", False, "Doing only one cycle of ACI (FCI) ACI iteration?")

    options.add_bool("OCC_ANALYSIS", False, "Doing post calcualtion occupation analysis?")

    options.add_double("OCC_LIMIT", 0.0001, "Occupation limit for considering "
                       "if an orbital is occupied/unoccupied in the post calculation analysis.")

    options.add_double("CORR_LIMIT", -0.01, "Correlation limit for considering "
                       "if two orbitals are correlated in the post calculation analysis.")


def register_davidson_liu_options(options):
    options.set_group("Davidson-Liu")

    options.add_int("DL_MAXITER", 100, "The maximum number of Davidson-Liu iterations")

    options.add_int("DL_GUESS_SIZE", 50,
                    "Set the number of determinants in the initial guess space for the DL solver")

    options.add_int("DL_COLLAPSE_PER_ROOT", 2,
                    "The number of trial vector to retain after collapsing")

    options.add_int("DL_SUBSPACE_PER_ROOT", 10, "The maxim number of trial vectors")

    options.add_int("SIGMA_VECTOR_MAX_MEMORY", 67108864,
                    "The maximum number of doubles stored in memory in the sigma vector algorithm")


def register_asci_options(options):
    options.set_group("ASCI")
    options.add_double("ASCI_E_CONVERGENCE", 1e-5, "ASCI energy convergence threshold")

    options.add_int("ASCI_TDET", 2000, "ASCI Max det")

    options.add_int("ASCI_CDET", 200, "ASCI Max reference det")

    options.add_double("ASCI_PRESCREEN_THRESHOLD", 1e-12, "ASCI prescreening threshold")

def register_fci_mo_options(options):
    options.set_group("FCIMO")
    options.add_str("FCIMO_ACTV_TYPE", "COMPLETE", ["COMPLETE", "CIS", "CISD", "DOCI"],
                     "The active space type")

    options.add_bool("FCIMO_CISD_NOHF", True,
                      "Ground state: HF; Excited states: no HF determinant in CISD space")

    options.add_str("FCIMO_IPEA", "NONE", ["NONE", "IP", "EA"], "Generate IP/EA CIS/CISD space")

    options.add_double("FCIMO_PRINT_CIVEC", 0.05, "The printing threshold for CI vectors")

    # options.add_bool("FCIMO_IAO_ANALYSIS", False, "Intrinsic atomic orbital analysis")

def register_integral_options(options):
    options.set_group("Integrals")
    options.add_str(
        "INT_TYPE", "CONVENTIONAL",
        ["CONVENTIONAL","CHOLESKY", "DF", "DISKDF", "FCIDUMP"],
        "The type of molecular integrals used in a computation"
        "- CONVENTIONAL Conventional four-index two-electron integrals"
        "- DF Density fitted two-electron integrals"
        "- CHOLESKY Cholesky decomposed two-electron integrals"
        "- FCIDUMP Read integrals from a file in the FCIDUMP format")

    options.add_str('FCIDUMP_FILE','INTDUMP','The file that stores the FCIDUMP integrals')

    options.add_double(
        "INTEGRAL_SCREENING", 1.0e-12,
        "The screening threshold for JK builds and DF libraries")
    options.add_double("CHOLESKY_TOLERANCE", 1.0e-6,
                             "The tolerance for cholesky integrals")
    options.add_double("INTS_TOLERANCE", 1.0e-12,
                             "The tolerance for cholesky integrals")
    options.add_bool("PRINT_INTS", False,
                           "Print the one- and two-electron integrals?")


def register_dsrg_options(options):
    options.set_group("DSRG")

    options.add_double("DSRG_S", 1.0e10,"The end value of the integration parameter s")

    options.add_double("DSRG_POWER", 2.0, "The power of the parameter s in the regularizer")

    options.add_str("CORR_LEVEL", "PT2",
                    ["PT2", "PT3", "LDSRG2", "LDSRG2_QC", "LSRG2", "SRG_PT2", "QDSRG2",
                     "LDSRG2_P3", "QDSRG2_P3"],
                    "Correlation level of MR-DSRG (used in mrdsrg code, "
                    "LDSRG2_P3 and QDSRG2_P3 not implemented)")

    options.add_str("SOURCE", "STANDARD",
                    ["STANDARD", "LABS", "DYSON", "AMP", "EMP2", "LAMP", "LEMP2"],
                    "Source operator used in DSRG (AMP, EMP2, LAMP, LEMP2 "
                    "only available in toy code mcsrgpt2)")

    options.add_int("DSRG_RSC_NCOMM", 20,
                    "The maximum number of commutators in the recursive single commutator approximation")

    options.add_double("DSRG_RSC_THRESHOLD", 1.0e-12,
                       "The treshold for terminating the recursive single commutator approximation")

    options.add_str("T_ALGORITHM", "DSRG", ["DSRG", "DSRG_NOSEMI", "SELEC", "ISA"],
                    "The way of forming T amplitudes (DSRG_NOSEMI, SELEC, ISA "
                    "only available in toy code mcsrgpt2)")

    options.add_str("DSRG_PT2_H0TH", "FDIAG", ["FDIAG", "FFULL", "FDIAG_VACTV", "FDIAG_VDIAG"],
                    "Different Zeroth-order Hamiltonian of DSRG-MRPT (used in mrdsrg code)")

    options.add_bool("DSRG_DIPOLE", False, "Compute (if true) DSRG dipole moments")

    options.add_int("DSRG_MAXITER", 50, "Max iterations for nonperturbative MR-DSRG amplitudes update")

    options.add_double("R_CONVERGENCE", 1.0e-6, "Residue convergence criteria for amplitudes")

    options.add_str("RELAX_REF", "NONE", ["NONE", "ONCE", "TWICE", "ITERATE"],
                    "Relax the reference for MR-DSRG (used in dsrg-mrpt2/3, mrdsrg)")

    options.add_int("MAXITER_RELAX_REF", 15, "Max macro iterations for DSRG reference relaxation")

    options.add_int("TAYLOR_THRESHOLD", 3, "DSRG Taylor expansion threshold for small denominator")

    options.add_int("NTAMP", 15, "Number of largest amplitudes printed in the summary")

    options.add_double("INTRUDER_TAMP", 0.10,
                       "T threshold for amplitudes considered as intruders for warning")

    options.add_str("DSRG_TRANS_TYPE", "UNITARY", ["UNITARY", "CC"], "DSRG transformation type")

    options.add_str("SMART_DSRG_S", "DSRG_S",
                    ["DSRG_S", "MIN_DELTA1", "MAX_DELTA1", "DAVG_MIN_DELTA1", "DAVG_MAX_DELTA1"],
                    "Automatically adjust the flow parameter according to denominators")

    options.add_bool("PRINT_TIME_PROFILE", False, "Print detailed timings in dsrg-mrpt3")

    options.add_str("DSRG_MULTI_STATE", "SA_FULL", ["SA_FULL", "SA_SUB", "MS", "XMS"],
                    "Multi-state DSRG options (MS and XMS recouple states after single-state computations)\n"
                    "  - State-average approach\n"
                    "    - SA_SUB:  form H_MN = <M|Hbar|N>; M, N are CAS states of interest\n"
                    "    - SA_FULL: redo a CASCI\n"
                    "  - Multi-state approach (currently only for MRPT2)\n"
                    "    - MS:  form 2nd-order Heff_MN = <M|H|N> + 0.5 * [<M|(T_M)^+ H|N> + <M|H T_N|N>]\n"
                    "    - XMS: rotate references such that <M|F|N> is diagonal before MS procedure")

    options.add_bool("FORM_HBAR3", False,
                     "Form 3-body Hbar (only used in dsrg-mrpt2 with SA_SUB for testing)")

    options.add_bool("FORM_MBAR3", False,
                     "Form 3-body mbar (only used in dsrg-mrpt2 for testing)")

    options.add_bool("DSRGPT", True,
                     "Renormalize (if true) the integrals for purturbitive calculation (only in toy code mcsrgpt2)")

    options.add_str("INTERNAL_AMP", "NONE", ["NONE", "SINGLES_DOUBLES", "SINGLES", "DOUBLES"],
                    "Include internal amplitudes for VCIS/VCISD-DSRG acording to excitation level")

    options.add_str("INTERNAL_AMP_SELECT", "AUTO", ["AUTO", "ALL", "OOVV"],
                    "Excitation types considered when internal amplitudes are included\n"
                    "- Select only part of the asked internal amplitudes (IAs) in V-CIS/CISD\n"
                    "  - AUTO: all IAs that changes excitations (O->V; OO->VV, OO->OV, OV->VV)\n"
                    "  - ALL:  all IAs (O->O, V->V, O->V; OO->OO, OV->OV, VV->VV, OO->VV, OO->OV, OV->VV)\n"
                    "  - OOVV: pure external (O->V; OO->VV)")

    options.add_str("T1_AMP", "DSRG", ["DSRG", "SRG", "ZERO"],
                    "The way of forming T1 amplitudes (used in toy code mcsrgpt2)")

    options.add_double("ISA_B", 0.02,
                       "Intruder state avoidance parameter when use ISA to form amplitudes (only in toy code mcsrgpt2)")

    options.add_str("CCVV_SOURCE", "NORMAL", ["ZERO", "NORMAL"],
                    "Definition of source operator: special treatment for the CCVV term")

    options.add_str("CCVV_ALGORITHM", "FLY_AMBIT",
                    ["CORE", "FLY_AMBIT", "FLY_LOOP", "BATCH_CORE", "BATCH_VIRTUAL",
                     "BATCH_CORE_GA", "BATCH_VIRTUAL_GA", "BATCH_VIRTUAL_MPI", "BATCH_CORE_MPI",
                     "BATCH_CORE_REP", "BATCH_VIRTUAL_REP"],
                    "Algorithm to compute the CCVV term in DSRG-MRPT2 (only in three-dsrg-mrpt2 code)")

    options.add_bool("AO_DSRG_MRPT2", False, "Do AO-DSRG-MRPT2 if true (not available)")

    options.add_int("CCVV_BATCH_NUMBER", -1, "Batches for CCVV_ALGORITHM")

    options.add_bool("DSRG_MRPT2_DEBUG", False, "Excssive printing for three-dsrg-mrpt2")

    options.add_str("THREEPDC_ALGORITHM", "CORE", ["CORE", "BATCH"],
                    "Algorithm for evaluating 3-body cumulants in three-dsrg-mrpt2")

    options.add_bool("THREE_MRPT2_TIMINGS", False,
                     "Detailed printing (if true) in three-dsrg-mrpt2")

    options.add_bool("PRINT_DENOM2", False,
                     "Print (if true) (1 - exp(-2*s*D)) / D, renormalized denominators in DSRG-MRPT2")

    options.add_bool("DSRG_HBAR_SEQ", False, "Evaluate H_bar sequentially if true")

    options.add_bool("DSRG_NIVO", False,
                     "NIVO approximation: Omit tensor blocks with >= 3 virtual indices if true")

    options.add_bool("PRINT_1BODY_EVALS", False, "Print eigenvalues of 1-body effective H")

    options.add_bool("DSRG_MRPT3_BATCHED", False, "Force running the DSRG-MRPT3 code using the batched algorithm")

    options.add_bool("IGNORE_MEMORY_WARNINGS", False, "Force running the DSRG-MRPT3 code using the batched algorithm")

    options.add_int("DSRG_DIIS_START", 2, "Iteration cycle to start adding error vectors for DSRG DIIS "
                                          "(< 1 for not doing DIIS)")

    options.add_int("DSRG_DIIS_FREQ", 1, "Frequency of extrapolating error vectors for DSRG DIIS")

    options.add_int("DSRG_DIIS_MIN_VEC", 2, "Minimum size of DIIS vectors")

    options.add_int("DSRG_DIIS_MAX_VEC", 6, "Maximum size of DIIS vectors")

    options.add_bool("DSRG_RESTART_AMPS", True, "Restart DSRG amplitudes from a previous step")

    options.add_bool("DSRG_READ_AMPS", False, "Read initial amplitudes from the current directory")

    options.add_bool("DSRG_DUMP_AMPS", False, "Dump converged amplitudes to the current directory")


def register_dwms_options(options):
    options.set_group("DWMS")
    options.add_double("DWMS_ZETA", 0.0, "Automatic Gaussian width cutoff for the density weights\n"
                                         "Weights of state α:\n"
                                         "Wi = exp(-ζ * (Eα - Ei)^2) / sum_j exp(-ζ * (Eα - Ej)^2)"
                                         "Energies (Eα, Ei, Ej) can be CASCI or SA-DSRG-PT2/3 energies.")

    options.add_str("DWMS_CORRLV", "PT2", ["PT2", "PT3"], "DWMS-DSRG-PT level")

    options.add_str("DWMS_REFERENCE", "CASCI", ["CASCI", "PT2", "PT3", "PT2D"],
                    "Energies to compute dynamic weights and CI vectors to do multi-state\n"
                    "  CAS: CASCI energies and CI vectors\n"
                    "  PT2: SA-DSRG-PT2 energies and SA-DSRG-PT2/CASCI vectors\n"
                    "  PT3: SA-DSRG-PT3 energies and SA-DSRG-PT3/CASCI vectors\n"
                    "  PT2D: Diagonal SA-DSRG-PT2c effective Hamiltonian elements and original CASCI vectors")

    options.add_str("DWMS_ALGORITHM", "SA", ["MS", "XMS", "SA", "XSA", "SH-0", "SH-1"],
                    "DWMS algorithms:\n"
                    "  - SA: state average Hαβ = 0.5 * ( <α|Hbar(β)|β> + <β|Hbar(α)|α> )\n"
                    "  - XSA: extended state average (rotate Fαβ to a diagonal form)\n"
                    "  - MS: multi-state (single-state single-reference)\n"
                    "  - XMS: extended multi-state (single-state single-reference)\n"
                    "  - To Be Deprecated:\n"
                    "    - SH-0: separated diagonalizations, non-orthogonal final solutions\n"
                    "    - SH-1: separated diagonalizations, orthogonal final solutions")

    options.add_bool("DWMS_DELTA_AMP", False,
                     "Consider (if true) amplitudes difference between states X(αβ) = A(β) - A(α) in SA algorithm,"
                     " testing in non-DF DSRG-MRPT2")

    options.add_bool("DWMS_ITERATE", False,
                     "Iterative update the reference CI coefficients in SA algorithm, testing in non-DF DSRG-MRPT2")

    options.add_int("DWMS_MAXITER", 10,
                    "Max number of iteration in the update of the reference CI coefficients in SA algorithm,"
                    " testing in non-DF DSRG-MRPT2")

    options.add_double("DWMS_E_CONVERGENCE", 1.0e-7, "Energy convergence criteria for DWMS iteration")


def register_localize_options(options):
    options.set_group("Localize")
    options.add_str("LOCALIZE", "PIPEK_MEZEY", ["PIPEK_MEZEY", "BOYS"],
                          "The method used to localize the orbitals")
    options.add_int_array("LOCALIZE_SPACE",
                            "Sets the orbital space for localization")

def register_casscf_options(options):
    options.set_group("CASSCF")
    options.add_str("CASSCF_CI_SOLVER", "CAS",
                          "The active space solver to use in CASSCF")
    options.add_int("CASSCF_MAXITER", 30,
                          "The maximum number of CASSCF iterations")
    options.add_bool("CASSCF_REFERENCE", False,
                           "Run a FCI followed by CASSCF computation?")
    options.add_double(
        "CASSCF_G_CONVERGENCE", 1e-4,
        "The convergence criterion for the gradient for casscf")
    options.add_double(
        "CASSCF_E_CONVERGENCE", 1e-6,
        "The convergence criterion of the energy for CASSCF")
    options.add_bool("CASSCF_DO_DIIS", True, "Use DIIS in CASSCF?")
    options.add_bool("CASSCF_DEBUG_PRINTING", False,
                           "Debug printing for CASSCF?")
    options.add_int(
        "CASSCF_MULTIPLICITY", 0,
        """Multiplicity for the CASSCF solution (if different from
    multiplicity)
    You should not use this if you are interested in having a CASSCF
    solution with the same multiplicitity as the DSRG-MRPT2""")
    options.add_bool("CASSCF_SOSCF", False,
                           "Run a complete SOSCF (form full Hessian)?")
    options.add_bool("OPTIMIZE_FROZEN_CORE", False,
                           "Ignore frozen core option and optimize orbitals?")
    options.add_double("CASSCF_MAX_ROTATION", 0.5,
                             "CASSCF maximum Hessian")
    options.add_bool("CASSCF_SCALE_ROTATION", True, "Scale the Hessian?")
    options.add_bool("RESTRICTED_DOCC_JK", True,
                           "Use JK builder for restricted docc (EXPERT)?")
    options.add_str("ORB_ROTATION_ALGORITHM", "DIAGONAL",
                          ["DIAGONAL", "AUGMENTED_HESSIAN"],
                          "Orbital rotation algorithm")

    options.add_int(
        "CASSCF_DIIS_MAX_VEC", 8,
        "The number of rotation parameters to extrapolate with")
    options.add_int(
        "CASSCF_DIIS_START", 3,
        "When to start the DIIS iterations (will make this automatic)")
    options.add_int("CASSCF_DIIS_FREQ", 1,
                          "How often to do DIIS extrapolation")
    options.add_double(
        "CASSCF_DIIS_NORM", 1e-3,
        "When the norm of the orbital gradient is below this value, do diis")
    options.add_bool("CASSCF_CI_STEP", False,
                           "Do a CAS step for every CASSCF_CI_FREQ")
    options.add_int("CASSCF_CI_FREQ", 1,
                          "How often should you do the CI_FREQ")
    options.add_int("CASSCF_CI_STEP_START", -1,
                          "When to start skipping CI steps")
    options.add_bool("MONITOR_SA_SOLUTION", False,
                           "Monitor the CAS-CI solutions through iterations")
    options.add_bool("CASSCF_SEMICANONICALIZE", True,
                           "Semicanonicalize the orbitals after CASSCF?")
    options.add_int_array("CASSCF_ACTIVE_FROZEN_ORBITAL",
            "A list of active orbitals to be frozen in the casscf optimization (in Pitzer order, zero based). Useful when doing core-excited state computations.")


def register_old_options(options):
    options.set_group("Old")
    options.add_bool(
        "NAT_ORBS_PRINT", False,
        "View the natural orbitals with their symmetry information")

    options.add_bool("NAT_ACT", False,
                           "Use Natural Orbitals to suggest active space?")

    options.add_bool("MEMORY_SUMMARY", False, "Print summary of memory")

    options.add_str("REFERENCE", "", "The SCF refernce type")

    options.add_int("DIIS_MAX_VECS",5,"The maximum number of DIIS vectors");
    options.add_int("DIIS_MIN_VECS",2,"The minimum number of DIIS vectors");
    options.add_int("MAXITER", 100, "The maximum number of iterations")

    options.add_double("RELAX_E_CONVERGENCE", 1.0e-8, "The energy relaxation convergence criterion")


    options.add_bool("USE_DMRGSCF", False,
                           "Use the older DMRGSCF algorithm?")

    #    /*- Semicanonicalize orbitals -*/
    options.add_bool("SEMI_CANONICAL", True, "Semicanonicalize orbitals")
    #    /*- Two-particle density cumulant -*/
    options.add_str("TWOPDC", "MK", ["MK", "ZERO"],
                          "The form of the two-particle density cumulant")
    options.add_str("THREEPDC", "MK", ["MK", "MK_DECOMP", "ZERO"],
                          "The form of the three-particle density cumulant")
    #    /*- Select a modified commutator -*/
    options.add_str("SRG_COMM", "STANDARD", "STANDARD FO FO2")

    #    /*- The initial time step used by the ode solver -*/
    options.add_double("SRG_DT", 0.001, "The initial time step used by the ode solver")
    #    /*- The absolute error tollerance for the ode solver -*/
    options.add_double("SRG_ODEINT_ABSERR", 1.0e-12, "The absolute error tollerance for the ode solver")
    #    /*- The absolute error tollerance for the ode solver -*/
    options.add_double("SRG_ODEINT_RELERR", 1.0e-12, "The absolute error tollerance for the ode solver")
    #    /*- Select a modified commutator -*/
    options.add_str("SRG_COMM", "STANDARD", ["STANDARD", "FO", "FO2"], "Select a modified commutator")

    options.add_str("SRG_ODEINT", "FEHLBERG78", ["DOPRI5","CASHKARP", "FEHLBERG78"], "The integrator used to propagate the SRG equations")
    #    /*- The end value of the integration parameter s -*/
    options.add_double("SRG_SMAX", 10.0, "The end value of the integration parameter s")


def register_psi_options(options):
    options.add_str('BASIS','','The primary basis set')
    options.add_str('BASIS_RELATIVISTIC','','The basis set used to run relativistic computations')
    options.add_double("INTS_TOLERANCE", 1.0E-12, 'Schwarz screening threshold')
    options.add_str("DF_INTS_IO", "NONE", ['NONE','SAVE','LOAD'],'IO caching for CP corrections')
    options.add_str('DF_BASIS_MP2','','Auxiliary basis set for density fitting computations')

def register_gas_options(options):
    options.set_group("GAS")
    options.add_int_array("GAS1MAX","The maximum number of electrons in GAS1 for different states" )
    options.add_int_array("GAS1MIN","The minimum number of electrons in GAS1 for different states" )
    options.add_int_array("GAS2MAX","The maximum number of electrons in GAS2 for different states" )
    options.add_int_array("GAS2MIN","The minimum number of electrons in GAS2 for different states" )
    options.add_int_array("GAS3MAX","The maximum number of electrons in GAS3 for different states" )
    options.add_int_array("GAS3MIN","The minimum number of electrons in GAS3 for different states" )
    options.add_int_array("GAS4MAX","The maximum number of electrons in GAS4 for different states" )
    options.add_int_array("GAS4MIN","The minimum number of electrons in GAS4 for different states" )
    options.add_int_array("GAS5MAX","The maximum number of electrons in GAS5 for different states" )
    options.add_int_array("GAS5MIN","The minimum number of electrons in GAS5 for different states" )
    options.add_int_array("GAS6MAX","The maximum number of electrons in GAS6 for different states" )
    options.add_int_array("GAS6MIN","The minimum number of electrons in GAS6 for different states" )

    #    /*- The minimum excitation level (Default value: 0) -*/
    #    options.add_int("MIN_EXC_LEVEL", 0)

    #    /*- The maximum excitation level (Default value: 0 = number of
    #     * electrons) -*/
    #    options.add_int("MAX_EXC_LEVEL", 0)

    #    /*- The algorithm used to screen the determinant
    #     *  - DENOMINATORS uses the MP denominators to screen strings
    #     *  - SINGLES generates the space by a series of single excitations -*/
    #    options.add_str("EXPLORER_ALGORITHM", "DENOMINATORS", "DENOMINATORS SINGLES")

    #    /*- The energy threshold for the determinant energy in Hartree -*/
    #    options.add_double("DET_THRESHOLD", 1.0)

    #    /*- The energy threshold for the MP denominators energy in Hartree -*/
    #    options.add_double("DEN_THRESHOLD", 1.5)

    #    /*- The criteria used to screen the strings -*/
    #    options.add_str("SCREENING_TYPE", "MP", "MP DET")

    #    // Options for the diagonalization of the Hamiltonian //
    #    /*- Determines if this job will compute the energy -*/
    #    options.add_bool("COMPUTE_ENERGY", True)

    #    /*- The form of the Hamiltonian matrix.
    #     *  - FIXED diagonalizes a matrix of fixed dimension
    #     *  - SMOOTH forms a matrix with smoothed matrix elements -*/
    #    options.add_str("H_TYPE", "FIXED_ENERGY", "FIXED_ENERGY FIXED_SIZE")

    #    /*- Determines if this job will compute the energy -*/
    #    options.add_str("ENERGY_TYPE", "FULL",
    #                    "FULL SELECTED LOWDIN SPARSE RENORMALIZE "
    #                    "RENORMALIZE_FIXED LMRCISD LMRCIS IMRCISD "
    #                    "IMRCISD_SPARSE LMRCISD_SPARSE LMRCIS_SPARSE "
    #                    "FACTORIZED_CI")

    #    /*- The form of the Hamiltonian matrix.
    #     *  - FIXED diagonalizes a matrix of fixed dimension
    #     *  - SMOOTH forms a matrix with smoothed matrix elements -*/

    #    //    options.add_int("IMRCISD_TEST_SIZE", 0)
    #    //    options.add_int("IMRCISD_SIZE", 0)

    #    /*- The number of determinants used to build the Hamiltonian -*/
    #    options.add_int("NDETS", 100)

    #    /*- The maximum dimension of the Hamiltonian -*/
    #    options.add_int("MAX_NDETS", 1000000)

    #    /*- The energy threshold for the model space -*/
    #    options.add_double("SPACE_M_THRESHOLD", 1000.0)

    #    /*- The energy threshold for the intermdiate space -*/
    #    options.add_double("SPACE_I_THRESHOLD", 1000.0)

    #    /*- The energy threshold for the intermdiate space -*/
    #    options.add_double("T2_THRESHOLD", 0.000001)

    #    /*- The number of steps used in the renormalized Lambda CI -*/
    #    options.add_int("RENORMALIZATION_STEPS", 10)

    #    /*- The energy threshold for smoothing the Hamiltonian.
    #     *  Determinants with energy < DET_THRESHOLD - SMO_THRESHOLD will be
    #     * included in H
    #     *  Determinants with DET_THRESHOLD - SMO_THRESHOLD < energy <
    #     * DET_THRESHOLD will be included in H but smoothed
    #     *  Determinants with energy > DET_THRESHOLD will not be included in H
    #     * -*/
    #    options.add_double("SMO_THRESHOLD", 0.0)

    #    /*- The method used to smooth the Hamiltonian -*/
    #    options.add_bool("SMOOTH", False)

    #    /*- The method used to smooth the Hamiltonian -*/
    #    options.add_bool("SELECT", False)

    #    /*- The energy convergence criterion -*/
    #    options.add_double("E_CONVERGENCE", 1.0e-8)

    #    options.add_bool("MOLDEN_WRITE_FORTE", False)
    #    // Natural Orbital selection criteria.  Used to fine tune how many
    #    // active orbitals there are

    #    /*- Typically, a occupied orbital with a NO occupation of <0.98 is
    #     * considered active -*/
    #    options.add_double("OCC_NATURAL", 0.98)
    #    /*- Typically, a virtual orbital with a NO occupation of > 0.02 is
    #     * considered active -*/
    #    options.add_double("VIRT_NATURAL", 0.02)

    #    /*- The amount of information printed
    #        to the output file -*/
    #    options.add_int("PRINT", 0)
    #    /*-  -*/


   #    // Options for the Cartographer class //
    #    /*- Density of determinants format -*/
    #    options.add_str("DOD_FORMAT", "HISTOGRAM", "GAUSSIAN HISTOGRAM")
    #    /*- Number of bins used to form the DOD plot -*/
    #    options.add_int("DOD_BINS", 2000)
    #    /*- Width of the DOD Gaussian/histogram.  Default 0.02 Hartree ~ 0.5 eV
    #     * -*/
    #    options.add_double("DOD_BIN_WIDTH", 0.05)
    #    /*- Write the determinant occupation? -*/
    #    options.add_bool("WRITE_OCCUPATION", True)
    #    /*- Write the determinant energy? -*/
    #    options.add_bool("WRITE_DET_ENERGY", True)
    #    /*- Write the denominator energy? -*/
    #    options.add_bool("WRITE_DEN_ENERGY", False)
    #    /*- Write the excitation level? -*/
    #    options.add_bool("WRITE_EXC_LEVEL", False)
    #    /*- Write information only for a given excitation level.
    #        0 (default) means print all -*/
    #    options.add_int("RESTRICT_EXCITATION", 0)
    #    /*- The energy buffer for building the Hamiltonian matrix in Hartree -*/
    #    options.add_double("H_BUFFER", 0.0)

    #    /*- The maximum number of iterations -*/
    #    options.add_int("MAXITER", 100)

    #    // Options for the Genetic Algorithm CI //
    #    /*- The size of the population -*/
    #    //    options.add_int("NPOP", 100)

    #    //////////////////////////////////////////////////////////////
    #    ///         OPTIONS FOR ALTERNATIVES FOR CASSCF ORBITALS
    #    //////////////////////////////////////////////////////////////
    #    /*- What type of alternative CASSCF Orbitals do you want -*/
    #    options.add_str("ALTERNATIVE_CASSCF", "NONE", "IVO FTHF NONE")
    #    options.add_double("TEMPERATURE", 50000)

    #    //////////////////////////////////////////////////////////////
    #    ///         OPTIONS FOR THE CASSCF CODE
    #    //////////////////////////////////////////////////////////////

    #    /*- The CI solver to use -*/

    #    //////////////////////////////////////////////////////////////
    #    ///         OPTIONS FOR THE DMRGSOLVER
    #    //////////////////////////////////////////////////////////////

    #    options.add_int("DMRG_WFN_MULTP", -1)

    #    /*- The DMRGSCF wavefunction irrep uses the same conventions as PSI4.
    #    How convenient :-).
    #        Just to avoid confusion, it's copied here. It can also be found on
    #        http://sebwouters.github.io/CheMPS2/classCheMPS2_1_1Irreps.html .

    #        Symmetry Conventions        Irrep Number & Name
    #        Group Number & Name         0 	1 	2 	3 	4 5
    #    6
    #    7
    #        0: c1                       A
    #        1: ci                       Ag 	Au
    #        2: c2                       A 	B
    #        3: cs                       A' 	A''
    #        4: d2                       A 	B1 	B2 	B3
    #        5: c2v                      A1 	A2 	B1 	B2
    #        6: c2h                      Ag 	Bg 	Au 	Bu
    #        7: d2h                      Ag 	B1g 	B2g 	B3g 	Au
    #    B1u 	B2u 	B3u
    #    -*/
    #    options.add_int("DMRG_WFN_IRREP", -1)
    #    /*- FrozenDocc for DMRG (frozen means restricted) -*/
    #    options.add_array("DMRG_FROZEN_DOCC")

    #    /*- The number of reduced renormalized basis states to be
    #        retained during successive DMRG instructions -*/
    #    options.add_array("DMRG_STATES")

    #    /*- The energy convergence to stop an instruction
    #        during successive DMRG instructions -*/
    #    options.add_array("DMRG_ECONV")

    #    /*- The maximum number of sweeps to stop an instruction
    #        during successive DMRG instructions -*/
    #    options.add_array("DMRG_MAXSWEEPS")
    #    /*- The Davidson R tolerance (Wouters says this will cause RDms to be
    #     * close to exact -*/
    #    options.add_array("DMRG_DAVIDSON_RTOL")

    #    /*- The noiseprefactors for successive DMRG instructions -*/
    #    options.add_array("DMRG_NOISEPREFACTORS")

    #    /*- Whether or not to print the correlation functions after the DMRG
    #     * calculation -*/
    #    options.add_bool("DMRG_PRINT_CORR", False)

    #    /*- Whether or not to create intermediary MPS checkpoints -*/
    #    options.add_bool("MPS_CHKPT", False)

    #    /*- Convergence threshold for the gradient norm. -*/
    #    options.add_double("DMRG_CONVERGENCE", 1e-6)

    #    /*- Whether or not to store the unitary on disk (convenient for
    #     * restarting). -*/
    #    options.add_bool("DMRG_STORE_UNIT", True)

    #    /*- Whether or not to use DIIS for DMRGSCF. -*/
    #    options.add_bool("DMRG_DO_DIIS", False)

    #    /*- When the update norm is smaller than this value DIIS starts. -*/
    #    options.add_double("DMRG_DIIS_BRANCH", 1e-2)

    #    /*- Whether or not to store the DIIS checkpoint on disk (convenient for
    #     * restarting). -*/
    #    options.add_bool("DMRG_STORE_DIIS", True)

    #    /*- Maximum number of DMRGSCF iterations -*/
    #    options.add_int("DMRGSCF_MAX_ITER", 100)

    #    /*- Which root is targeted: 1 means ground state, 2 first excited state,
    #     * etc. -*/
    #    options.add_int("DMRG_WHICH_ROOT", 1)

    #    /*- Whether or not to use state-averaging for roots >=2 with DMRG-SCF.
    #     * -*/
    #    options.add_bool("DMRG_AVG_STATES", True)

    #    /*- Which active space to use for DMRGSCF calculations:
    #           --> input with SCF rotations (INPUT)
    #           --> natural orbitals (NO)
    #           --> localized and ordered orbitals (LOC) -*/
    #    options.add_str("DMRG_ACTIVE_SPACE", "INPUT", "INPUT NO LOC")

    #    /*- Whether to start the active space localization process from a random
    #     * unitary or the unit matrix. -*/
    #    options.add_bool("DMRG_LOC_RANDOM", True)
    #    /*-  -*/
    #    //////////////////////////////////////////////////////////////
    #    ///         OPTIONS FOR THE FULL CI QUANTUM MONTE-CARLO
    #    //////////////////////////////////////////////////////////////
    #    /*- The maximum value of beta -*/
    #    options.add_double("START_NUM_WALKERS", 1000.0)
    #    /*- Spawn excitation type -*/
    #    options.add_str("SPAWN_TYPE", "RANDOM", "RANDOM ALL GROUND_AND_RANDOM")
    #    /*- The number of walkers for shift -*/
    #    options.add_double("SHIFT_NUM_WALKERS", 10000.0)
    #    options.add_int("SHIFT_FREQ", 10)
    #    options.add_double("SHIFT_DAMP", 0.1)
    #    /*- Clone/Death scope -*/
    #    options.add_bool("DEATH_PARENT_ONLY", False)
    #    /*- initiator -*/
    #    options.add_bool("USE_INITIATOR", False)
    #    options.add_double("INITIATOR_NA", 3.0)
    #    /*- Iterations in between variational estimation of the energy -*/
    #    options.add_int("VAR_ENERGY_ESTIMATE_FREQ", 1000)
    #    /*- Iterations in between printing information -*/
    #    options.add_int("PRINT_FREQ", 100)

    #    //////////////////////////////////////////////////////////////
    #    ///
    #    ///              OPTIONS FOR THE SRG MODULE
    #    ///
    #    //////////////////////////////////////////////////////////////
    #    /*- The type of operator to use in the SRG transformation -*/
    #    options.add_str("SRG_MODE", "DSRG", "DSRG CT")
    #    /*- The type of operator to use in the SRG transformation -*/
    #    options.add_str("SRG_OP", "UNITARY", "UNITARY CC")
    #    /*- The flow generator to use in the SRG equations -*/
    #    options.add_str("SRG_ETA", "WHITE", "WEGNER_BLOCK WHITE")
    #    /*- The integrator used to propagate the SRG equations -*/

    #    /*-  -*/


    #    // --------------------------- SRG EXPERT OPTIONS
    #    // ---------------------------



    #    /*- Save Hbar? -*/
    #    options.add_bool("SAVE_HBAR", False)

    #    //////////////////////////////////////////////////////////////
    #    ///         OPTIONS FOR THE PILOT FULL CI CODE
    #    //////////////////////////////////////////////////////////////
#    /*- The density convergence criterion -*/
#    options.add_double("D_CONVERGENCE", 1.0e-8)

#    //////////////////////////////////////////////////////////////
#    ///         OPTIONS FOR THE V2RDM INTERFACE
#    //////////////////////////////////////////////////////////////
#    /*- Write Density Matrices or Cumulants to File -*/
#    options.add_str("WRITE_DENSITY_TYPE", "NONE", "NONE DENSITY CUMULANT")
#    /*- Average densities of different spins in V2RDM -*/
#    options.add_bool("AVG_DENS_SPIN", False)

#    //////////////////////////////////////////////////////////////
#    ///              OPTIONS FOR THE MR-DSRG MODULE
#    //////////////////////////////////////////////////////////////

#    /*- The code used to do CAS-CI.
#     *  - CAS   determinant based CI code
#     *  - FCI   string based FCI code
#     *  - DMRG  DMRG code
#     *  - V2RDM V2RDM interface -*/
#    options.add_str("CAS_TYPE", "FCI", "CAS FCI ACI DMRG V2RDM")<|MERGE_RESOLUTION|>--- conflicted
+++ resolved
@@ -467,11 +467,7 @@
     options.add_bool("ACI_ADD_AIMED_DEGENERATE", True,
                      "Add degenerate determinants not included in the aimed selection")
 
-<<<<<<< HEAD
-    options.add_int("ACI_N_AVERAGE", 0, "Number of roots to average")
-=======
-    options.add_int("ACI_N_AVERAGE", 1, "Number of roots to average")
->>>>>>> f74e3b22
+    options.add_int("ACI_N_AVERAGE", 0, "Number of roots to average. When set to zero (default) it averages over all roots")
 
     options.add_int("ACI_AVERAGE_OFFSET", 0, "Offset for state averaging")
 
