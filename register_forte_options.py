--- conflicted
+++ resolved
@@ -83,12 +83,7 @@
 
     options.add_double("MS", None, "Projection of spin onto the z axis")
 
-<<<<<<< HEAD
     options.add_str("ACTIVE_REF_TYPE", "CAS", ["CAS", "GAS", "GAS_SINGLE","CIS","CID","CISD"], "Initial guess for active space wave functions")
-=======
-    options.add_str("ACTIVE_REF_TYPE", "CAS", ["CAS", "DOCI", "GAS", "GAS_SINGLE"],
-                    "Initial guess for active space wave functions")
->>>>>>> 52328f0c
 
     options.add_bool("SPIN_AVG_DENSITY", False,
                      "Form spin-averaged density if true")
