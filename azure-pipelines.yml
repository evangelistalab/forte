--- conflicted
+++ resolved
@@ -18,10 +18,7 @@
         CXX_COMPILER: 'g++'
         PYTHON_VER: '3.9'
         BUILD_TYPE: 'RelWithDebInfo'
-<<<<<<< HEAD
-=======
         PSI_BUILD_TYPE: 'Debug'
->>>>>>> 7cf02d0d
         MAX_DET_ORB: 64
         APT_INSTALL: 'gfortran'
 
@@ -31,10 +28,7 @@
         CXX_COMPILER: 'g++'
         PYTHON_VER: '3.7'
         BUILD_TYPE: 'RelWithDebInfo'
-<<<<<<< HEAD
-=======
         PSI_BUILD_TYPE: 'Debug'        
->>>>>>> 7cf02d0d
         MAX_DET_ORB: 128
         APT_INSTALL: 'gfortran'
 
