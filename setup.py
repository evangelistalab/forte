--- conflicted
+++ resolved
@@ -24,35 +24,19 @@
         # Notes: the first option is the option string
         #        the second option is an abbreviated form of an option, which we avoid with None
         ('ambitpath', None, 'the path to ambit'),
-<<<<<<< HEAD
-        ('max_det_orb', 64, 'the maximum number of orbitals used by the Determinant class'),
-        ('enable_codecov', False, 'enable code coverage'),
-        ('cmake_config_options', '', 'cmake configuration'),
-        ('cmake_build_options', '', 'cmake build options')
-        ]
-=======
         ('max-det-orb', None, 'the maximum number of orbitals used by the Determinant class'),
         ('enable-codecov', None, 'enable code coverage'),
         ('cmake-config-options', None, 'cmake configuration'),
         ('cmake-build-options', None, 'cmake build options'),
         ('nprocs', None, 'number of threads used to compile Forte')
-    ]
->>>>>>> 5092a304
 
     def initialize_options(self):
         self.ambitpath = None
         self.max_det_orb = 64
         self.enable_codecov = 'OFF'
         self.cmake_config_options = ''
-<<<<<<< HEAD
-        ncore_phys = psutil.cpu_count(logical=False)
-        ncore_virt = psutil.cpu_count(logical=True)
-        nprocs = ncore_phys + 1 if ncore_phys != ncore_virt else ncore_phys
-        self.cmake_build_options = f'-j{nprocs}'
-=======
         self.cmake_build_options = ''
         self.nprocs = None
->>>>>>> 5092a304
         return build_ext.initialize_options(self)
 
     def run(self):
@@ -90,12 +74,8 @@
         print(f'    MAX_DET_ORB = {self.max_det_orb}')
         print(f'    ENABLE_CODECOV = {str(self.enable_codecov).upper()}')
         print(f'    CMAKE_CONFIG_OPTIONS = {self.cmake_config_options}')
-<<<<<<< HEAD
-        print(f'    CMAKE_BUILD_OPTIONS = {self.cmake_build_options}\n')
-=======
         print(f'    CMAKE_BUILD_OPTIONS = {self.cmake_build_options}')
         print(f'    NPROCS = {self.nprocs}\n')
->>>>>>> 5092a304
 
         if 'AMBITPATH' in os.environ:
             self.ambitpath = os.environ['AMBITPATH']
@@ -126,10 +106,7 @@
 
         # define build arguments
         build_args = self.cmake_build_options.split()
-<<<<<<< HEAD
-=======
         build_args.append(f'-j{self.nprocs}')
->>>>>>> 5092a304
 
         # call cmake and build
         subprocess.check_call(['cmake'] + cmake_args)
@@ -141,16 +118,10 @@
 setup(
     name='forte',
     version='0.2.0',
-<<<<<<< HEAD
-    author='Forte team',
-    description='A hybrid Python/C++ quantum chemistry package for strongly correlated electrons.',
-    long_description='Forte is an open-source plugin to Psi4 that implements a variety of quantum chemistry methods for strongly correlated electrons.',
-=======
     author='Forte developers',
     description='A hybrid Python/C++ quantum chemistry package for strongly correlated electrons.',
     long_description=
     'Forte is an open-source plugin to Psi4 that implements a variety of quantum chemistry methods for strongly correlated electrons.',
->>>>>>> 5092a304
     packages=['forte'],
     # tell setuptools that all packages will be under the '.' directory
     package_dir={'': '.'},
