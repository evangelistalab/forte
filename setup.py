from setuptools import find_packages

import os
import re
import platform
import subprocess

from distutils.version import LooseVersion
from setuptools import setup, find_packages, Extension
from setuptools.command.build_ext import build_ext
from shutil import copyfile, copymode


class CMakeExtension(Extension):
    def __init__(self, name, sourcedir=''):
        Extension.__init__(self, name, sources=[])
        self.sourcedir = os.path.abspath(sourcedir)


class CMakeBuild(build_ext):

    build_ext.user_options = build_ext.user_options + [
        # Notes: the first option is the option string
        #        the second option is an abbreviated form of an option, which we avoid with None
        ('ambitpath', None, 'the path to ambit'),
<<<<<<< HEAD
        ('max_det_orb', 64, 'the maximum number of orbitals used by the Determinant class'),
        ('enable_codecov',False,'enable code coverage'),
        ('build_type','Release','build type')
        ]
=======
        ('max-det-orb', None, 'the maximum number of orbitals used by the Determinant class'),
        ('enable-codecov', None, 'enable code coverage'),
        ('cmake-config-options', None, 'cmake configuration'),
        ('cmake-build-options', None, 'cmake build options'),
        ('nprocs', None, 'number of threads used to compile Forte')
    ]
>>>>>>> e42bdc7e

    def initialize_options(self):
        self.ambitpath = None
        self.max_det_orb = 64
        self.enable_codecov = 'OFF'
<<<<<<< HEAD
        self.build_type = 'Release'
=======
        self.cmake_config_options = ''
        self.cmake_build_options = ''
        self.nprocs = None
>>>>>>> e42bdc7e
        return build_ext.initialize_options(self)

    def run(self):
        try:
            out = subprocess.check_output(['cmake', '--version'])
        except OSError:
            raise RuntimeError(
                "CMake must be installed to build the following extensions: " +
                ", ".join(e.name for e in self.extensions)
            )

        if platform.system() == "Windows":
            cmake_version = LooseVersion(re.search(r'version\s*([\d.]+)', out.decode()).group(1))
            if cmake_version < '3.1.0':
                raise RuntimeError("CMake >= 3.1.0 is required on Windows")

        for ext in self.extensions:
            self.build_extension(ext)

    def build_extension(self, ext):
        import subprocess

        cfg = 'Debug' if self.debug else 'Release'

<<<<<<< HEAD
        print(f'\n  Forte compilation options')
        print(f'\n    BUILD_TYPE = {self.build_type}')
=======
        # if nprocs is not specified we use os.cpu_count() to find the CPU count
        if self.nprocs in [None, 'None', '']:
            # None is returned if the number of CPUs is undetermined
            cpu_count = os.cpu_count()
            # use the maximum number of processors
            self.nprocs = 1 if cpu_count is None else cpu_count

        print('\n  Forte compilation options')
        print(f'\n    BUILD_TYPE = {cfg}')
>>>>>>> e42bdc7e
        print(f'    AMBITPATH = {self.ambitpath}')
        print(f'    MAX_DET_ORB = {self.max_det_orb}')
        print(f'    ENABLE_CODECOV = {str(self.enable_codecov).upper()}')
        print(f'    CMAKE_CONFIG_OPTIONS = {self.cmake_config_options}')
        print(f'    CMAKE_BUILD_OPTIONS = {self.cmake_build_options}')
        print(f'    NPROCS = {self.nprocs}\n')

        if 'AMBITPATH' in os.environ:
            self.ambitpath = os.environ['AMBITPATH']

        if self.ambitpath in [None, 'None', '']:
            msg = """
    Please specifiy a correct ambit path. This can be done in two ways:
    1) Set the environmental variable AMBITPATH to the ambit install directory.
    2) Modify the setup.cfg file to include the lines:
        >[CMakeBuild]
        >ambitpath=<path to ambit install dir>
"""
            raise RuntimeError(msg)

        # grab the cmake configuration from psi4
        process = subprocess.Popen(['psi4', '--plugin-compile'], stdout=subprocess.PIPE, stderr=subprocess.PIPE)
        out, err = process.communicate()
        cmake_args = out.decode("utf-8").split()[1:]

        # append cmake arguments
        cmake_args += [f'-Dambit_DIR={self.ambitpath}/share/cmake/ambit']
        cmake_args += [f'-DCMAKE_BUILD_TYPE={self.build_type}']
        cmake_args += [f'-DMAX_DET_ORB={self.max_det_orb}']
        cmake_args += [f'-DENABLE_CODECOV={str(self.enable_codecov).upper()}']
        cmake_args += [f'-DENABLE_ForteTests=TRUE']
        cmake_args += self.cmake_config_options.split()

        # define build arguments
        build_args = self.cmake_build_options.split()
        build_args.append(f'-j{self.nprocs}')

        # call cmake and build
        subprocess.check_call(['cmake'] + cmake_args)
        subprocess.check_call(['cmake', '--build', '.'] + build_args)

        print()  # Add empty line for nicer output


setup(
    name='forte',
    version='0.2.0',
    author='Forte developers',
    description='A hybrid Python/C++ quantum chemistry package for strongly correlated electrons.',
    long_description=
    'Forte is an open-source plugin to Psi4 that implements a variety of quantum chemistry methods for strongly correlated electrons.',
    packages=['forte'],
    # tell setuptools that all packages will be under the '.' directory
    package_dir={'': '.'},
    # add an extension module named 'forte' to the package
    ext_modules=[CMakeExtension('forte')],
    # add custom build_ext command
    cmdclass=dict(build_ext=CMakeBuild),
    test_suite='tests',
    zip_safe=False
)<|MERGE_RESOLUTION|>--- conflicted
+++ resolved
@@ -1,14 +1,11 @@
-from setuptools import find_packages
-
 import os
 import re
 import platform
 import subprocess
 
 from distutils.version import LooseVersion
-from setuptools import setup, find_packages, Extension
+from setuptools import setup, Extension
 from setuptools.command.build_ext import build_ext
-from shutil import copyfile, copymode
 
 
 class CMakeExtension(Extension):
@@ -23,31 +20,20 @@
         # Notes: the first option is the option string
         #        the second option is an abbreviated form of an option, which we avoid with None
         ('ambitpath', None, 'the path to ambit'),
-<<<<<<< HEAD
-        ('max_det_orb', 64, 'the maximum number of orbitals used by the Determinant class'),
-        ('enable_codecov',False,'enable code coverage'),
-        ('build_type','Release','build type')
-        ]
-=======
         ('max-det-orb', None, 'the maximum number of orbitals used by the Determinant class'),
         ('enable-codecov', None, 'enable code coverage'),
         ('cmake-config-options', None, 'cmake configuration'),
         ('cmake-build-options', None, 'cmake build options'),
         ('nprocs', None, 'number of threads used to compile Forte')
     ]
->>>>>>> e42bdc7e
 
     def initialize_options(self):
         self.ambitpath = None
         self.max_det_orb = 64
         self.enable_codecov = 'OFF'
-<<<<<<< HEAD
-        self.build_type = 'Release'
-=======
         self.cmake_config_options = ''
         self.cmake_build_options = ''
         self.nprocs = None
->>>>>>> e42bdc7e
         return build_ext.initialize_options(self)
 
     def run(self):
@@ -72,10 +58,6 @@
 
         cfg = 'Debug' if self.debug else 'Release'
 
-<<<<<<< HEAD
-        print(f'\n  Forte compilation options')
-        print(f'\n    BUILD_TYPE = {self.build_type}')
-=======
         # if nprocs is not specified we use os.cpu_count() to find the CPU count
         if self.nprocs in [None, 'None', '']:
             # None is returned if the number of CPUs is undetermined
@@ -85,7 +67,6 @@
 
         print('\n  Forte compilation options')
         print(f'\n    BUILD_TYPE = {cfg}')
->>>>>>> e42bdc7e
         print(f'    AMBITPATH = {self.ambitpath}')
         print(f'    MAX_DET_ORB = {self.max_det_orb}')
         print(f'    ENABLE_CODECOV = {str(self.enable_codecov).upper()}')
