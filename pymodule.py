--- conflicted
+++ resolved
@@ -47,18 +47,9 @@
 
     # create an active space solver object and compute the energy
     active_space_solver_type = options.get_str('ACTIVE_SPACE_SOLVER')
-<<<<<<< HEAD
     as_ints = forte.make_active_space_ints(mo_space_info, ints, "ACTIVE", ["RESTRICTED_DOCC"])
-    active_space_solver = forte.make_active_space_solver(active_space_solver_type, state_map, scf_info, mo_space_info,
-                                                         as_ints, options)
-=======
-    as_ints = forte.make_active_space_ints(mo_space_info, ints, "ACTIVE",
-                                           ["RESTRICTED_DOCC"])
-    active_space_solver = forte.make_active_space_solver(
-        active_space_solver_type, state_map, scf_info, mo_space_info, as_ints,
-        options)
-
->>>>>>> 818f9d88
+    active_space_solver = forte.make_active_space_solver(active_space_solver_type, state_map, scf_info,
+                                                         mo_space_info, as_ints, options)
     state_energies_list = active_space_solver.compute_energy()
 
     if options.get_bool('SPIN_ANALYSIS'):
@@ -68,308 +59,15 @@
     # solver for dynamical correlation from DSRG
     correlation_solver_type = options.get_str('CORRELATION_SOLVER')
     if correlation_solver_type != 'NONE':
-<<<<<<< HEAD
         dsrg_proc = ProcedureDSRG(active_space_solver, state_weights_map, mo_space_info, ints, options, scf_info)
         return_en = dsrg_proc.compute_energy()
         dsrg_proc.print_summary()
         dsrg_proc.push_to_psi4_environment()
     else:
         average_energy = forte.compute_average_state_energy(state_energies_list, state_weights_map)
-=======
-        # Grab the reference
-        rdms = active_space_solver.compute_average_rdms(
-            state_weights_map, max_rdm_level)
-
-        # Compute unitary matrices Ua and Ub that rotate the orbitals to the semicanonical basis
-        semi = forte.SemiCanonical(mo_space_info, ints, options)
-        if options.get_bool("SEMI_CANONICAL"):
-            semi.semicanonicalize(rdms, max_rdm_level)
-        Ua = semi.Ua_t()
-        Ub = semi.Ub_t()
-
-        Edsrg, dsrg, Heff_actv_implemented = compute_dsrg_unrelaxed_energy(
-            correlation_solver_type, rdms, scf_info, options, ints,
-            mo_space_info, Ua, Ub)
-        if not Heff_actv_implemented:
-            return Edsrg
-
-        # dipole moment related
-        do_dipole = options.get_bool("DSRG_DIPOLE")
-        if do_dipole:
-            if correlation_solver_type == 'MRDSRG' or correlation_solver_type == 'THREE-DSRG-MRPT2':
-                do_dipole = False
-                psi4.core.print_out(
-                    "\n  !Dipole moment is not implemented for {}.".format(
-                        correlation_solver_type))
-                warnings.warn("Dipole moment is not implemented for MRDSRG.",
-                              UserWarning)
-            udm_x = psi4.core.variable('UNRELAXED DIPOLE X')
-            udm_y = psi4.core.variable('UNRELAXED DIPOLE Y')
-            udm_z = psi4.core.variable('UNRELAXED DIPOLE Z')
-            udm_t = psi4.core.variable('UNRELAXED DIPOLE')
-
-        def dipole_routine(dsrg_method, rdms):
-            dipole_moments = dsrg_method.nuclear_dipole()
-            dipole_dressed = dsrg_method.deGNO_DMbar_actv()
-            for i in range(3):
-                dipole_moments[i] += dipole_dressed[i].contract_with_rdms(rdms)
-            dm_total = math.sqrt(sum([i * i for i in dipole_moments]))
-            dipole_moments.append(dm_total)
-            return dipole_moments
-
-        # determine the relaxation procedure
-        relax_mode = options.get_str("RELAX_REF")
-        is_multi_state = True if options.get_str(
-            "CALC_TYPE") != "SS" else False
-
-        if relax_mode == 'NONE' and is_multi_state:
-            relax_mode = 'ONCE'
-
-        if relax_mode == 'NONE':
-            return Edsrg
-        elif relax_mode == 'ONCE':
-            maxiter = 1
-        elif relax_mode == 'TWICE':
-            maxiter = 2
-        else:
-            maxiter = options.get_int('MAXITER_RELAX_REF')
-
-        # filter out some ms-dsrg algorithms
-        ms_dsrg_algorithm = options.get_str("DSRG_MULTI_STATE")
-        if is_multi_state and ("SA" not in ms_dsrg_algorithm):
-            raise NotImplementedError(
-                "MS or XMS is disabled due to the reconstruction.")
-        if ms_dsrg_algorithm == "SA_SUB" and relax_mode != 'ONCE':
-            raise NotImplementedError(
-                "Need to figure out how to compute relaxed SA density.")
-
-        # prepare for reference relaxation iteration
-        relax_conv = options.get_double("RELAX_E_CONVERGENCE")
-        e_conv = options.get_double("E_CONVERGENCE")
-        converged = False if relax_mode != 'ONCE' and relax_mode != 'TWICE' else True
-
-        # store (unrelaxed, relaxed) quantities
-        dsrg_energies = []
-        dsrg_dipoles = []
-
-        for N in range(maxiter):
-            # Grab the effective Hamiltonian in the actice space
-            ints_dressed = dsrg.compute_Heff_actv()
-
-            # Compute the energy
-            if is_multi_state and ms_dsrg_algorithm == "SA_SUB":
-                sa_sub_max_rdm = 2  # TODO: This should be 3 if do_hbar3 is true
-                state_energies_list = active_space_solver.compute_contracted_energy(
-                    ints_dressed, sa_sub_max_rdm)
-                Erelax = forte.compute_average_state_energy(
-                    state_energies_list, state_weights_map)
-                return Erelax
-            else:
-                # Make a new ActiveSpaceSolver with the new ints
-                as_solver_relaxed = forte.make_active_space_solver(
-                    active_space_solver_type, state_map, scf_info,
-                    mo_space_info, ints_dressed, options)
-                state_energies_list = as_solver_relaxed.compute_energy()
-                Erelax = forte.compute_average_state_energy(
-                    state_energies_list, state_weights_map)
-
-            dsrg_energies.append((Edsrg, Erelax))
-
-            if do_dipole:
-                if is_multi_state:
-                    psi4.core.print_out(
-                        "\n  !DSRG transition dipoles are disabled temporarily."
-                    )
-                    warnings.warn(
-                        "DSRG transition dipoles are disabled temporarily.",
-                        UserWarning)
-                else:
-                    rdms = as_solver_relaxed.compute_average_rdms(
-                        state_weights_map, max_rdm_level)
-                    x, y, z, t = dipole_routine(dsrg, rdms)
-                    dsrg_dipoles.append(
-                        ((udm_x, udm_y, udm_z, udm_t), (x, y, z, t)))
-                    psi4.core.print_out(
-                        "\n\n    {} partially relaxed dipole moment:".format(
-                            correlation_solver_type))
-                    psi4.core.print_out(
-                        "\n      X: {:10.6f}  Y: {:10.6f}"
-                        "  Z: {:10.6f}  Total: {:10.6f}\n".format(x, y, z, t))
-
-            # test convergence and break loop
-            if abs(Edsrg - Etemp1) < relax_conv and abs(Erelax - Etemp2) < relax_conv \
-                and abs(Edsrg - Erelax) < e_conv:
-                converged = True
-                break
-
-            Etemp1, Etemp2 = Edsrg, Erelax
-
-            # continue iterations
-            if N + 1 != maxiter:
-                # Compute the rdms in the original basis
-                # rdms available if done relaxed dipole
-                if do_dipole and (not is_multi_state):
-                    rdms = semi.transform_rdms(Ua, Ub, rdms, max_rdm_level)
-                else:
-                    rdms = as_solver_relaxed.compute_average_rdms(
-                        state_weights_map, max_rdm_level)
-                    rdms = semi.transform_rdms(Ua, Ub, rdms, max_rdm_level)
-
-                # Now semicanonicalize the reference and orbitals
-                semi.semicanonicalize(rdms, max_rdm_level)
-                Ua = semi.Ua_t()
-                Ub = semi.Ub_t()
-
-                # Compute DSRG in the semicanonical basis
-                if correlation_solver_type == "SA-MRDSRG":
-                    dsrg = forte.make_sadsrg_method(rdms, scf_info, options,
-                                                    ints, mo_space_info)
-                    dsrg.set_Uactv(Ua)
-                else:
-                    dsrg = forte.make_dsrg_method(correlation_solver_type,
-                                                  rdms, scf_info, options,
-                                                  ints, mo_space_info)
-                    dsrg.set_Uactv(Ua, Ub)
-                Edsrg = dsrg.compute_energy()
-
-                if do_dipole:
-                    udm_x = psi4.core.variable('UNRELAXED DIPOLE X')
-                    udm_y = psi4.core.variable('UNRELAXED DIPOLE Y')
-                    udm_z = psi4.core.variable('UNRELAXED DIPOLE Z')
-                    udm_t = psi4.core.variable('UNRELAXED DIPOLE')
-
-        # printing
-        if (not is_multi_state) or maxiter > 1:
-            psi4.core.print_out(
-                "\n\n  => {} Reference Relaxation Energy Summary <=\n".format(
-                    correlation_solver_type))
-            indent = ' ' * 4
-            dash = '-' * 71
-            title = indent + "{:5}  {:>31}  {:>31}\n".format(
-                ' ', "Fixed Ref. (a.u.)", "Relaxed Ref. (a.u.)")
-            title += indent + "{}  {}  {}\n".format(' ' * 5, '-' * 31,
-                                                    '-' * 31)
-            title += indent + "{:5}  {:>20} {:>10}  {:>20} {:>10}\n".format(
-                "Iter.", "Total Energy", "Delta", "Total Energy", "Delta")
-            psi4.core.print_out("\n{}".format(title + indent + dash))
-            E0_old, E1_old = 0.0, 0.0
-            for n, pair in enumerate(dsrg_energies):
-                E0, E1 = pair
-                psi4.core.print_out("\n{}{:>5}  {:>20.12f} {:>10.3e}"
-                                    "  {:>20.12f} {:>10.3e}".format(
-                                        indent, n + 1, E0, E0 - E0_old, E1,
-                                        E1 - E1_old))
-                E0_old, E1_old = E0, E1
-
-            psi4.core.print_out("\n{}{}".format(indent, dash))
-
-        if do_dipole and (not is_multi_state):
-            psi4.core.print_out(
-                "\n\n  => {} Reference Relaxation Dipole Summary <=\n".format(
-                    correlation_solver_type))
-            psi4.core.print_out("\n    {} unrelaxed dipole moment:".format(
-                correlation_solver_type))
-            psi4.core.print_out(
-                "\n      X: {:10.6f}  Y: {:10.6f}  "
-                "Z: {:10.6f}  Total: {:10.6f}\n".format(*dsrg_dipoles[0][0]))
-            psi4.core.set_scalar_variable('UNRELAXED DIPOLE',
-                                          dsrg_dipoles[0][0][-1])
-
-            psi4.core.print_out(
-                "\n    {} partially relaxed dipole moment:".format(
-                    correlation_solver_type))
-            psi4.core.print_out(
-                "\n      X: {:10.6f}  Y: {:10.6f}  "
-                "Z: {:10.6f}  Total: {:10.6f}\n".format(*dsrg_dipoles[0][1]))
-            psi4.core.set_scalar_variable('PARTIALLY RELAXED DIPOLE',
-                                          dsrg_dipoles[0][1][-1])
-
-            if maxiter > 1:
-                psi4.core.print_out("\n    {} relaxed dipole moment:".format(
-                    correlation_solver_type))
-                psi4.core.print_out("\n      X: {:10.6f}  Y: {:10.6f}  "
-                                    "Z: {:10.6f}  Total: {:10.6f}\n".format(
-                                        *dsrg_dipoles[1][0]))
-                psi4.core.set_scalar_variable('RELAXED DIPOLE',
-                                              dsrg_dipoles[1][0][-1])
-
-        # set energies to environment
-        psi4.core.set_scalar_variable('PARTIALLY RELAXED ENERGY',
-                                      dsrg_energies[0][1])
-        if maxiter > 1:
-            psi4.core.set_scalar_variable('RELAXED ENERGY',
-                                          dsrg_energies[1][0])
-
-        # throw not converging error if relaxation not converged
-        if not converged:
-            psi4.core.set_scalar_variable('CURRENT UNRELAXED ENERGY',
-                                          dsrg_energies[-1][0])
-            psi4.core.set_scalar_variable('CURRENT RELAXED ENERGY',
-                                          dsrg_energies[-1][1])
-            psi4.core.set_scalar_variable('CURRENT ENERGY',
-                                          dsrg_energies[-1][1])
-            raise psi4.core.ConvergenceError(
-                "DSRG relaxation does not converge in {} cycles".format(
-                    maxiter))
-        else:
-            if relax_mode != 'ONCE' and relax_mode != 'TWICE':
-                psi4.core.set_scalar_variable('FULLY RELAXED ENERGY',
-                                              dsrg_energies[-1][1])
-                psi4.core.set_scalar_variable('CURRENT ENERGY',
-                                              dsrg_energies[-1][1])
-                if do_dipole and (not is_multi_state):
-                    psi4.core.print_out(
-                        "\n    {} fully relaxed dipole moment:".format(
-                            correlation_solver_type))
-                    psi4.core.print_out(
-                        "\n      X: {:10.6f}  Y: {:10.6f}  "
-                        "Z: {:10.6f}  Total: {:10.6f}\n".format(
-                            *dsrg_dipoles[-1][1]))
-                    psi4.core.set_scalar_variable('FULLY RELAXED DIPOLE',
-                                                  dsrg_dipoles[-1][1][-1])
-
-        return Erelax
-    else:
-
-        average_energy = forte.compute_average_state_energy(
-            state_energies_list, state_weights_map)
->>>>>>> 818f9d88
         return_en = average_energy
 
     return return_en
-
-<<<<<<< HEAD
-=======
-
-def compute_dsrg_unrelaxed_energy(correlation_solver_type, rdms, scf_info,
-                                  options, ints, mo_space_info, Ua, Ub):
-    Heff_actv_implemented = False
-
-    if correlation_solver_type == "SA-MRDSRG":
-        dsrg = forte.make_sadsrg_method(rdms, scf_info, options, ints,
-                                        mo_space_info)
-        Heff_actv_implemented = True
-        dsrg.set_Uactv(Ua)
-    elif correlation_solver_type == "MRDSRG_SO":
-        dsrg = forte.make_dsrg_so_y(rdms, scf_info, options, ints,
-                                    mo_space_info)
-    elif correlation_solver_type == "SOMRDSRG":
-        dsrg = forte.make_dsrg_so_f(rdms, scf_info, options, ints,
-                                    mo_space_info)
-    elif correlation_solver_type == "DSRG_MRPT":
-        dsrg = forte.make_dsrg_spin_adapted(rdms, scf_info, options, ints,
-                                            mo_space_info)
-    else:
-        Heff_actv_implemented = True
-        dsrg = forte.make_dsrg_method(correlation_solver_type, rdms, scf_info,
-                                      options, ints, mo_space_info)
-        dsrg.set_Uactv(Ua, Ub)
-
-    Edsrg = dsrg.compute_energy()
-    psi4.core.set_scalar_variable('UNRELAXED ENERGY', Edsrg)
-
-    return Edsrg, dsrg, Heff_actv_implemented
->>>>>>> 818f9d88
 
 
 def orbital_projection(ref_wfn, options, mo_space_info):
@@ -387,57 +85,19 @@
 
     # Apply the projector to rotate orbitals
     if options.get_bool("AVAS"):
-<<<<<<< HEAD
-        forte.print_method_banner(["Atomic Valence Active Space (AVAS)", "Chenxi Cai"])
-=======
-        forte.print_method_banner(
-            ["Atomic Valence Active Space (AVAS)", "Chenxi Cai"])
->>>>>>> 818f9d88
+        forte.print_method_banner(["Atomic Valence Active Space (AVAS)",
+                                   "Chenxi Cai"])
         forte.make_avas(ref_wfn, options, ps)
 
     # Create the fragment(embedding) projector and apply to rotate orbitals
     if options.get_bool("EMBEDDING"):
         forte.print_method_banner(["Frozen-orbital Embedding", "Nan He"])
-<<<<<<< HEAD
-        fragment_projector, fragment_nbf = forte.make_fragment_projector(ref_wfn, options)
-        return forte.make_embedding(ref_wfn, options, fragment_projector, fragment_nbf, mo_space_info)
-    else:
-        return mo_space_info
-
-=======
         fragment_projector, fragment_nbf = forte.make_fragment_projector(
             ref_wfn, options)
         return forte.make_embedding(ref_wfn, options, fragment_projector,
                                     fragment_nbf, mo_space_info)
     else:
         return mo_space_info
-
-
-#def get_options_from_psi(forte_options, psi_options):
-#     forte_dict = forte_options.dict()
-#     for key, value in forte_dict.items():
-#         v_type = value['type']
-#         if v_type == 'bool':
-#             forte_dict[key]['value'] = psi_options.get_bool(key)
-#         elif v_type == 'int':
-#             forte_dict[key]['value'] = psi_options.get_int(key)
-#         elif v_type == 'float':
-#             forte_dict[key]['value'] = psi_options.get_double(key)
-#         elif v_type == 'str':
-#             forte_dict[key]['value'] = psi_options.get_str(key)
-#         elif v_type == 'int_list':
-#             forte_dict[key]['value'] = [i for i in psi_options.get_int_vector(key)]
-#         elif v_type == 'float_list':
-#             forte_dict[key]['value'] = [i for i in psi_options.get_double_vector(key)]
-#         elif v_type == 'gen_list':
-#             nitems = psi_options.get(key).size()
-#             forte_dict[key]['value'] = [psi_options.get(key)[i].to_string() for i in range(nitems)]
-##             forte_dict[key]['value'] = [i for i in psi_options.get_double_vector(key)]
-#         else:
-#             print(key, value, type(psi_options.get_int_vector(key)))
-#             # TODO: need to do this recursively
-#     return forte_dict
->>>>>>> 818f9d88
 
 
 def prepare_forte_objects_from_psi4_wfn(options, wfn):
@@ -475,10 +135,8 @@
     mo_space_info = orbital_projection(wfn, options, mo_space_info)
 
     # Averaging spin multiplets if doing spin-adapted computation
-    if options.get_str('CORRELATION_SOLVER') == 'SA-MRDSRG':
-        options_dict = options.dict()
-        options_dict['SPIN_AVG_DENSITY']['value'] = True
-        options.set_dict(options_dict)
+    if options.get_str('CORRELATION_SOLVER') in ('SA-MRDSRG', 'SA_MRDSRG'):
+        options.set_bool('SPIN_AVG_DENSITY', True)
 
     scf_info = forte.SCFInfo(wfn)
     state_weights_map = forte.make_state_weights_map(options, mo_space_info)
@@ -612,17 +270,9 @@
     lowername = name.lower()
     kwargs = p4util.kwargs_lower(kwargs)
 
-<<<<<<< HEAD
-    # Compute a SCF reference
-    # A wavefunction is returned, which holds the molecule used, orbitals, Fock matrices, and more
-    ref_wfn = kwargs.get('ref_wfn', None)
-    if ref_wfn is None:
-        ref_wfn = psi4.driver.scf_helper(name, **kwargs)
-=======
     # Start Forte, initialize ambit
     my_proc_n_nodes = forte.startup()
     my_proc, n_nodes = my_proc_n_nodes
->>>>>>> 818f9d88
 
     # Get the option object
     psi4_options = psi4.core.get_options()
@@ -632,37 +282,6 @@
     options = forte.forte_options
     options.get_options_from_psi4(psi4_options)
 
-<<<<<<< HEAD
-    if 'DF' in options.get_str('INT_TYPE'):
-        aux_basis = psi4.core.BasisSet.build(ref_wfn.molecule(), 'DF_BASIS_MP2', options.get_str('DF_BASIS_MP2'),
-                                             'RIFIT', options.get_str('BASIS'))
-        ref_wfn.set_basisset('DF_BASIS_MP2', aux_basis)
-
-    if options.get_str('MINAO_BASIS'):
-        minao_basis = psi4.core.BasisSet.build(ref_wfn.molecule(), 'MINAO_BASIS', options.get_str('MINAO_BASIS'))
-        ref_wfn.set_basisset('MINAO_BASIS', minao_basis)
-
-    # Start Forte, initialize ambit
-    my_proc_n_nodes = forte.startup()
-    my_proc, n_nodes = my_proc_n_nodes
-
-    # Print the banner
-    forte.banner()
-
-    # Create the MOSpaceInfo object
-    mo_space_info = forte.make_mo_space_info(ref_wfn, options)
-
-    # Call methods that project the orbitals (AVAS, embedding)
-    mo_space_info = orbital_projection(ref_wfn, options, mo_space_info)
-
-    # Averaging spin multiplets if doing spin-adapted computation
-    if options.get_str('CORRELATION_SOLVER') == 'SA-MRDSRG':
-        options.set_bool('SPIN_AVG_DENSITY', True)
-
-    state = forte.make_state_info_from_psi_wfn(ref_wfn)
-    scf_info = forte.SCFInfo(ref_wfn)
-    state_weights_map = forte.make_state_weights_map(options, ref_wfn)
-=======
     # Print the banner
     forte.banner()
 
@@ -690,7 +309,6 @@
 
         state_weights_map, mo_space_info, scf_info = prepare_forte_objects_from_psi4_wfn(
             options, ref_wfn)
->>>>>>> 818f9d88
 
     # Run a method
     job_type = options.get_str('JOB_TYPE')
@@ -723,11 +341,6 @@
         ints.rotate_orbitals(Ua, Ub)
 
     # Run a method
-<<<<<<< HEAD
-    if job_type == 'NEWDRIVER':
-        energy = forte_driver(state_weights_map, scf_info, options, ints, mo_space_info)
-    else:
-=======
     energy = 0.0
 
     if (options.get_bool("CASSCF_REFERENCE") == True or job_type == "CASSCF"):
@@ -744,7 +357,6 @@
         energy = forte_driver(state_weights_map, scf_info, options, ints,
                               mo_space_info)
     elif (job_type == 'MR-DSRG-PT2'):
->>>>>>> 818f9d88
         energy = forte.forte_old_methods(ref_wfn, options, ints, mo_space_info)
 
     end = time.time()
@@ -792,31 +404,6 @@
     options = forte.forte_options
     options.get_options_from_psi4(psi4_options)
 
-<<<<<<< HEAD
-    if 'DF' in options.get_str('INT_TYPE'):
-        raise Exception('analytic gradient is not implemented for density fitting')
-
-    if options.get_str('MINAO_BASIS'):
-        minao_basis = psi4.core.BasisSet.build(ref_wfn.molecule(), 'MINAO_BASIS', options.get_str('MINAO_BASIS'))
-        ref_wfn.set_basisset('MINAO_BASIS', minao_basis)
-
-    # Start Forte, initialize ambit
-    my_proc_n_nodes = forte.startup()
-    my_proc, n_nodes = my_proc_n_nodes
-
-    # Print the banner
-    forte.banner()
-
-    # Create the MOSpaceInfo object
-    mo_space_info = forte.make_mo_space_info(ref_wfn, options)
-
-    # Call methods that project the orbitals (AVAS, embedding)
-    mo_space_info = orbital_projection(ref_wfn, options, mo_space_info)
-
-    state = forte.make_state_info_from_psi_wfn(ref_wfn)
-    scf_info = forte.SCFInfo(ref_wfn)
-    state_weights_map = forte.make_state_weights_map(options, ref_wfn)
-=======
     # Print the banner
     forte.banner()
 
@@ -838,7 +425,6 @@
 
         state_weights_map, mo_space_info, scf_info = prepare_forte_objects_from_psi4_wfn(
             options, ref_wfn)
->>>>>>> 818f9d88
 
     # Run a method
     job_type = options.get_str('JOB_TYPE')
@@ -859,20 +445,9 @@
         orb_t.compute_transformation()
         Ua = orb_t.get_Ua()
         Ub = orb_t.get_Ub()
-<<<<<<< HEAD
         ints.rotate_orbitals(Ua, Ub)
 
     # Run gradient computation
-    forte.forte_old_methods(ref_wfn, options, ints, mo_space_info)
-    derivobj = psi4.core.Deriv(ref_wfn)
-    derivobj.set_deriv_density_backtransformed(True)
-    derivobj.set_ignore_reference(True)
-    grad = derivobj.compute()
-    # psi4.core.DerivCalcType.Correlated
-=======
-
-        ints.rotate_orbitals(Ua, Ub)
-
     energy = forte.forte_old_methods(ref_wfn, options, ints, mo_space_info)
 
     casscf = forte.make_casscf(state_weights_map, scf_info, options,
@@ -884,7 +459,6 @@
     derivobj.set_deriv_density_backtransformed(True)
     derivobj.set_ignore_reference(True)
     grad = derivobj.compute()  #psi4.core.DerivCalcType.Correlated
->>>>>>> 818f9d88
     ref_wfn.set_gradient(grad)
     optstash.restore()
 
