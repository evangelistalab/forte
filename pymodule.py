--- conflicted
+++ resolved
@@ -618,11 +618,7 @@
                 f'\n  No reference wavefunction provided. Computing {ref_type} orbitals with psi4\n'
             )
             if options.get_str('REF_TYPE') == 'SCF':
-<<<<<<< HEAD
-                warnings.warn("\n  Forte is using orbitals from an SCF reference. This is not the best choice for multiference computations.\n",
-=======
                 warnings.warn('\n  Forte is using orbitals from a psi4 SCF reference. This is not the best choice for multireference computations. To use CASSCF orbitals from psi4 set REF_TYPE to CASSCF.\n',
->>>>>>> e0da377a
                         UserWarning)
                 ref_wfn = psi4.driver.scf_helper(name, **kwargs)
             elif options.get_str('REF_TYPE') == 'CASSCF':
